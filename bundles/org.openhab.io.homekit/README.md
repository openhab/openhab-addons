--- conflicted
+++ resolved
@@ -126,11 +126,7 @@
 
 A full list of supported accessory types can be found in the table *below*.
 
-<<<<<<< HEAD
 | Accessory Tag        | Mandatory Characteristics   | Optional     Characteristics | Supported OH items       | Description                                                      |
-=======
-| Accessory Tag        | Mandatory Characteristics   | Optional     Characteristics | Supported OH items       | Description                                                                                                                                                                                                                                                                                               |
->>>>>>> ecfa6dbd
 |:---------------------|:----------------------------|:-----------------------------|:-------------------------|:-----------------------------------------------------------------|
 | LeakSensor           |                             |                              |                          | Leak Sensor                                                      |
 |                      | LeakDetectedState           |                              | Switch, Contact          | Leak sensor state (ON=Leak Detected, OFF=no leak)                |
@@ -167,35 +163,21 @@
 |                      |                             | FaultStatus                  | Switch, Contact          | Fault status                                                     |
 |                      |                             | TamperedStatus               | Switch, Contact          | Tampered status                                                  |
 |                      |                             | BatteryLowStatus             | Switch, Contact          | Battery status                                                   |
-<<<<<<< HEAD
 | LightSensor          |                             |                              |                          | Light sensor                                                     |
 |                      | LightLevel                  |                              | Number                   | Light level in lux                                       |
-=======
-| LightSensor          |                             |                              |                          | Light sensor                                                                                                                                                                                                                                                                                        |
-|                      | LightLevel                  |                              | Number                   | current light level in lux                                                                                                                                                                                                                                                                                      |
->>>>>>> ecfa6dbd
-|                      |                             | Name                         | String                   | Name of the sensor                                               |
-|                      |                             | ActiveStatus                 | Switch, Contact          | Working status                                                   |
-|                      |                             | FaultStatus                  | Switch, Contact          | Fault status                                                     |
-|                      |                             | TamperedStatus               | Switch, Contact          | Tampered status                                                  |
-|                      |                             | BatteryLowStatus             | Switch, Contact          | Battery status                                                   |
-<<<<<<< HEAD
+|                      |                             | Name                         | String                   | Name of the sensor                                               |
+|                      |                             | ActiveStatus                 | Switch, Contact          | Working status                                                   |
+|                      |                             | FaultStatus                  | Switch, Contact          | Fault status                                                     |
+|                      |                             | TamperedStatus               | Switch, Contact          | Tampered status                                                  |
+|                      |                             | BatteryLowStatus             | Switch, Contact          | Battery status                                                   |
 | HumiditySensor       |                             |                              |                          | Relative Humidity Sensor providing read-only values              |
 |                      | RelativeHumidity            |                              | Number                   | Relative humidity in % between 0 and 100. additional configuration homekitMultiplicator = <number to multiply result with>.                                                                                                                                                                               |
-=======
-| HumiditySensor       |                             |                              |                          | Relative Humidity Sensor providing read-only values                                                                                                                                                                                                                                                       |
-|                      | RelativeHumidity            |                              | Number                   | relative humidity in % between 0 and 100. additional configuration homekitMultiplicator = <number to multiply result with>.                                                                                                                                                                               |
->>>>>>> ecfa6dbd
-|                      |                             | Name                         | String                   | Name of the sensor                                               |
-|                      |                             | ActiveStatus                 | Switch, Contact          | Working status                                                   |
-|                      |                             | FaultStatus                  | Switch, Contact          | Fault status                                                     |
-|                      |                             | TamperedStatus               | Switch, Contact          | Tampered status                                                  |
-|                      |                             | BatteryLowStatus             | Switch, Contact          | Battery status                                                   |
-<<<<<<< HEAD
+|                      |                             | Name                         | String                   | Name of the sensor                                               |
+|                      |                             | ActiveStatus                 | Switch, Contact          | Working status                                                   |
+|                      |                             | FaultStatus                  | Switch, Contact          | Fault status                                                     |
+|                      |                             | TamperedStatus               | Switch, Contact          | Tampered status                                                  |
+|                      |                             | BatteryLowStatus             | Switch, Contact          | Battery status                                                   |
 | TemperatureSensor    |                             |                              |                          | Temperature sensor                                               |
-=======
-| TemperatureSensor    |                             |                              |                          | Temperature sensor                                                                                                                                                                                                                                                                                        |
->>>>>>> ecfa6dbd
 |                      | CurrentTemperature          |                              | Number                   | current temperature. supported configuration: minValue, maxValue, step.                                                                                                                                                                                                                                                                                      |
 |                      |                             | Name                         | String                   | Name of the sensor                                               |
 |                      |                             | ActiveStatus                 | Switch, Contact          | Working status                                                   |
@@ -375,13 +357,8 @@
 Switch          lock                       "Lock single"                                             {homekit="Lock"}
 Switch          valve_single               "Valve single"                                            {homekit="Valve" [homekitValveType="Shower"]}
 
-<<<<<<< HEAD
 Number 			temperature_sensor 	        "Temperature Sensor [%.1f C]"  			                 {homekit="TemperatureSensor" [minValue=10.5, maxValue=27] }
 Number          light_sensor 	            "Light Sensor"                                           {homekit="LightSensor"}
-=======
-Number 			temperature_sensor 	"Temperature Sensor [%.1f C]"  			                         {homekit="TemperatureSensor" [minValue=10.5, maxValue=27] }
-Number          light_sensor 	    "Light Sensor"                                                   {homekit = "LightSensor"}
->>>>>>> ecfa6dbd
 
 Group           gValve                     "Valve Group"                                             {homekit="Valve"  [homekitValveType="Irrigation"]}
 Switch          valve_active               "Valve active"                       (gValve)             {homekit="Valve.ActiveStatus, Valve.InUseStatus"}
@@ -543,11 +520,8 @@
 Number 			valve_duration 		"Valve duration" 				(gValve) 		{homekit = "Valve.Duration" [homekitDefaultDuration = 1800]}
 ```
 
-<<<<<<< HEAD
+
 ### Sensor
-=======
-## Sensor
->>>>>>> ecfa6dbd
 Sensor have typically 1 mandatory characteristic, e.g. temperature, and several optional characteristics which are typically used for battery power sensors and wireless sensors.
 These optional characteristics includes (check the table above to verify whether the support characteristics)
 
@@ -563,7 +537,6 @@
 Sensors without optional characteristics:
 
 ```xtend
-<<<<<<< HEAD
 Switch  leaksensor_single    "Leak Sensor"                   {homekit="LeakSensor"}
 Number  light_sensor 	     "Light Sensor"                  {homekit="LightSensor"}
 Number  temperature_sensor 	 "Temperature Sensor [%.1f C]"   {homekit="TemperatureSensor"}
@@ -589,33 +562,6 @@
 Switch          motionsensor_active        "Motion Sensor Active"               (gMotionSensor)      {homekit="ActiveStatus"}
 Switch          motionsensor_fault         "Motion Sensor Fault"                (gMotionSensor)      {homekit="FaultStatus"}
 Switch          motionsensor_tampered      "Motion Sensor Tampered"             (gMotionSensor)      {homekit="TamperedStatus"}
-=======
-Switch  leaksensor_single    "Leak Sensor"                   {homekit = "LeakSensor"}
-Number  light_sensor 	     "Light Sensor"                  {homekit = "LightSensor"}
-Number  temperature_sensor 	 "Temperature Sensor [%.1f C]"   {homekit = "TemperatureSensor"}
-Contact contact_sensor       "Contact Sensor"                {homekit = "ContactSensor"}
-Switch  occupancy_sensor     "Occupancy Sensor"              {homekit = "OccupancyDetectedState"}
-Switch  motion_sensor        "Motion Sensor"                 {homekit = "MotionSensor"}
-Number  humidity_sensor 	 "Humidity Sensor"			     {homekit = "HumiditySensor"}
-```
-
-Sensors with optional characteristics (just 2 examples, other type of sensors look similar):
-
-```xtend
-Group           gLeakSensor                "Leak Sensor"                                             {homekit = "LeakSensor"}
-Switch          leaksensor                 "Leak Sensor State"                  (gLeakSensor)        {homekit = "LeakDetectedState"}
-Switch          leaksensor_bat             "Leak Sensor Battery"                (gLeakSensor)        {homekit = "BatteryLowStatus"}
-Switch          leaksensor_active          "Leak Sensor Active"                 (gLeakSensor)        {homekit = "ActiveStatus"}
-Switch          leaksensor_fault           "Leak Sensor Fault"                  (gLeakSensor)        {homekit = "FaultStatus"}
-Switch          leaksensor_tampered        "Leak Sensor Tampered"               (gLeakSensor)        {homekit = "TamperedStatus"}
-
-Group           gMotionSensor              "Motion Sensor"                                           {homekit = "MotionSensor"}
-Switch          motionsensor               "Motion Sensor State"                (gMotionSensor)      {homekit = "MotionDetectedState"}
-Switch          motionsensor_bat           "Motion Sensor Battery"              (gMotionSensor)      {homekit = "BatteryLowStatus"}
-Switch          motionsensor_active        "Motion Sensor Active"               (gMotionSensor)      {homekit = "ActiveStatus"}
-Switch          motionsensor_fault         "Motion Sensor Fault"                (gMotionSensor)      {homekit = "FaultStatus"}
-Switch          motionsensor_tampered      "Motion Sensor Tampered"             (gMotionSensor)      {homekit = "TamperedStatus"}
->>>>>>> ecfa6dbd
 ```
 
 ## Common Problems
