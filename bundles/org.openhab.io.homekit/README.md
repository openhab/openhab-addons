--- conflicted
+++ resolved
@@ -26,6 +26,7 @@
 - Smoke Sensor
 - Temperature Sensor
 - Humidity Sensor
+- Light Sensor
 - Carbon Dioxide Sensor
 - Carbon Monoxide Sensor
 
@@ -144,7 +145,7 @@
 Switch leaksensor_battery               "Leak Sensor Battery"                   (gLeakSensor)            {homekit="LeakSensor.BatteryLowStatus"}
 ```
 
-<<<<<<< HEAD
+
 You can use openHAB group to manage state of multiple items. (see [Group items](https://www.openhab.org/docs/configuration/items.html#derive-group-state-from-member-items))
 In this case, you can assign HomeKit accessory type to the group and to the group items
 Following example defines 3 HomeKit accessories of type Lighting: 
@@ -159,11 +160,6 @@
 ```
 
 ## Supported accessory type
-=======
-### Supported Accessories
-
-A full list of supported accessory types can be found in the table *below*.
->>>>>>> e8f8a5a0
 
 | Accessory Tag        | Mandatory Characteristics   | Optional     Characteristics | Supported OH items       | Description                                                      |
 |:---------------------|:----------------------------|:-----------------------------|:-------------------------|:-----------------------------------------------------------------|
