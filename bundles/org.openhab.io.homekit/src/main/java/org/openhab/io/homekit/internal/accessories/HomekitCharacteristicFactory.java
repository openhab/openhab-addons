/**
 * Copyright (c) 2010-2020 Contributors to the openHAB project
 *
 * See the NOTICE file(s) distributed with this work for additional
 * information.
 *
 * This program and the accompanying materials are made available under the
 * terms of the Eclipse Public License 2.0 which is available at
 * http://www.eclipse.org/legal/epl-2.0
 *
 * SPDX-License-Identifier: EPL-2.0
 */
package org.openhab.io.homekit.internal.accessories;

import static org.openhab.io.homekit.internal.HomekitCharacteristicType.*;

import java.math.BigDecimal;
import java.util.HashMap;
import java.util.Map;
import java.util.concurrent.CompletableFuture;
import java.util.function.BiFunction;
import java.util.function.Consumer;
import java.util.function.Supplier;

import org.eclipse.jdt.annotation.NonNullByDefault;
import org.eclipse.jdt.annotation.Nullable;
import org.eclipse.smarthome.core.items.GenericItem;
import org.eclipse.smarthome.core.items.Item;
import org.eclipse.smarthome.core.library.items.ColorItem;
import org.eclipse.smarthome.core.library.items.DimmerItem;
import org.eclipse.smarthome.core.library.items.NumberItem;
import org.eclipse.smarthome.core.library.items.SwitchItem;
import org.eclipse.smarthome.core.library.types.DecimalType;
import org.eclipse.smarthome.core.library.types.HSBType;
import org.eclipse.smarthome.core.library.types.OnOffType;
import org.eclipse.smarthome.core.library.types.OpenClosedType;
import org.eclipse.smarthome.core.library.types.PercentType;
import org.eclipse.smarthome.core.types.State;
import org.eclipse.smarthome.core.types.UnDefType;
import org.openhab.io.homekit.internal.HomekitAccessoryUpdater;
import org.openhab.io.homekit.internal.HomekitCharacteristicType;
import org.openhab.io.homekit.internal.HomekitException;
import org.openhab.io.homekit.internal.HomekitTaggedItem;
import org.slf4j.Logger;
import org.slf4j.LoggerFactory;

import io.github.hapjava.characteristics.Characteristic;
import io.github.hapjava.characteristics.CharacteristicEnum;
import io.github.hapjava.characteristics.ExceptionalConsumer;
import io.github.hapjava.characteristics.HomekitCharacteristicChangeCallback;
import io.github.hapjava.characteristics.impl.audio.VolumeCharacteristic;
import io.github.hapjava.characteristics.impl.battery.StatusLowBatteryCharacteristic;
import io.github.hapjava.characteristics.impl.battery.StatusLowBatteryEnum;
import io.github.hapjava.characteristics.impl.carbondioxidesensor.CarbonDioxideLevelCharacteristic;
import io.github.hapjava.characteristics.impl.carbondioxidesensor.CarbonDioxidePeakLevelCharacteristic;
import io.github.hapjava.characteristics.impl.carbonmonoxidesensor.CarbonMonoxideLevelCharacteristic;
import io.github.hapjava.characteristics.impl.carbonmonoxidesensor.CarbonMonoxidePeakLevelCharacteristic;
import io.github.hapjava.characteristics.impl.common.NameCharacteristic;
import io.github.hapjava.characteristics.impl.common.ObstructionDetectedCharacteristic;
import io.github.hapjava.characteristics.impl.common.StatusActiveCharacteristic;
import io.github.hapjava.characteristics.impl.common.StatusFaultCharacteristic;
import io.github.hapjava.characteristics.impl.common.StatusFaultEnum;
import io.github.hapjava.characteristics.impl.common.StatusTamperedCharacteristic;
import io.github.hapjava.characteristics.impl.common.StatusTamperedEnum;
import io.github.hapjava.characteristics.impl.fan.*;
import io.github.hapjava.characteristics.impl.lightbulb.BrightnessCharacteristic;
import io.github.hapjava.characteristics.impl.lightbulb.ColorTemperatureCharacteristic;
import io.github.hapjava.characteristics.impl.lightbulb.HueCharacteristic;
import io.github.hapjava.characteristics.impl.lightbulb.SaturationCharacteristic;
import io.github.hapjava.characteristics.impl.valve.RemainingDurationCharacteristic;
import io.github.hapjava.characteristics.impl.valve.SetDurationCharacteristic;
import io.github.hapjava.characteristics.impl.windowcovering.CurrentHorizontalTiltAngleCharacteristic;
import io.github.hapjava.characteristics.impl.windowcovering.CurrentVerticalTiltAngleCharacteristic;
import io.github.hapjava.characteristics.impl.windowcovering.HoldPositionCharacteristic;
import io.github.hapjava.characteristics.impl.windowcovering.TargetHorizontalTiltAngleCharacteristic;
import io.github.hapjava.characteristics.impl.windowcovering.TargetVerticalTiltAngleCharacteristic;

/**
 * Creates a optional characteristics .
 *
 * @author Eugen Freiter - Initial contribution
 */
@NonNullByDefault
@SuppressWarnings("deprecation")
public class HomekitCharacteristicFactory {
    private static final Logger logger = LoggerFactory.getLogger(HomekitCharacteristicFactory.class);

    // List of optional characteristics and corresponding method to create them.
    private final static Map<HomekitCharacteristicType, BiFunction<HomekitTaggedItem, HomekitAccessoryUpdater, Characteristic>> optional = new HashMap<HomekitCharacteristicType, BiFunction<HomekitTaggedItem, HomekitAccessoryUpdater, Characteristic>>() {
        {
            put(NAME, HomekitCharacteristicFactory::createNameCharacteristic);
            put(BATTERY_LOW_STATUS, HomekitCharacteristicFactory::createStatusLowBatteryCharacteristic);
            put(FAULT_STATUS, HomekitCharacteristicFactory::createStatusFaultCharacteristic);
            put(TAMPERED_STATUS, HomekitCharacteristicFactory::createStatusTamperedCharacteristic);
            put(ACTIVE_STATUS, HomekitCharacteristicFactory::createStatusActiveCharacteristic);
            put(CARBON_MONOXIDE_LEVEL, HomekitCharacteristicFactory::createCarbonMonoxideLevelCharacteristic);
            put(CARBON_MONOXIDE_PEAK_LEVEL, HomekitCharacteristicFactory::createCarbonMonoxidePeakLevelCharacteristic);
            put(CARBON_DIOXIDE_LEVEL, HomekitCharacteristicFactory::createCarbonDioxideLevelCharacteristic);
            put(CARBON_DIOXIDE_PEAK_LEVEL, HomekitCharacteristicFactory::createCarbonDioxidePeakLevelCharacteristic);
            put(HOLD_POSITION, HomekitCharacteristicFactory::createHoldPositionCharacteristic);
            put(OBSTRUCTION_STATUS, HomekitCharacteristicFactory::createObstructionDetectedCharacteristic);
            put(CURRENT_HORIZONTAL_TILT_ANGLE,
                    HomekitCharacteristicFactory::createCurrentHorizontalTiltAngleCharacteristic);
            put(CURRENT_VERTICAL_TILT_ANGLE,
                    HomekitCharacteristicFactory::createCurrentVerticalTiltAngleCharacteristic);
            put(TARGET_HORIZONTAL_TILT_ANGLE,
                    HomekitCharacteristicFactory::createTargetHorizontalTiltAngleCharacteristic);
            put(TARGET_VERTICAL_TILT_ANGLE, HomekitCharacteristicFactory::createTargetVerticalTiltAngleCharacteristic);
            put(HUE, HomekitCharacteristicFactory::createHueCharacteristic);
            put(BRIGHTNESS, HomekitCharacteristicFactory::createBrightnessCharacteristic);
            put(SATURATION, HomekitCharacteristicFactory::createSaturationCharacteristic);
            put(COLOR_TEMPERATURE, HomekitCharacteristicFactory::createColorTemperatureCharacteristic);
            put(CURRENT_FAN_STATE, HomekitCharacteristicFactory::createCurrentFanStateCharacteristic);
            put(TARGET_FAN_STATE, HomekitCharacteristicFactory::createTargetFanStateCharacteristic);
            put(ROTATION_DIRECTION, HomekitCharacteristicFactory::createRotationDirectionCharacteristic);
            put(ROTATION_SPEED, HomekitCharacteristicFactory::createRotationSpeedCharacteristic);
            put(SWING_MODE, HomekitCharacteristicFactory::createSwingModeCharacteristic);
            put(LOCK_CONTROL, HomekitCharacteristicFactory::createLockPhysicalControlsCharacteristic);
            put(DURATION, HomekitCharacteristicFactory::createDurationCharacteristic);
            put(VOLUME, HomekitCharacteristicFactory::createVolumeCharacteristic);

            put(REMAINING_DURATION, HomekitCharacteristicFactory::createRemainingDurationCharacteristic);
            // LEGACY
            put(OLD_BATTERY_LOW_STATUS, HomekitCharacteristicFactory::createStatusLowBatteryCharacteristic);
        }
    };

    /**
     * create optional HomeKit characteristic
     *
     * @param item corresponding OH item
     * @param updater update to keep OH item and HomeKit characteristic in sync
     * @return HomeKit characteristic
     */
    public static Characteristic createCharacteristic(final HomekitTaggedItem item, HomekitAccessoryUpdater updater)
            throws HomekitException {
        final @Nullable HomekitCharacteristicType type = item.getCharacteristicType();
        logger.trace("createCharacteristic, type {} item {}", type, item);
        if (optional.containsKey(type)) {
            return optional.get(type).apply(item, updater);
        }
        logger.warn("Unsupported optional characteristic. Accessory type {}, characteristic type {}",
                item.getAccessoryType(), type);
        throw new HomekitException("Unsupported optional characteristic. Characteristic type \"" + type + "\"");
    }

    // METHODS TO CREATE SINGLE CHARACTERISTIC FROM OH ITEM

    // supporting methods
    @SuppressWarnings("null")
    private static <T extends CharacteristicEnum> CompletableFuture<T> getEnumFromItem(final HomekitTaggedItem item,
            T offEnum, T onEnum, T defaultEnum) {
        final State state = item.getItem().getState();
        if (state instanceof OnOffType) {
            return CompletableFuture.completedFuture(state.equals(OnOffType.OFF) ? offEnum : onEnum);
        } else if (state instanceof OpenClosedType) {
            return CompletableFuture.completedFuture(state.equals(OpenClosedType.CLOSED) ? offEnum : onEnum);
        } else if (state instanceof DecimalType) {
            return CompletableFuture.completedFuture(state.as(DecimalType.class).intValue() == 0 ? offEnum : onEnum);
        } else if (state instanceof UnDefType) {
            return CompletableFuture.completedFuture(defaultEnum);
        }
        logger.warn(
                "Item state {} is not supported. Only OnOffType,OpenClosedType and Decimal (0/1) are supported. Ignore item {}",
                state, item.getName());
        return CompletableFuture.completedFuture(defaultEnum);
    }

    private static void setValueFromEnum(final HomekitTaggedItem item, CharacteristicEnum value,
            CharacteristicEnum offEnum, CharacteristicEnum onEnum) {
        if (item.getItem() instanceof SwitchItem) {
            if (value.equals(offEnum)) {
                ((SwitchItem) item.getItem()).send(OnOffType.OFF);
            } else if (value.equals(onEnum)) {
                ((SwitchItem) item.getItem()).send(OnOffType.ON);
            } else {
                logger.warn("Enum value {} is not supported. Only following values are supported: {},{}", value,
                        offEnum, onEnum);
            }
        } else if (item.getItem() instanceof NumberItem) {
            ((NumberItem) item.getItem()).send(new DecimalType(value.getCode()));
        } else {
            logger.warn("Item type {} is not supported. Only Switch and Number item types are supported.",
                    item.getItem().getType());
        }
    }

    @SuppressWarnings("null")
    private static int getIntFromItem(final HomekitTaggedItem item) {
        int value = 0;
        final State state = item.getItem().getState();
        if (state instanceof PercentType) {
            value = state.as(PercentType.class).intValue();
        } else if (state instanceof DecimalType) {
            value = state.as(DecimalType.class).intValue();
        } else if (state instanceof UnDefType) {
            logger.debug("Item state {} is UNDEF {}.", state, item.getName());
        } else {
            logger.warn(
                    "Item state {} is not supported for {}. Only PercentType and DecimalType (0/100) are supported.",
                    state, item.getName());
        }
        return value;
    }

    private static Supplier<CompletableFuture<Integer>> getIntSupplier(final HomekitTaggedItem item) {
        return () -> CompletableFuture.completedFuture(getIntFromItem(item));
    }

    private static ExceptionalConsumer<Integer> setIntConsumer(final HomekitTaggedItem item) {
        return (value) -> {
            if (item.getItem() instanceof NumberItem) {
                ((NumberItem) item.getItem()).send(new DecimalType(value));
            } else {
                logger.warn("Item type {} is not supported for {}. Only Number type is supported.",
                        item.getItem().getType(), item.getName());
            }
        };
    }

    private static Supplier<CompletableFuture<Double>> getDoubleSupplier(final HomekitTaggedItem item) {
        return () -> {
            final DecimalType value = item.getItem().getStateAs(DecimalType.class);
            return CompletableFuture.completedFuture(value != null ? value.doubleValue() : 0.0);
        };
    }

    protected static Consumer<HomekitCharacteristicChangeCallback> getSubscriber(final HomekitTaggedItem item,
            final HomekitCharacteristicType key, final HomekitAccessoryUpdater updater) {
        return (callback) -> updater.subscribe((GenericItem) item.getItem(), key.getTag(), callback);
    }

    protected static Runnable getUnsubscriber(final HomekitTaggedItem item, final HomekitCharacteristicType key,
            final HomekitAccessoryUpdater updater) {
        return () -> updater.unsubscribe((GenericItem) item.getItem(), key.getTag());
    }

    // create method for characteristic
    private static StatusLowBatteryCharacteristic createStatusLowBatteryCharacteristic(final HomekitTaggedItem item,
            final HomekitAccessoryUpdater updater) {
        return new StatusLowBatteryCharacteristic(
                () -> getEnumFromItem(item, StatusLowBatteryEnum.NORMAL, StatusLowBatteryEnum.LOW,
                        StatusLowBatteryEnum.NORMAL),
                getSubscriber(item, BATTERY_LOW_STATUS, updater), getUnsubscriber(item, BATTERY_LOW_STATUS, updater));
    }

    private static StatusFaultCharacteristic createStatusFaultCharacteristic(final HomekitTaggedItem item,
            final HomekitAccessoryUpdater updater) {
        return new StatusFaultCharacteristic(
                () -> getEnumFromItem(item, StatusFaultEnum.NO_FAULT, StatusFaultEnum.GENERAL_FAULT,
                        StatusFaultEnum.NO_FAULT),
                getSubscriber(item, FAULT_STATUS, updater), getUnsubscriber(item, FAULT_STATUS, updater));
    }

    private static StatusTamperedCharacteristic createStatusTamperedCharacteristic(final HomekitTaggedItem item,
            final HomekitAccessoryUpdater updater) {
        return new StatusTamperedCharacteristic(
                () -> getEnumFromItem(item, StatusTamperedEnum.NOT_TAMPERED, StatusTamperedEnum.TAMPERED,
                        StatusTamperedEnum.NOT_TAMPERED),
                getSubscriber(item, TAMPERED_STATUS, updater), getUnsubscriber(item, TAMPERED_STATUS, updater));
    }

    private static ObstructionDetectedCharacteristic createObstructionDetectedCharacteristic(
            final HomekitTaggedItem item, HomekitAccessoryUpdater updater) {
        return new ObstructionDetectedCharacteristic(
                () -> CompletableFuture.completedFuture(
                        item.getItem().getState() == OnOffType.ON || item.getItem().getState() == OpenClosedType.OPEN),
                getSubscriber(item, OBSTRUCTION_STATUS, updater), getUnsubscriber(item, OBSTRUCTION_STATUS, updater));
    }

    private static StatusActiveCharacteristic createStatusActiveCharacteristic(final HomekitTaggedItem item,
            HomekitAccessoryUpdater updater) {
        return new StatusActiveCharacteristic(
                () -> CompletableFuture.completedFuture(
                        item.getItem().getState() == OnOffType.ON || item.getItem().getState() == OpenClosedType.OPEN),
                getSubscriber(item, ACTIVE_STATUS, updater), getUnsubscriber(item, ACTIVE_STATUS, updater));
    }

    private static NameCharacteristic createNameCharacteristic(final HomekitTaggedItem item,
            HomekitAccessoryUpdater updater) {
        return new NameCharacteristic(() -> {
            final State state = item.getItem().getState();
            return CompletableFuture.completedFuture(state instanceof UnDefType ? "" : state.toString());
        });
    }

    private static HoldPositionCharacteristic createHoldPositionCharacteristic(final HomekitTaggedItem item,
            HomekitAccessoryUpdater updater) {
        return new HoldPositionCharacteristic(OnOffType::from);
    }

    private static CarbonMonoxideLevelCharacteristic createCarbonMonoxideLevelCharacteristic(
            final HomekitTaggedItem item, HomekitAccessoryUpdater updater) {
        return new CarbonMonoxideLevelCharacteristic(getDoubleSupplier(item),
                getSubscriber(item, CARBON_DIOXIDE_LEVEL, updater),
                getUnsubscriber(item, CARBON_DIOXIDE_LEVEL, updater));
    }

    private static CarbonMonoxidePeakLevelCharacteristic createCarbonMonoxidePeakLevelCharacteristic(
            final HomekitTaggedItem item, HomekitAccessoryUpdater updater) {
        return new CarbonMonoxidePeakLevelCharacteristic(getDoubleSupplier(item),
                getSubscriber(item, CARBON_DIOXIDE_PEAK_LEVEL, updater),
                getUnsubscriber(item, CARBON_DIOXIDE_PEAK_LEVEL, updater));
    }

    private static CarbonDioxideLevelCharacteristic createCarbonDioxideLevelCharacteristic(final HomekitTaggedItem item,
            HomekitAccessoryUpdater updater) {
        return new CarbonDioxideLevelCharacteristic(getDoubleSupplier(item),
                getSubscriber(item, CARBON_MONOXIDE_LEVEL, updater),
                getUnsubscriber(item, CARBON_MONOXIDE_LEVEL, updater));
    }

    private static CarbonDioxidePeakLevelCharacteristic createCarbonDioxidePeakLevelCharacteristic(
            final HomekitTaggedItem item, HomekitAccessoryUpdater updater) {
        return new CarbonDioxidePeakLevelCharacteristic(getDoubleSupplier(item),
                getSubscriber(item, CARBON_MONOXIDE_PEAK_LEVEL, updater),
                getUnsubscriber(item, CARBON_MONOXIDE_PEAK_LEVEL, updater));
    }

    private static CurrentHorizontalTiltAngleCharacteristic createCurrentHorizontalTiltAngleCharacteristic(
            final HomekitTaggedItem item, HomekitAccessoryUpdater updater) {
        return new CurrentHorizontalTiltAngleCharacteristic(getIntSupplier(item),
                getSubscriber(item, CURRENT_HORIZONTAL_TILT_ANGLE, updater),
                getUnsubscriber(item, CURRENT_HORIZONTAL_TILT_ANGLE, updater));
    }

    private static CurrentVerticalTiltAngleCharacteristic createCurrentVerticalTiltAngleCharacteristic(
            final HomekitTaggedItem item, HomekitAccessoryUpdater updater) {
        return new CurrentVerticalTiltAngleCharacteristic(getIntSupplier(item),
                getSubscriber(item, CURRENT_VERTICAL_TILT_ANGLE, updater),
                getUnsubscriber(item, CURRENT_VERTICAL_TILT_ANGLE, updater));
    }

    private static TargetHorizontalTiltAngleCharacteristic createTargetHorizontalTiltAngleCharacteristic(
            final HomekitTaggedItem item, HomekitAccessoryUpdater updater) {
        return new TargetHorizontalTiltAngleCharacteristic(getIntSupplier(item), setIntConsumer(item),
                getSubscriber(item, TARGET_HORIZONTAL_TILT_ANGLE, updater),
                getUnsubscriber(item, TARGET_HORIZONTAL_TILT_ANGLE, updater));
    }

    private static TargetVerticalTiltAngleCharacteristic createTargetVerticalTiltAngleCharacteristic(
            final HomekitTaggedItem item, HomekitAccessoryUpdater updater) {
        return new TargetVerticalTiltAngleCharacteristic(getIntSupplier(item), setIntConsumer(item),
                getSubscriber(item, TARGET_HORIZONTAL_TILT_ANGLE, updater),
                getUnsubscriber(item, TARGET_HORIZONTAL_TILT_ANGLE, updater));
    }

    private static HueCharacteristic createHueCharacteristic(final HomekitTaggedItem item,
            HomekitAccessoryUpdater updater) {
        return new HueCharacteristic(() -> {
            Double value = 0.0;
            State state = item.getItem().getState();
            if (state instanceof HSBType) {
                value = ((HSBType) state).getHue().doubleValue();
            }
            return CompletableFuture.completedFuture(value);
        }, (hue) -> {
            State state = item.getItem().getState();
            if (item.getItem() instanceof ColorItem) {
                ((ColorItem) item.getItem()).send(new HSBType(new DecimalType(hue), ((HSBType) state).getSaturation(),
                        ((HSBType) state).getBrightness()));
            } else {
                logger.warn("Item type {} is not supported for {}. Only Color type is supported.",
                        item.getItem().getType(), item.getName());
            }
        }, getSubscriber(item, HUE, updater), getUnsubscriber(item, HUE, updater));
    }

    private static BrightnessCharacteristic createBrightnessCharacteristic(final HomekitTaggedItem item,
            HomekitAccessoryUpdater updater) {
        return new BrightnessCharacteristic(() -> {
            int value = 0;
            final State state = item.getItem().getState();
            if (state instanceof HSBType) {
                value = ((HSBType) state).getBrightness().intValue();
            } else if (state instanceof PercentType) {
                value = ((PercentType) state).intValue();
            }
            return CompletableFuture.completedFuture(value);
        }, (brightness) -> {
            final Item oItem = item.getItem();
            final State state = oItem.getState();
            if (oItem instanceof ColorItem) {
                ((ColorItem) oItem).send(new HSBType(((HSBType) state).getHue(), ((HSBType) state).getSaturation(),
                        new PercentType(brightness)));
            } else if (oItem instanceof DimmerItem) {
                ((DimmerItem) oItem).send(new PercentType(brightness));
            } else {
<<<<<<< HEAD
                logger.warn("Item type {} is not supported for {}. Only Color type is supported.", oItem.getType(),
                        item.getName());
=======
                logger.warn("Item type {} is not supported for {}. Only ColorItem and DimmerItem are supported.",
                        item.getType(), item.getName());
>>>>>>> 1aba8cbb
            }
        }, getSubscriber(item, BRIGHTNESS, updater), getUnsubscriber(item, BRIGHTNESS, updater));
    }

    private static SaturationCharacteristic createSaturationCharacteristic(final HomekitTaggedItem item,
            HomekitAccessoryUpdater updater) {
        return new SaturationCharacteristic(() -> {
            Double value = 0.0;
            State state = item.getItem().getState();
            if (state instanceof HSBType) {
                value = ((HSBType) state).getSaturation().doubleValue();
            } else if (state instanceof PercentType) {
                value = ((PercentType) state).doubleValue();
            }
            return CompletableFuture.completedFuture(value);
        }, (saturation) -> {
            final State state = item.getItem().getState();
            if (item.getItem() instanceof ColorItem) {
                ((ColorItem) item.getItem()).send(new HSBType(((HSBType) state).getHue(),
                        new PercentType(saturation.intValue()), ((HSBType) state).getBrightness()));
            } else {
                logger.warn("Item type {} is not supported for {}. Only Color type is supported.",
                        item.getItem().getType(), item.getName());
            }
        }, getSubscriber(item, SATURATION, updater), getUnsubscriber(item, SATURATION, updater));
    }

    private static ColorTemperatureCharacteristic createColorTemperatureCharacteristic(final HomekitTaggedItem item,
            HomekitAccessoryUpdater updater) {
        return new ColorTemperatureCharacteristic(getIntSupplier(item), setIntConsumer(item),
                getSubscriber(item, COLOR_TEMPERATURE, updater), getUnsubscriber(item, COLOR_TEMPERATURE, updater));
    }

    private static CurrentFanStateCharacteristic createCurrentFanStateCharacteristic(final HomekitTaggedItem item,
            HomekitAccessoryUpdater updater) {
        return new CurrentFanStateCharacteristic(() -> {
            final DecimalType value = item.getItem().getStateAs(DecimalType.class);
            CurrentFanStateEnum currentFanStateEnum = value != null ? CurrentFanStateEnum.fromCode(value.intValue())
                    : null;
            if (currentFanStateEnum == null) {
                currentFanStateEnum = CurrentFanStateEnum.INACTIVE;
            }
            return CompletableFuture.completedFuture(currentFanStateEnum);
        }, getSubscriber(item, CURRENT_FAN_STATE, updater), getUnsubscriber(item, CURRENT_FAN_STATE, updater));
    }

    private static TargetFanStateCharacteristic createTargetFanStateCharacteristic(final HomekitTaggedItem item,
            HomekitAccessoryUpdater updater) {
        return new TargetFanStateCharacteristic(() -> {
            final DecimalType value = item.getItem().getStateAs(DecimalType.class);
            TargetFanStateEnum targetFanStateEnum = value != null ? TargetFanStateEnum.fromCode(value.intValue())
                    : null;
            if (targetFanStateEnum == null) {
                targetFanStateEnum = TargetFanStateEnum.AUTO;
            }
            return CompletableFuture.completedFuture(targetFanStateEnum);
        }, (targetState) -> {
            if (item.getItem() instanceof NumberItem) {
                ((NumberItem) item.getItem()).send(new DecimalType(targetState.getCode()));
            } else {
                logger.warn("Item type {} is not supported for {}. Only Number type is supported.",
                        item.getItem().getType(), item.getName());
            }
        }, getSubscriber(item, TARGET_FAN_STATE, updater), getUnsubscriber(item, TARGET_FAN_STATE, updater));
    }

    private static RotationDirectionCharacteristic createRotationDirectionCharacteristic(final HomekitTaggedItem item,
            HomekitAccessoryUpdater updater) {
        return new RotationDirectionCharacteristic(
                () -> getEnumFromItem(item, RotationDirectionEnum.CLOCKWISE, RotationDirectionEnum.COUNTER_CLOCKWISE,
                        RotationDirectionEnum.CLOCKWISE),
                (value) -> setValueFromEnum(item, value, RotationDirectionEnum.CLOCKWISE,
                        RotationDirectionEnum.COUNTER_CLOCKWISE),
                getSubscriber(item, ROTATION_DIRECTION, updater), getUnsubscriber(item, ROTATION_DIRECTION, updater));
    }

    private static SwingModeCharacteristic createSwingModeCharacteristic(final HomekitTaggedItem item,
            HomekitAccessoryUpdater updater) {
        return new SwingModeCharacteristic(
                () -> getEnumFromItem(item, SwingModeEnum.SWING_DISABLED, SwingModeEnum.SWING_ENABLED,
                        SwingModeEnum.SWING_DISABLED),
                (value) -> setValueFromEnum(item, value, SwingModeEnum.SWING_DISABLED, SwingModeEnum.SWING_ENABLED),
                getSubscriber(item, SWING_MODE, updater), getUnsubscriber(item, SWING_MODE, updater));
    }

    private static LockPhysicalControlsCharacteristic createLockPhysicalControlsCharacteristic(
            final HomekitTaggedItem item, HomekitAccessoryUpdater updater) {
        return new LockPhysicalControlsCharacteristic(
                () -> getEnumFromItem(item, LockPhysicalControlsEnum.CONTROL_LOCK_DISABLED,
                        LockPhysicalControlsEnum.CONTROL_LOCK_ENABLED, LockPhysicalControlsEnum.CONTROL_LOCK_DISABLED),
                (value) -> setValueFromEnum(item, value, LockPhysicalControlsEnum.CONTROL_LOCK_DISABLED,
                        LockPhysicalControlsEnum.CONTROL_LOCK_ENABLED),
                getSubscriber(item, LOCK_CONTROL, updater), getUnsubscriber(item, LOCK_CONTROL, updater));
    }

    private static RotationSpeedCharacteristic createRotationSpeedCharacteristic(final HomekitTaggedItem item,
            HomekitAccessoryUpdater updater) {
        return new RotationSpeedCharacteristic(getIntSupplier(item), setIntConsumer(item),
                getSubscriber(item, ROTATION_SPEED, updater), getUnsubscriber(item, ROTATION_SPEED, updater));
    }

    private static SetDurationCharacteristic createDurationCharacteristic(final HomekitTaggedItem item,
            HomekitAccessoryUpdater updater) {
        return new SetDurationCharacteristic(() -> {
            int value = getIntFromItem(item);
            if (value == 0) { // check for default duration
                final Object duration = item.getConfiguration().get(HomekitValveImpl.CONFIG_DEFAULT_DURATION);
                if ((duration != null) && (duration instanceof BigDecimal)) {
                    value = ((BigDecimal) duration).intValue();
                    if (item.getItem() instanceof NumberItem) {
                        ((NumberItem) item.getItem()).setState(new DecimalType(value));
                    }
                }
            }
            return CompletableFuture.completedFuture(value);
        }, setIntConsumer(item), getSubscriber(item, DURATION, updater), getUnsubscriber(item, DURATION, updater));
    }

    private static RemainingDurationCharacteristic createRemainingDurationCharacteristic(final HomekitTaggedItem item,
            HomekitAccessoryUpdater updater) {
        return new RemainingDurationCharacteristic(getIntSupplier(item),
                getSubscriber(item, REMAINING_DURATION, updater), getUnsubscriber(item, REMAINING_DURATION, updater));
    }

    private static VolumeCharacteristic createVolumeCharacteristic(final HomekitTaggedItem item,
            HomekitAccessoryUpdater updater) {
        return new VolumeCharacteristic(getIntSupplier(item),
                (volume) -> ((NumberItem) item.getItem()).send(new DecimalType(volume)),
                getSubscriber(item, DURATION, updater), getUnsubscriber(item, DURATION, updater));
    }
}<|MERGE_RESOLUTION|>--- conflicted
+++ resolved
@@ -386,13 +386,8 @@
             } else if (oItem instanceof DimmerItem) {
                 ((DimmerItem) oItem).send(new PercentType(brightness));
             } else {
-<<<<<<< HEAD
-                logger.warn("Item type {} is not supported for {}. Only Color type is supported.", oItem.getType(),
+                logger.warn("Item type {} is not supported for {}. Only ColorItem and DimmerItem are supported.", oItem.getType(),
                         item.getName());
-=======
-                logger.warn("Item type {} is not supported for {}. Only ColorItem and DimmerItem are supported.",
-                        item.getType(), item.getName());
->>>>>>> 1aba8cbb
             }
         }, getSubscriber(item, BRIGHTNESS, updater), getUnsubscriber(item, BRIGHTNESS, updater));
     }
