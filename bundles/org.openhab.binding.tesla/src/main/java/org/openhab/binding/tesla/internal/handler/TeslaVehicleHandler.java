/**
 * Copyright (c) 2010-2021 Contributors to the openHAB project
 *
 * See the NOTICE file(s) distributed with this work for additional
 * information.
 *
 * This program and the accompanying materials are made available under the
 * terms of the Eclipse Public License 2.0 which is available at
 * http://www.eclipse.org/legal/epl-2.0
 *
 * SPDX-License-Identifier: EPL-2.0
 */
package org.openhab.binding.tesla.internal.handler;

import static org.openhab.binding.tesla.internal.TeslaBindingConstants.*;

import java.math.BigDecimal;
import java.math.RoundingMode;
import java.text.SimpleDateFormat;
import java.util.Arrays;
import java.util.Date;
import java.util.HashMap;
import java.util.Map;
import java.util.Set;
import java.util.concurrent.ScheduledFuture;
import java.util.concurrent.TimeUnit;
import java.util.concurrent.locks.ReentrantLock;
import java.util.stream.Collectors;

import javax.measure.quantity.Temperature;
import javax.ws.rs.ProcessingException;
import javax.ws.rs.client.Client;
import javax.ws.rs.client.ClientBuilder;
import javax.ws.rs.client.WebTarget;
import javax.ws.rs.core.MediaType;
import javax.ws.rs.core.Response;

import org.eclipse.jdt.annotation.Nullable;
import org.openhab.binding.tesla.internal.TeslaBindingConstants;
import org.openhab.binding.tesla.internal.TeslaChannelSelectorProxy;
import org.openhab.binding.tesla.internal.TeslaChannelSelectorProxy.TeslaChannelSelector;
import org.openhab.binding.tesla.internal.handler.TeslaAccountHandler.Request;
import org.openhab.binding.tesla.internal.protocol.ChargeState;
import org.openhab.binding.tesla.internal.protocol.ClimateState;
import org.openhab.binding.tesla.internal.protocol.DriveState;
import org.openhab.binding.tesla.internal.protocol.GUIState;
import org.openhab.binding.tesla.internal.protocol.Vehicle;
import org.openhab.binding.tesla.internal.protocol.VehicleState;
import org.openhab.binding.tesla.internal.throttler.QueueChannelThrottler;
import org.openhab.binding.tesla.internal.throttler.Rate;
import org.openhab.core.library.types.IncreaseDecreaseType;
import org.openhab.core.library.types.OnOffType;
import org.openhab.core.library.types.PercentType;
import org.openhab.core.library.types.QuantityType;
import org.openhab.core.library.types.StringType;
import org.openhab.core.library.unit.SIUnits;
import org.openhab.core.thing.ChannelUID;
import org.openhab.core.thing.Thing;
import org.openhab.core.thing.ThingStatus;
import org.openhab.core.thing.ThingStatusDetail;
import org.openhab.core.thing.binding.BaseThingHandler;
import org.openhab.core.types.Command;
import org.openhab.core.types.RefreshType;
import org.openhab.core.types.UnDefType;
import org.slf4j.Logger;
import org.slf4j.LoggerFactory;

import com.google.gson.Gson;
import com.google.gson.JsonElement;
import com.google.gson.JsonObject;
import com.google.gson.JsonParser;

/**
 * The {@link TeslaVehicleHandler} is responsible for handling commands, which are sent
 * to one of the channels of a specific vehicle.
 *
 * @author Karel Goderis - Initial contribution
 * @author Kai Kreuzer - Refactored to use separate account handler and improved configuration options
 */
public class TeslaVehicleHandler extends BaseThingHandler {

    private static final int FAST_STATUS_REFRESH_INTERVAL = 15000;
    private static final int SLOW_STATUS_REFRESH_INTERVAL = 60000;
    private static final int API_SLEEP_INTERVAL_MINUTES = 20;
    private static final int MOVE_THRESHOLD_INTERVAL_MINUTES = 5;

    private final Logger logger = LoggerFactory.getLogger(TeslaVehicleHandler.class);

    protected WebTarget eventTarget;

    // Vehicle state variables
    protected Vehicle vehicle;
    protected String vehicleJSON;
    protected DriveState driveState;
    protected GUIState guiState;
    protected VehicleState vehicleState;
    protected ChargeState chargeState;
    protected ClimateState climateState;

    protected boolean allowWakeUp;
    protected boolean enableEvents = false;
    protected long lastTimeStamp;
    protected long apiIntervalTimestamp;
    protected int apiIntervalErrors;
    protected long eventIntervalTimestamp;
    protected int eventIntervalErrors;
    protected ReentrantLock lock;

    protected double lastLongitude;
    protected double lastLatitude;
    protected long lastLocationChangeTimestamp;

    protected long lastStateTimestamp = System.currentTimeMillis();
    protected String lastState = "";
    protected boolean isInactive = false;

    protected TeslaAccountHandler account;

    protected QueueChannelThrottler stateThrottler;
    protected ClientBuilder clientBuilder;
    protected Client eventClient;
    protected TeslaChannelSelectorProxy teslaChannelSelectorProxy = new TeslaChannelSelectorProxy();
    protected Thread eventThread;
    protected ScheduledFuture<?> fastStateJob;
    protected ScheduledFuture<?> slowStateJob;

    private final Gson gson = new Gson();

    public TeslaVehicleHandler(Thing thing, ClientBuilder clientBuilder) {
        super(thing);
        this.clientBuilder = clientBuilder;
    }

    @SuppressWarnings("null")
    @Override
    public void initialize() {
        logger.trace("Initializing the Tesla handler for {}", getThing().getUID());
        updateStatus(ThingStatus.UNKNOWN);
        allowWakeUp = (boolean) getConfig().get(TeslaBindingConstants.CONFIG_ALLOWWAKEUP);

        // the streaming API seems to be broken - let's keep the code, if it comes back one day
        // enableEvents = (boolean) getConfig().get(TeslaBindingConstants.CONFIG_ENABLEEVENTS);

        account = (TeslaAccountHandler) getBridge().getHandler();
        lock = new ReentrantLock();
        scheduler.execute(() -> queryVehicleAndUpdate());

        lock.lock();
        try {
            Map<Object, Rate> channels = new HashMap<>();
            channels.put(DATA_THROTTLE, new Rate(1, 1, TimeUnit.SECONDS));
            channels.put(COMMAND_THROTTLE, new Rate(20, 1, TimeUnit.MINUTES));

            Rate firstRate = new Rate(20, 1, TimeUnit.MINUTES);
            Rate secondRate = new Rate(200, 10, TimeUnit.MINUTES);
            stateThrottler = new QueueChannelThrottler(firstRate, scheduler, channels);
            stateThrottler.addRate(secondRate);

            if (fastStateJob == null || fastStateJob.isCancelled()) {
                fastStateJob = scheduler.scheduleWithFixedDelay(fastStateRunnable, 0, FAST_STATUS_REFRESH_INTERVAL,
                        TimeUnit.MILLISECONDS);
            }

            if (slowStateJob == null || slowStateJob.isCancelled()) {
                slowStateJob = scheduler.scheduleWithFixedDelay(slowStateRunnable, 0, SLOW_STATUS_REFRESH_INTERVAL,
                        TimeUnit.MILLISECONDS);
            }
        } finally {
            lock.unlock();
        }
    }

    @Override
    public void dispose() {
        logger.trace("Disposing the Tesla handler for {}", getThing().getUID());
        lock.lock();
        try {
            if (fastStateJob != null && !fastStateJob.isCancelled()) {
                fastStateJob.cancel(true);
                fastStateJob = null;
            }

            if (slowStateJob != null && !slowStateJob.isCancelled()) {
                slowStateJob.cancel(true);
                slowStateJob = null;
            }

            if (eventThread != null && !eventThread.isInterrupted()) {
                eventThread.interrupt();
                eventThread = null;
            }
        } finally {
            lock.unlock();
        }

        if (eventClient != null) {
            eventClient.close();
        }
    }

    /**
     * Retrieves the unique vehicle id this handler is associated with
     *
     * @return the vehicle id
     */
    public String getVehicleId() {
        return vehicle.id;
    }

    @Override
    public void handleCommand(ChannelUID channelUID, Command command) {
        logger.debug("handleCommand {} {}", channelUID, command);
        String channelID = channelUID.getId();
        TeslaChannelSelector selector = TeslaChannelSelector.getValueSelectorFromChannelID(channelID);

        if (command instanceof RefreshType) {
            if (!isAwake()) {
                logger.debug("Waking vehicle to refresh all data");
                wakeUp();
            }

            setActive();

            // Request the state of all known variables. This is sub-optimal, but the requests get scheduled and
            // throttled so we are safe not to break the Tesla SLA
            requestAllData();
        } else {
            if (selector != null) {
                try {
                    switch (selector) {
                        case CHARGE_LIMIT_SOC: {
                            if (command instanceof PercentType) {
                                setChargeLimit(((PercentType) command).intValue());
                            } else if (command instanceof OnOffType && command == OnOffType.ON) {
                                setChargeLimit(100);
                            } else if (command instanceof OnOffType && command == OnOffType.OFF) {
                                setChargeLimit(0);
                            } else if (command instanceof IncreaseDecreaseType
                                    && command == IncreaseDecreaseType.INCREASE) {
                                setChargeLimit(Math.min(chargeState.charge_limit_soc + 1, 100));
                            } else if (command instanceof IncreaseDecreaseType
                                    && command == IncreaseDecreaseType.DECREASE) {
                                setChargeLimit(Math.max(chargeState.charge_limit_soc - 1, 0));
                            }
                            break;
                        }
                        case COMBINED_TEMP: {
                            QuantityType<Temperature> quantity = commandToQuantityType(command);
                            if (quantity != null) {
                                setCombinedTemperature(quanityToRoundedFloat(quantity));
                            }
                            break;
                        }
                        case DRIVER_TEMP: {
                            QuantityType<Temperature> quantity = commandToQuantityType(command);
                            if (quantity != null) {
                                setDriverTemperature(quanityToRoundedFloat(quantity));
                            }
                            break;
                        }
                        case PASSENGER_TEMP: {
                            QuantityType<Temperature> quantity = commandToQuantityType(command);
                            if (quantity != null) {
                                setPassengerTemperature(quanityToRoundedFloat(quantity));
                            }
                            break;
                        }
                        case SUN_ROOF_STATE: {
                            if (command instanceof StringType) {
                                setSunroof(command.toString());
                            }
                            break;
                        }
                        case SUN_ROOF: {
                            if (command instanceof PercentType) {
                                moveSunroof(((PercentType) command).intValue());
                            } else if (command instanceof OnOffType && command == OnOffType.ON) {
                                moveSunroof(100);
                            } else if (command instanceof OnOffType && command == OnOffType.OFF) {
                                moveSunroof(0);
                            } else if (command instanceof IncreaseDecreaseType
                                    && command == IncreaseDecreaseType.INCREASE) {
                                moveSunroof(Math.min(vehicleState.sun_roof_percent_open + 1, 100));
                            } else if (command instanceof IncreaseDecreaseType
                                    && command == IncreaseDecreaseType.DECREASE) {
                                moveSunroof(Math.max(vehicleState.sun_roof_percent_open - 1, 0));
                            }
                            break;
                        }
                        case CHARGE_TO_MAX: {
                            if (command instanceof OnOffType) {
                                if (((OnOffType) command) == OnOffType.ON) {
                                    setMaxRangeCharging(true);
                                } else {
                                    setMaxRangeCharging(false);
                                }
                            }
                            break;
                        }
                        case CHARGE: {
                            if (command instanceof OnOffType) {
                                if (((OnOffType) command) == OnOffType.ON) {
                                    charge(true);
                                } else {
                                    charge(false);
                                }
                            }
                            break;
                        }
                        case FLASH: {
                            if (command instanceof OnOffType) {
                                if (((OnOffType) command) == OnOffType.ON) {
                                    flashLights();
                                }
                            }
                            break;
                        }
                        case HONK_HORN: {
                            if (command instanceof OnOffType) {
                                if (((OnOffType) command) == OnOffType.ON) {
                                    honkHorn();
                                }
                            }
                            break;
                        }
                        case CHARGEPORT: {
                            if (command instanceof OnOffType) {
                                if (((OnOffType) command) == OnOffType.ON) {
                                    openChargePort();
                                }
                            }
                            break;
                        }
                        case DOOR_LOCK: {
                            if (command instanceof OnOffType) {
                                if (((OnOffType) command) == OnOffType.ON) {
                                    lockDoors(true);
                                } else {
                                    lockDoors(false);
                                }
                            }
                            break;
                        }
                        case AUTO_COND: {
                            if (command instanceof OnOffType) {
                                if (((OnOffType) command) == OnOffType.ON) {
                                    autoConditioning(true);
                                } else {
                                    autoConditioning(false);
                                }
                            }
                            break;
                        }
                        case WAKEUP: {
                            if (command instanceof OnOffType) {
                                if (((OnOffType) command) == OnOffType.ON) {
                                    wakeUp();
                                }
                            }
                            break;
                        }
                        case FT: {
                            if (command instanceof OnOffType) {
                                if (((OnOffType) command) == OnOffType.ON) {
                                    openFrunk();
                                }
                            }
                            break;
                        }
                        case RT: {
                            if (command instanceof OnOffType) {
                                if (((OnOffType) command) == OnOffType.ON) {
                                    if (vehicleState.rt == 0) {
                                        openTrunk();
                                    }
                                } else {
                                    if (vehicleState.rt == 1) {
                                        closeTrunk();
                                    }
                                }
                            }
                            break;
                        }
                        case VALET_MODE: {
                            if (command instanceof OnOffType) {
                                int valetpin = ((BigDecimal) getConfig().get(VALETPIN)).intValue();
                                if (((OnOffType) command) == OnOffType.ON) {
                                    setValetMode(true, valetpin);
                                } else {
                                    setValetMode(false, valetpin);
                                }
                            }
                            break;
                        }
                        case RESET_VALET_PIN: {
                            if (command instanceof OnOffType) {
                                if (((OnOffType) command) == OnOffType.ON) {
                                    resetValetPin();
                                }
                            }
                            break;
                        }
                        default:
                            break;
                    }
                    return;
                } catch (IllegalArgumentException e) {
                    logger.warn(
                            "An error occurred while trying to set the read-only variable associated with channel '{}' to '{}'",
                            channelID, command.toString());
                }
            }
        }
    }

    public void sendCommand(String command, String payLoad, WebTarget target) {
        if (command.equals(COMMAND_WAKE_UP) || isAwake()) {
            Request request = account.newRequest(this, command, payLoad, target);
            if (stateThrottler != null) {
                stateThrottler.submit(COMMAND_THROTTLE, request);
            }
        }
    }

    public void sendCommand(String command) {
        sendCommand(command, "{}");
    }

    public void sendCommand(String command, String payLoad) {
        if (command.equals(COMMAND_WAKE_UP) || isAwake()) {
            Request request = account.newRequest(this, command, payLoad, account.commandTarget);
            if (stateThrottler != null) {
                stateThrottler.submit(COMMAND_THROTTLE, request);
            }
        }
    }

    public void sendCommand(String command, WebTarget target) {
        if (command.equals(COMMAND_WAKE_UP) || isAwake()) {
            Request request = account.newRequest(this, command, "{}", target);
            if (stateThrottler != null) {
                stateThrottler.submit(COMMAND_THROTTLE, request);
            }
        }
    }

    public void requestData(String command, String payLoad) {
        if (command.equals(COMMAND_WAKE_UP) || isAwake()) {
            Request request = account.newRequest(this, command, payLoad, account.dataRequestTarget);
            if (stateThrottler != null) {
                stateThrottler.submit(DATA_THROTTLE, request);
            }
        }
    }

    @Override
    protected void updateStatus(ThingStatus status) {
        super.updateStatus(status);
    }

    @Override
    protected void updateStatus(ThingStatus status, ThingStatusDetail statusDetail) {
        super.updateStatus(status, statusDetail);
    }

    @Override
    protected void updateStatus(ThingStatus status, ThingStatusDetail statusDetail, @Nullable String description) {
        super.updateStatus(status, statusDetail, description);
    }

    public void requestData(String command) {
        requestData(command, null);
    }

    public void queryVehicle(String parameter) {
        WebTarget target = account.vehicleTarget.path(parameter);
        sendCommand(parameter, null, target);
    }

    public void requestAllData() {
        requestData(DRIVE_STATE);
        requestData(VEHICLE_STATE);
        requestData(CHARGE_STATE);
        requestData(CLIMATE_STATE);
        requestData(GUI_STATE);
    }

    protected boolean isAwake() {
        return vehicle != null && "online".equals(vehicle.state) && vehicle.vehicle_id != null;
    }

    protected boolean isInMotion() {
        if (driveState != null) {
            if (driveState.speed != null && driveState.shift_state != null) {
                return !"Undefined".equals(driveState.speed)
                        && (!"P".equals(driveState.shift_state) || !"Undefined".equals(driveState.shift_state));
            }
        }
        return false;
    }

    protected boolean isInactive() {
        // vehicle is inactive in case
        // - it does not charge
        // - it has not moved in the observation period
        return isInactive && !isCharging() && !hasMovedInSleepInterval();
    }

    protected boolean isCharging() {
        return chargeState != null && "Charging".equals(chargeState.charging_state);
    }

    protected boolean hasMovedInSleepInterval() {
        return lastLocationChangeTimestamp > (System.currentTimeMillis()
                - (MOVE_THRESHOLD_INTERVAL_MINUTES * 60 * 1000));
    }

    protected boolean allowQuery() {
        return (isAwake() && !isInactive());
    }

    protected void setActive() {
        isInactive = false;
        lastLocationChangeTimestamp = System.currentTimeMillis();
        lastLatitude = 0;
        lastLongitude = 0;
    }

    protected boolean checkResponse(Response response, boolean immediatelyFail) {
        if (response != null && response.getStatus() == 200) {
            return true;
        } else if (response != null && response.getStatus() == 401) {
            logger.debug("The access token has expired, trying to get a new one.");
            account.authenticate();
            return false;
        } else {
            apiIntervalErrors++;
            if (immediatelyFail || apiIntervalErrors >= TeslaAccountHandler.API_MAXIMUM_ERRORS_IN_INTERVAL) {
                if (immediatelyFail) {
                    logger.warn("Got an unsuccessful result, setting vehicle to offline and will try again");
                } else {
                    logger.warn("Reached the maximum number of errors ({}) for the current interval ({} seconds)",
                            TeslaAccountHandler.API_MAXIMUM_ERRORS_IN_INTERVAL,
                            TeslaAccountHandler.API_ERROR_INTERVAL_SECONDS);
                }

                updateStatus(ThingStatus.OFFLINE, ThingStatusDetail.COMMUNICATION_ERROR);
                if (eventClient != null) {
                    eventClient.close();
                }
            } else if ((System.currentTimeMillis() - apiIntervalTimestamp) > 1000
                    * TeslaAccountHandler.API_ERROR_INTERVAL_SECONDS) {
                logger.trace("Resetting the error counter. ({} errors in the last interval)", apiIntervalErrors);
                apiIntervalTimestamp = System.currentTimeMillis();
                apiIntervalErrors = 0;
            }
        }

        return false;
    }

    public void setChargeLimit(int percent) {
        JsonObject payloadObject = new JsonObject();
        payloadObject.addProperty("percent", percent);
        sendCommand(COMMAND_SET_CHARGE_LIMIT, gson.toJson(payloadObject), account.commandTarget);
        requestData(CHARGE_STATE);
    }

    public void setSunroof(String state) {
        JsonObject payloadObject = new JsonObject();
        payloadObject.addProperty("state", state);
        sendCommand(COMMAND_SUN_ROOF, gson.toJson(payloadObject), account.commandTarget);
        requestData(VEHICLE_STATE);
    }

    public void moveSunroof(int percent) {
        JsonObject payloadObject = new JsonObject();
        payloadObject.addProperty("state", "move");
        payloadObject.addProperty("percent", percent);
        sendCommand(COMMAND_SUN_ROOF, gson.toJson(payloadObject), account.commandTarget);
        requestData(VEHICLE_STATE);
    }

    /**
     * Sets the driver and passenger temperatures.
     *
     * While setting different temperature values is supported by the API, in practice this does not always work
     * reliably, possibly if the the
     * only reliable method is to set the driver and passenger temperature to the same value
     *
     * @param driverTemperature in Celsius
     * @param passenegerTemperature in Celsius
     */
    public void setTemperature(float driverTemperature, float passenegerTemperature) {
        JsonObject payloadObject = new JsonObject();
        payloadObject.addProperty("driver_temp", driverTemperature);
        payloadObject.addProperty("passenger_temp", passenegerTemperature);
        sendCommand(COMMAND_SET_TEMP, gson.toJson(payloadObject), account.commandTarget);
        requestData(CLIMATE_STATE);
    }

    public void setCombinedTemperature(float temperature) {
        setTemperature(temperature, temperature);
    }

    public void setDriverTemperature(float temperature) {
        setTemperature(temperature, climateState != null ? climateState.passenger_temp_setting : temperature);
    }

    public void setPassengerTemperature(float temperature) {
        setTemperature(climateState != null ? climateState.driver_temp_setting : temperature, temperature);
    }

    public void openFrunk() {
        JsonObject payloadObject = new JsonObject();
        payloadObject.addProperty("which_trunk", "front");
        sendCommand(COMMAND_ACTUATE_TRUNK, gson.toJson(payloadObject), account.commandTarget);
        requestData(VEHICLE_STATE);
    }

    public void openTrunk() {
        JsonObject payloadObject = new JsonObject();
        payloadObject.addProperty("which_trunk", "rear");
        sendCommand(COMMAND_ACTUATE_TRUNK, gson.toJson(payloadObject), account.commandTarget);
        requestData(VEHICLE_STATE);
    }

    public void closeTrunk() {
        openTrunk();
    }

    public void setValetMode(boolean b, Integer pin) {
        JsonObject payloadObject = new JsonObject();
        payloadObject.addProperty("on", b);
        if (pin != null) {
            payloadObject.addProperty("password", String.format("%04d", pin));
        }
        sendCommand(COMMAND_SET_VALET_MODE, gson.toJson(payloadObject), account.commandTarget);
        requestData(VEHICLE_STATE);
    }

    public void resetValetPin() {
        sendCommand(COMMAND_RESET_VALET_PIN, account.commandTarget);
        requestData(VEHICLE_STATE);
    }

    public void setMaxRangeCharging(boolean b) {
        sendCommand(b ? COMMAND_CHARGE_MAX : COMMAND_CHARGE_STD, account.commandTarget);
        requestData(CHARGE_STATE);
    }

    public void charge(boolean b) {
        sendCommand(b ? COMMAND_CHARGE_START : COMMAND_CHARGE_STOP, account.commandTarget);
        requestData(CHARGE_STATE);
    }

    public void flashLights() {
        sendCommand(COMMAND_FLASH_LIGHTS, account.commandTarget);
    }

    public void honkHorn() {
        sendCommand(COMMAND_HONK_HORN, account.commandTarget);
    }

    public void openChargePort() {
        sendCommand(COMMAND_OPEN_CHARGE_PORT, account.commandTarget);
        requestData(CHARGE_STATE);
    }

    public void lockDoors(boolean b) {
        sendCommand(b ? COMMAND_DOOR_LOCK : COMMAND_DOOR_UNLOCK, account.commandTarget);
        requestData(VEHICLE_STATE);
    }

    public void autoConditioning(boolean b) {
        sendCommand(b ? COMMAND_AUTO_COND_START : COMMAND_AUTO_COND_STOP, account.commandTarget);
        requestData(CLIMATE_STATE);
    }

    public void wakeUp() {
        sendCommand(COMMAND_WAKE_UP, account.wakeUpTarget);
    }

    protected synchronized Vehicle queryVehicle() {
        String authHeader = account.getAuthHeader();

        if (authHeader != null) {
            try {
                // get a list of vehicles
                Response response = account.vehiclesTarget.request(MediaType.APPLICATION_JSON_TYPE)
                        .header("Authorization", authHeader).get();

                logger.debug("Querying the vehicle : Response : {}:{}", response.getStatus(), response.getStatusInfo());

                if (!checkResponse(response, true)) {
                    logger.debug("An error occurred while querying the vehicle");
                    return null;
                }

                JsonObject jsonObject = JsonParser.parseString(response.readEntity(String.class)).getAsJsonObject();
                Vehicle[] vehicleArray = gson.fromJson(jsonObject.getAsJsonArray("response"), Vehicle[].class);

                for (Vehicle vehicle : vehicleArray) {
                    logger.debug("Querying the vehicle: VIN {}", vehicle.vin);
                    if (vehicle.vin.equals(getConfig().get(VIN))) {
                        vehicleJSON = gson.toJson(vehicle);
                        parseAndUpdate("queryVehicle", null, vehicleJSON);
                        if (logger.isTraceEnabled()) {
                            logger.trace("Vehicle is id {}/vehicle_id {}/tokens {}", vehicle.id, vehicle.vehicle_id,
                                    vehicle.tokens);
                        }
                        return vehicle;
                    }
                }
            } catch (ProcessingException e) {
                updateStatus(ThingStatus.OFFLINE, ThingStatusDetail.COMMUNICATION_ERROR, e.getMessage());
            }
        }
        return null;
    }

    protected void queryVehicleAndUpdate() {
        vehicle = queryVehicle();
        if (vehicle != null) {
            parseAndUpdate("queryVehicle", null, vehicleJSON);
        }
    }

    public void parseAndUpdate(String request, String payLoad, String result) {
        final Double LOCATION_THRESHOLD = .0000001;

        JsonObject jsonObject = null;

        try {
            if (request != null && result != null && !"null".equals(result)) {
                updateStatus(ThingStatus.ONLINE);
                // first, update state objects
                switch (request) {
                    case DRIVE_STATE: {
                        driveState = gson.fromJson(result, DriveState.class);

                        if (Math.abs(lastLatitude - driveState.latitude) > LOCATION_THRESHOLD
                                || Math.abs(lastLongitude - driveState.longitude) > LOCATION_THRESHOLD) {
                            logger.debug("Vehicle moved, resetting last location timestamp");

                            lastLatitude = driveState.latitude;
                            lastLongitude = driveState.longitude;
                            lastLocationChangeTimestamp = System.currentTimeMillis();
                        }

                        break;
                    }
                    case GUI_STATE: {
                        guiState = gson.fromJson(result, GUIState.class);
                        break;
                    }
                    case VEHICLE_STATE: {
                        vehicleState = gson.fromJson(result, VehicleState.class);
                        break;
                    }
                    case CHARGE_STATE: {
                        chargeState = gson.fromJson(result, ChargeState.class);
                        if (isCharging()) {
                            updateState(CHANNEL_CHARGE, OnOffType.ON);
                        } else {
                            updateState(CHANNEL_CHARGE, OnOffType.OFF);
                        }

                        break;
                    }
                    case CLIMATE_STATE: {
                        climateState = gson.fromJson(result, ClimateState.class);
                        BigDecimal avgtemp = roundBigDecimal(new BigDecimal(
                                (climateState.driver_temp_setting + climateState.passenger_temp_setting) / 2.0f));
                        updateState(CHANNEL_COMBINED_TEMP, new QuantityType<>(avgtemp, SIUnits.CELSIUS));
                        break;
                    }
                    case "queryVehicle": {
                        if (vehicle != null && !lastState.equals(vehicle.state)) {
                            lastState = vehicle.state;

                            // in case vehicle changed to awake, refresh all data
                            if (isAwake()) {
                                logger.debug("Vehicle is now awake, updating all data");
                                lastLocationChangeTimestamp = System.currentTimeMillis();
                                requestAllData();
                            }

                            setActive();
                        }

                        // reset timestamp if elapsed and set inactive to false
                        if (isInactive && lastStateTimestamp + (API_SLEEP_INTERVAL_MINUTES * 60 * 1000) < System
                                .currentTimeMillis()) {
                            logger.debug("Vehicle did not fall asleep within sleep period, checking again");
                            setActive();
                        } else {
                            boolean wasInactive = isInactive;
                            isInactive = !isCharging() && !hasMovedInSleepInterval();

                            if (!wasInactive && isInactive) {
                                lastStateTimestamp = System.currentTimeMillis();
                                logger.debug("Vehicle is inactive");
                            }
                        }

                        break;
                    }
                }

                // secondly, reformat the response string to a JSON compliant
                // object for some specific non-JSON compatible requests
                switch (request) {
                    case MOBILE_ENABLED_STATE: {
                        jsonObject = new JsonObject();
                        jsonObject.addProperty(MOBILE_ENABLED_STATE, result);
                        break;
                    }
                    default: {
                        jsonObject = JsonParser.parseString(result).getAsJsonObject();
                        break;
                    }
                }
            }

            // process the result
            if (jsonObject != null && result != null && !"null".equals(result)) {
                // deal with responses for "set" commands, which get confirmed
                // positively, or negatively, in which case a reason for failure
                // is provided
                if (jsonObject.get("reason") != null && jsonObject.get("reason").getAsString() != null) {
                    boolean requestResult = jsonObject.get("result").getAsBoolean();
                    logger.debug("The request ({}) execution was {}, and reported '{}'", new Object[] { request,
                            requestResult ? "successful" : "not successful", jsonObject.get("reason").getAsString() });
                } else {
                    Set<Map.Entry<String, JsonElement>> entrySet = jsonObject.entrySet();

                    long resultTimeStamp = 0;
                    for (Map.Entry<String, JsonElement> entry : entrySet) {
                        if ("timestamp".equals(entry.getKey())) {
                            resultTimeStamp = Long.valueOf(entry.getValue().getAsString());
                            if (logger.isTraceEnabled()) {
                                Date date = new Date(resultTimeStamp);
                                SimpleDateFormat dateFormatter = new SimpleDateFormat("yyyy-MM-dd'T'HH:mm:ss.SSS");
                                logger.trace("The request result timestamp is {}", dateFormatter.format(date));
                            }
                            break;
                        }
                    }

                    try {
                        lock.lock();

                        boolean proceed = true;
                        if (resultTimeStamp < lastTimeStamp && request == DRIVE_STATE) {
                            proceed = false;
                        }

                        if (proceed) {
                            for (Map.Entry<String, JsonElement> entry : entrySet) {
                                try {
                                    TeslaChannelSelector selector = TeslaChannelSelector
                                            .getValueSelectorFromRESTID(entry.getKey());
                                    if (!selector.isProperty()) {
                                        if (!entry.getValue().isJsonNull()) {
                                            updateState(selector.getChannelID(), teslaChannelSelectorProxy.getState(
                                                    entry.getValue().getAsString(), selector, editProperties()));
                                            if (logger.isTraceEnabled()) {
                                                logger.trace(
                                                        "The variable/value pair '{}':'{}' is successfully processed",
                                                        entry.getKey(), entry.getValue());
                                            }
                                        } else {
                                            updateState(selector.getChannelID(), UnDefType.UNDEF);
                                        }
                                    } else {
                                        if (!entry.getValue().isJsonNull()) {
                                            Map<String, String> properties = editProperties();
                                            properties.put(selector.getChannelID(), entry.getValue().getAsString());
                                            updateProperties(properties);
                                            if (logger.isTraceEnabled()) {
                                                logger.trace(
                                                        "The variable/value pair '{}':'{}' is successfully used to set property '{}'",
                                                        entry.getKey(), entry.getValue(), selector.getChannelID());
                                            }
                                        }
                                    }
                                } catch (IllegalArgumentException e) {
                                    logger.trace("The variable/value pair '{}':'{}' is not (yet) supported",
                                            entry.getKey(), entry.getValue());
                                } catch (ClassCastException | IllegalStateException e) {
                                    logger.trace("An exception occurred while converting the JSON data : '{}'",
                                            e.getMessage(), e);
                                }
                            }
                        } else {
                            logger.warn("The result for request '{}' is discarded due to an out of sync timestamp",
                                    request);
                        }
                    } finally {
                        lock.unlock();
                    }
                }
            }
        } catch (Exception p) {
            logger.error("An exception occurred while parsing data received from the vehicle: '{}'", p.getMessage());
        }
    }

    @SuppressWarnings("unchecked")
    protected QuantityType<Temperature> commandToQuantityType(Command command) {
        if (command instanceof QuantityType) {
            return ((QuantityType<Temperature>) command).toUnit(SIUnits.CELSIUS);
        }
        return new QuantityType<>(new BigDecimal(command.toString()), SIUnits.CELSIUS);
    }

    protected float quanityToRoundedFloat(QuantityType<Temperature> quantity) {
        return roundBigDecimal(quantity.toBigDecimal()).floatValue();
    }

    protected BigDecimal roundBigDecimal(BigDecimal value) {
        return value.setScale(1, RoundingMode.HALF_EVEN);
    }

    protected Runnable slowStateRunnable = () -> {
        queryVehicleAndUpdate();

        boolean allowQuery = allowQuery();

        if (allowQuery) {
            requestData(CHARGE_STATE);
            requestData(CLIMATE_STATE);
            requestData(GUI_STATE);
            queryVehicle(MOBILE_ENABLED_STATE);
        } else {
            if (allowWakeUp) {
                wakeUp();
            } else {
                if (isAwake()) {
                    logger.debug("Vehicle is neither charging nor moving, skipping updates to allow it to sleep");
                }
            }
        }
    };

    protected Runnable fastStateRunnable = () -> {
        if (getThing().getStatus() == ThingStatus.ONLINE) {
            boolean allowQuery = allowQuery();

            if (allowQuery) {
                requestData(DRIVE_STATE);
                requestData(VEHICLE_STATE);
            } else {
                if (allowWakeUp) {
                    wakeUp();
                } else {
                    if (isAwake()) {
                        logger.debug("Vehicle is neither charging nor moving, skipping updates to allow it to sleep");
                    }
                }
            }
        }
    };
<<<<<<< HEAD

    protected Runnable eventRunnable = new Runnable() {
        Response eventResponse;
        BufferedReader eventBufferedReader;
        InputStreamReader eventInputStreamReader;
        boolean isEstablished = false;

        protected boolean establishEventStream() {
            try {
                if (!isEstablished) {
                    eventBufferedReader = null;

                    eventClient = clientBuilder.build()
                            .register(new Authenticator((String) getConfig().get(CONFIG_USERNAME), vehicle.tokens[0]));
                    eventTarget = eventClient.target(URI_EVENT).path(vehicle.vehicle_id + "/").queryParam("values",
                            Arrays.asList(EventKeys.values()).stream().skip(1).map(Enum::toString)
                                    .collect(Collectors.joining(",")));
                    eventResponse = eventTarget.request(MediaType.TEXT_PLAIN_TYPE).get();

                    logger.debug("Event Stream: Establishing the event stream: Response: {}:{}",
                            eventResponse.getStatus(), eventResponse.getStatusInfo());

                    if (eventResponse.getStatus() == 200) {
                        InputStream dummy = (InputStream) eventResponse.getEntity();
                        eventInputStreamReader = new InputStreamReader(dummy);
                        eventBufferedReader = new BufferedReader(eventInputStreamReader);
                        isEstablished = true;
                    } else if (eventResponse.getStatus() == 401) {
                        isEstablished = false;
                    } else {
                        isEstablished = false;
                    }

                    if (!isEstablished) {
                        eventIntervalErrors++;
                        if (eventIntervalErrors >= EVENT_MAXIMUM_ERRORS_IN_INTERVAL) {
                            logger.warn(
                                    "Reached the maximum number of errors ({}) for the current interval ({} seconds)",
                                    EVENT_MAXIMUM_ERRORS_IN_INTERVAL, EVENT_ERROR_INTERVAL_SECONDS);
                            updateStatus(ThingStatus.OFFLINE, ThingStatusDetail.COMMUNICATION_ERROR);
                            eventClient.close();
                        }

                        if ((System.currentTimeMillis() - eventIntervalTimestamp) > 1000
                                * EVENT_ERROR_INTERVAL_SECONDS) {
                            logger.trace("Resetting the error counter. ({} errors in the last interval)",
                                    eventIntervalErrors);
                            eventIntervalTimestamp = System.currentTimeMillis();
                            eventIntervalErrors = 0;
                        }
                    }
                }
            } catch (Exception e) {
                logger.error(
                        "Event stream: An exception occurred while establishing the event stream for the vehicle: '{}'",
                        e.getMessage());
                isEstablished = false;
            }

            return isEstablished;
        }

        @Override
        public void run() {
            while (true) {
                try {
                    if (getThing().getStatus() == ThingStatus.ONLINE) {
                        if (isAwake()) {
                            if (establishEventStream()) {
                                String line = eventBufferedReader.readLine();

                                while (line != null) {
                                    logger.debug("Event stream: Received an event: '{}'", line);
                                    String vals[] = line.split(",");
                                    long currentTimeStamp = Long.valueOf(vals[0]);
                                    long systemTimeStamp = System.currentTimeMillis();
                                    if (logger.isDebugEnabled()) {
                                        SimpleDateFormat dateFormatter = new SimpleDateFormat(
                                                "yyyy-MM-dd'T'HH:mm:ss.SSS");
                                        logger.debug("STS {} CTS {} Delta {}",
                                                dateFormatter.format(new Date(systemTimeStamp)),
                                                dateFormatter.format(new Date(currentTimeStamp)),
                                                systemTimeStamp - currentTimeStamp);
                                    }
                                    if (systemTimeStamp - currentTimeStamp < EVENT_TIMESTAMP_AGE_LIMIT) {
                                        if (currentTimeStamp > lastTimeStamp) {
                                            lastTimeStamp = Long.valueOf(vals[0]);
                                            if (logger.isDebugEnabled()) {
                                                SimpleDateFormat dateFormatter = new SimpleDateFormat(
                                                        "yyyy-MM-dd'T'HH:mm:ss.SSS");
                                                logger.debug("Event Stream: Event stamp is {}",
                                                        dateFormatter.format(new Date(lastTimeStamp)));
                                            }
                                            for (int i = 0; i < EventKeys.values().length; i++) {
                                                TeslaChannelSelector selector = TeslaChannelSelector
                                                        .getValueSelectorFromRESTID((EventKeys.values()[i]).toString());
                                                if (!selector.isProperty()) {
                                                    State newState = teslaChannelSelectorProxy.getState(vals[i],
                                                            selector, editProperties());
                                                    if (newState != null && !"".equals(vals[i])) {
                                                        updateState(selector.getChannelID(), newState);
                                                    } else {
                                                        updateState(selector.getChannelID(), UnDefType.UNDEF);
                                                    }
                                                } else {
                                                    Map<String, String> properties = editProperties();
                                                    properties.put(selector.getChannelID(),
                                                            (selector.getState(vals[i])).toString());
                                                    updateProperties(properties);
                                                }
                                            }
                                        } else {
                                            if (logger.isDebugEnabled()) {
                                                SimpleDateFormat dateFormatter = new SimpleDateFormat(
                                                        "yyyy-MM-dd'T'HH:mm:ss.SSS");
                                                logger.debug(
                                                        "Event stream: Discarding an event with an out of sync timestamp {} (last is {})",
                                                        dateFormatter.format(new Date(currentTimeStamp)),
                                                        dateFormatter.format(new Date(lastTimeStamp)));
                                            }
                                        }
                                    } else {
                                        if (logger.isDebugEnabled()) {
                                            SimpleDateFormat dateFormatter = new SimpleDateFormat(
                                                    "yyyy-MM-dd'T'HH:mm:ss.SSS");
                                            logger.debug(
                                                    "Event Stream: Discarding an event that differs {} ms from the system time: {} (system is {})",
                                                    systemTimeStamp - currentTimeStamp,
                                                    dateFormatter.format(currentTimeStamp),
                                                    dateFormatter.format(systemTimeStamp));
                                        }
                                        if (systemTimeStamp - currentTimeStamp > EVENT_TIMESTAMP_MAX_DELTA) {
                                            logger.trace("Event stream: The event stream will be reset");
                                            isEstablished = false;
                                        }
                                    }
                                    line = eventBufferedReader.readLine();
                                }
                                logger.trace("Event stream: The end of stream was reached");
                                isEstablished = false;
                            }
                        } else {
                            logger.debug("Event stream: The vehicle is not awake");
                            if (vehicle != null) {
                                if (allowWakeUp) {
                                    // wake up the vehicle until streaming token <> 0
                                    logger.debug("Event stream: Waking up the vehicle");
                                    wakeUp();
                                }
                            } else {
                                vehicle = queryVehicle();
                            }
                            Thread.sleep(EVENT_STREAM_PAUSE);
                        }
                    }
                } catch (IOException | NumberFormatException e) {
                    logger.debug("Event stream: An exception occurred while reading events: '{}'", e.getMessage());
                    isEstablished = false;
                } catch (InterruptedException e) {
                    isEstablished = false;
                }

                if (Thread.interrupted()) {
                    logger.debug("Event stream: the event stream was interrupted");
                    return;
                }
            }
        }
    };
=======
>>>>>>> 68f9c137
}<|MERGE_RESOLUTION|>--- conflicted
+++ resolved
@@ -17,7 +17,6 @@
 import java.math.BigDecimal;
 import java.math.RoundingMode;
 import java.text.SimpleDateFormat;
-import java.util.Arrays;
 import java.util.Date;
 import java.util.HashMap;
 import java.util.Map;
@@ -25,7 +24,6 @@
 import java.util.concurrent.ScheduledFuture;
 import java.util.concurrent.TimeUnit;
 import java.util.concurrent.locks.ReentrantLock;
-import java.util.stream.Collectors;
 
 import javax.measure.quantity.Temperature;
 import javax.ws.rs.ProcessingException;
@@ -962,176 +960,4 @@
             }
         }
     };
-<<<<<<< HEAD
-
-    protected Runnable eventRunnable = new Runnable() {
-        Response eventResponse;
-        BufferedReader eventBufferedReader;
-        InputStreamReader eventInputStreamReader;
-        boolean isEstablished = false;
-
-        protected boolean establishEventStream() {
-            try {
-                if (!isEstablished) {
-                    eventBufferedReader = null;
-
-                    eventClient = clientBuilder.build()
-                            .register(new Authenticator((String) getConfig().get(CONFIG_USERNAME), vehicle.tokens[0]));
-                    eventTarget = eventClient.target(URI_EVENT).path(vehicle.vehicle_id + "/").queryParam("values",
-                            Arrays.asList(EventKeys.values()).stream().skip(1).map(Enum::toString)
-                                    .collect(Collectors.joining(",")));
-                    eventResponse = eventTarget.request(MediaType.TEXT_PLAIN_TYPE).get();
-
-                    logger.debug("Event Stream: Establishing the event stream: Response: {}:{}",
-                            eventResponse.getStatus(), eventResponse.getStatusInfo());
-
-                    if (eventResponse.getStatus() == 200) {
-                        InputStream dummy = (InputStream) eventResponse.getEntity();
-                        eventInputStreamReader = new InputStreamReader(dummy);
-                        eventBufferedReader = new BufferedReader(eventInputStreamReader);
-                        isEstablished = true;
-                    } else if (eventResponse.getStatus() == 401) {
-                        isEstablished = false;
-                    } else {
-                        isEstablished = false;
-                    }
-
-                    if (!isEstablished) {
-                        eventIntervalErrors++;
-                        if (eventIntervalErrors >= EVENT_MAXIMUM_ERRORS_IN_INTERVAL) {
-                            logger.warn(
-                                    "Reached the maximum number of errors ({}) for the current interval ({} seconds)",
-                                    EVENT_MAXIMUM_ERRORS_IN_INTERVAL, EVENT_ERROR_INTERVAL_SECONDS);
-                            updateStatus(ThingStatus.OFFLINE, ThingStatusDetail.COMMUNICATION_ERROR);
-                            eventClient.close();
-                        }
-
-                        if ((System.currentTimeMillis() - eventIntervalTimestamp) > 1000
-                                * EVENT_ERROR_INTERVAL_SECONDS) {
-                            logger.trace("Resetting the error counter. ({} errors in the last interval)",
-                                    eventIntervalErrors);
-                            eventIntervalTimestamp = System.currentTimeMillis();
-                            eventIntervalErrors = 0;
-                        }
-                    }
-                }
-            } catch (Exception e) {
-                logger.error(
-                        "Event stream: An exception occurred while establishing the event stream for the vehicle: '{}'",
-                        e.getMessage());
-                isEstablished = false;
-            }
-
-            return isEstablished;
-        }
-
-        @Override
-        public void run() {
-            while (true) {
-                try {
-                    if (getThing().getStatus() == ThingStatus.ONLINE) {
-                        if (isAwake()) {
-                            if (establishEventStream()) {
-                                String line = eventBufferedReader.readLine();
-
-                                while (line != null) {
-                                    logger.debug("Event stream: Received an event: '{}'", line);
-                                    String vals[] = line.split(",");
-                                    long currentTimeStamp = Long.valueOf(vals[0]);
-                                    long systemTimeStamp = System.currentTimeMillis();
-                                    if (logger.isDebugEnabled()) {
-                                        SimpleDateFormat dateFormatter = new SimpleDateFormat(
-                                                "yyyy-MM-dd'T'HH:mm:ss.SSS");
-                                        logger.debug("STS {} CTS {} Delta {}",
-                                                dateFormatter.format(new Date(systemTimeStamp)),
-                                                dateFormatter.format(new Date(currentTimeStamp)),
-                                                systemTimeStamp - currentTimeStamp);
-                                    }
-                                    if (systemTimeStamp - currentTimeStamp < EVENT_TIMESTAMP_AGE_LIMIT) {
-                                        if (currentTimeStamp > lastTimeStamp) {
-                                            lastTimeStamp = Long.valueOf(vals[0]);
-                                            if (logger.isDebugEnabled()) {
-                                                SimpleDateFormat dateFormatter = new SimpleDateFormat(
-                                                        "yyyy-MM-dd'T'HH:mm:ss.SSS");
-                                                logger.debug("Event Stream: Event stamp is {}",
-                                                        dateFormatter.format(new Date(lastTimeStamp)));
-                                            }
-                                            for (int i = 0; i < EventKeys.values().length; i++) {
-                                                TeslaChannelSelector selector = TeslaChannelSelector
-                                                        .getValueSelectorFromRESTID((EventKeys.values()[i]).toString());
-                                                if (!selector.isProperty()) {
-                                                    State newState = teslaChannelSelectorProxy.getState(vals[i],
-                                                            selector, editProperties());
-                                                    if (newState != null && !"".equals(vals[i])) {
-                                                        updateState(selector.getChannelID(), newState);
-                                                    } else {
-                                                        updateState(selector.getChannelID(), UnDefType.UNDEF);
-                                                    }
-                                                } else {
-                                                    Map<String, String> properties = editProperties();
-                                                    properties.put(selector.getChannelID(),
-                                                            (selector.getState(vals[i])).toString());
-                                                    updateProperties(properties);
-                                                }
-                                            }
-                                        } else {
-                                            if (logger.isDebugEnabled()) {
-                                                SimpleDateFormat dateFormatter = new SimpleDateFormat(
-                                                        "yyyy-MM-dd'T'HH:mm:ss.SSS");
-                                                logger.debug(
-                                                        "Event stream: Discarding an event with an out of sync timestamp {} (last is {})",
-                                                        dateFormatter.format(new Date(currentTimeStamp)),
-                                                        dateFormatter.format(new Date(lastTimeStamp)));
-                                            }
-                                        }
-                                    } else {
-                                        if (logger.isDebugEnabled()) {
-                                            SimpleDateFormat dateFormatter = new SimpleDateFormat(
-                                                    "yyyy-MM-dd'T'HH:mm:ss.SSS");
-                                            logger.debug(
-                                                    "Event Stream: Discarding an event that differs {} ms from the system time: {} (system is {})",
-                                                    systemTimeStamp - currentTimeStamp,
-                                                    dateFormatter.format(currentTimeStamp),
-                                                    dateFormatter.format(systemTimeStamp));
-                                        }
-                                        if (systemTimeStamp - currentTimeStamp > EVENT_TIMESTAMP_MAX_DELTA) {
-                                            logger.trace("Event stream: The event stream will be reset");
-                                            isEstablished = false;
-                                        }
-                                    }
-                                    line = eventBufferedReader.readLine();
-                                }
-                                logger.trace("Event stream: The end of stream was reached");
-                                isEstablished = false;
-                            }
-                        } else {
-                            logger.debug("Event stream: The vehicle is not awake");
-                            if (vehicle != null) {
-                                if (allowWakeUp) {
-                                    // wake up the vehicle until streaming token <> 0
-                                    logger.debug("Event stream: Waking up the vehicle");
-                                    wakeUp();
-                                }
-                            } else {
-                                vehicle = queryVehicle();
-                            }
-                            Thread.sleep(EVENT_STREAM_PAUSE);
-                        }
-                    }
-                } catch (IOException | NumberFormatException e) {
-                    logger.debug("Event stream: An exception occurred while reading events: '{}'", e.getMessage());
-                    isEstablished = false;
-                } catch (InterruptedException e) {
-                    isEstablished = false;
-                }
-
-                if (Thread.interrupted()) {
-                    logger.debug("Event stream: the event stream was interrupted");
-                    return;
-                }
-            }
-        }
-    };
-=======
->>>>>>> 68f9c137
 }