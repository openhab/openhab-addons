# Shelly Binding

This Binding integrates [Shelly devices](https://shelly.cloud) developed by Allterco.

Allterco provides a rich set of smart home devices. All of them are WiFi enabled (2,4GHz, IPv4 only) and provide a documented API.
The binding is officially acknowledged by Allterco and openHAB is listed as a reference and directly supports the openHAB community.

The binding controls the devices independently from the Allterco Shelly Cloud (in fact it can be disabled).
The binding co-exists with Shelly App for Smartphones, Shelly Device Web UI, Shelly Cloud, MQTT and other 3rd party Apps.

The binding focuses on reporting the device status and device control.
Initial setup and device configuration has to be performed using the Shelly Apps (Web UI or Smartphone App).
The binding gets in sync with the next status refresh.

Refer to [Advanced Users](doc/AdvancedUsers.md) for more information on openHAB Shelly integration, e.g. firmware update, network communication or log filtering.

Also check out the [Shelly Manager](doc/ShellyManager.md), which

- provides detailed information on your Shellys
- helps to diagnose WiFi issues or device instabilities
- includes some common actions and
- simplifies firmware updates.

[Shelly Manager](doc/ShellyManager.md) could also act as a firmware upgrade proxy - the device doesn't need to connect directly to the Internet, instead openHAB services as a download proxy, which improves device security.

## Supported Devices

The binding supports both hardware generations

- Generation 1: The original Shelly devices like the Shelly 1, Shelly 2.5, Shelly Flood etc.
- Generation 2+3+4: Plus / Pro series of devices
- Shelly Plus Mini: Shelly Plus devices in compact format (Gen 2+3+4)
- Shelly BLU: Bluetooth based series of devices

The binding provides the same feature set across all devices as good as possible and depending on device specific features.

`Note:` Using BLU devices or the Plus/Pro Range Extender mode require some additional configuration steps.
See section [Discovery](#discovery) for details.

### Generation 1

| thing-type        | Model                                                  | Vendor ID           |
| ----------------- | ------------------------------------------------------ | ------------------- |
| shelly1           | Shelly 1 Single Relay Switch                           | SHSW-1              |
| shelly1l          | Shelly 1L Single Relay Switch                          | SHSW-L              |
| shelly1pm         | Shelly Single Relay Switch with integrated Power Meter | SHSW-PM             |
| shelly2-relay     | Shelly Double Relay Switch in relay mode               | SHSW-21             |
| shelly2-roller    | Shelly2 in Roller Mode                                 | SHSW-21             |
| shelly25-relay    | Shelly 2.5 in Relay Switch                             | SHSW-25             |
| shelly25-roller   | Shelly 2.5 in Roller Mode                              | SHSW-25             |
| shelly4pro        | Shelly 4x Relay Switch                                 | SHSW-44             |
| shellydimmer      | Shelly Dimmer                                          | SHDM-1              |
| shellydimmer2     | Shelly Dimmer2                                         | SHDM-2              |
| shellyix3         | Shelly ix3                                             | SHIX3-1             |
| shellyuni         | Shelly UNI, Shelly Plus UNI                            | SHUNI-1             |
| shellyplug        | Shelly Plug                                            | SHPLG2-1            |
| shellyplugs       | Shelly Plug-S                                          | SHPLG-S             |
| shellyem          | Shelly EM with integrated Power Meters                 | SHEM                |
| shellyem3         | Shelly 3EM with 3 integrated Power Meter               | SHEM-3              |
| shellyrgbw2-color | Shelly RGBW2 Controller in Color Mode                  | SHRGBW2             |
| shellyrgbw2-white | Shelly RGBW2 Controller in White Mode                  | SHRGBW2             |
| shellybulb-color  | Shelly Bulb in Color Mode                              | SHBLB-1             |
| shellybulb-white  | Shelly Bulb in White Mode                              | SHBLB-1             |
| shellybulbduo     | Shelly Duo White                                       | SHBDUO-1            |
| shellybulbduo     | Shelly Duo White G10                                   | SHBDUO-1            |
| shellycolorbulb   | Shelly Duo Color G10                                   | SHCB-1              |
| shellyvintage     | Shelly Vintage (White Mode)                            | SHVIN-1             |
| shellyht          | Shelly Sensor (temperature+humidity)                   | SHHT-1              |
| shellyflood       | Shelly Flood Sensor                                    | SHWT-1              |
| shellysmoke       | Shelly Smoke Sensor                                    | SHSM-1              |
| shellymotion      | Shelly Motion Sensor                                   | SHMOS-01            |
| shellymotion2     | Shelly Motion Sensor 2                                 | SHMOS-02            |
| shellygas         | Shelly Gas Sensor                                      | SHGS-1              |
| shellydw          | Shelly Door/Window                                     | SHDW-1              |
| shellydw2         | Shelly Door/Window 2                                   | SHDW-2              |
| shellybutton1     | Shelly Button 1                                        | SHBTN-1             |
| shellybutton2     | Shelly Button 2                                        | SHBTN-2             |
| shellysense       | Shelly Motion and IR Controller                        | SHSEN-1             |
| shellytrv         | Shelly TRV                                             | SHTRV-01            |

<<<<<<< HEAD
### Shelly Plus series (Generation 2+3+4)

| thing-type           | Model                                                    | Vendor ID                                   |
|----------------------|----------------------------------------------------------|---------------------------------------------|
| shellyplus1          | Shelly Plus 1 with 1x relay                              | SNSW-001X16EU, S3SW-001X16EU, S4SW-001X16EU |
| shellyplus1pm        | Shelly Plus 1PM with 1x relay + power meter              | SNSW-001P16EU, S3SW-001P16EU, S4SW-001P16EU |
| shellyplus2pm-relay  | Shelly Plus 2PM with 2x relay + power meter, relay mode  | SNSW-002P16EU, SNSW-102P16EU                |
| shellyplus2pm-roller | Shelly Plus 2PM with 2x relay + power meter, roller mode | SNSW-002P16EU, SNSW-102P16EU                |
| shellyplusplug       | Shelly Plug-S                                            | SNPL-00112EU                                |
| shellyplusplug       | Shelly Plug-IT                                           | SNPL-00110IT                                |
| shellyplusplug       | Shelly Plug-UK                                           | SNPL-00112UK                                |
| shellyplusplugus     | Shelly Plug-US                                           | SNPL-00116US                                |
| shellyplusi4         | Shelly Plus i4 with 4x AC input                          | SNSN-0024X, S3SN-0024X                      |
| shellyplusi4dc       | Shelly Plus i4 with 4x DC input                          | SNSN-0D24X                                  |
| shellyplus10v        | Shelly Plus Dimmer 0/10V (Gen 2) or 0/1/10V (Gen 3)      | SNDM-00100WW, S3DM-0010WW                   |
| shellyplusht         | Shelly Plus HT with temperature + humidity sensor        | SNSN-0013A                                  |
| shellyhtg3           | Shelly Plus HT Gen 3 with temperature + humidity sensor  | S3SN-0U12A                                  |
| shellyplussmoke      | Shelly Plus Smoke sensor                                 | SNSN-0031Z                                  |
| shellypluswdus       | Shelly Plus Wall Dimmer US                               | SNDM-0013US                                 |
| shellyplusrgbwpm     | Shelly Plus RGBW PM                                      | SNDC-0D4P10WW                               |
| shellywalldisplay    | Shelly Plus Wall Display                                 | SAWD-0A1XX10EU1                             |
| shellyblugw          | SHelly BLU Gateway                                       | SNGW-BT01                                   |

### Shelly Plus Mini series (Generation 2+3+4)

 | thing-type           | Model                                                    | Vendor ID                                       |
 | -------------------- | -------------------------------------------------------- | ----------------------------------------------- |
 | shelly1mini          | Shelly Plus 1 Mini with 1x relay                         | SNSW-001X8EU, S3SW-001X8EU, S4SW-001X8EU        |
 | shelly1pmmini        | Shelly Plus 1PM Mini with 1x relay + power meter         | SNSW-001P8EU, S3SW-001P8EU, S4SW-001P8EU        |
 | shellypmmini         | Shelly Plus PM Mini with 1x power meter                  | SNPM-001PCEU16, S3PM-001PCEU16, S4EM-001PXCEU16 |
=======
### Generation 2 Plus series

| thing-type           | Model                                                    | Vendor ID                    |
|----------------------|----------------------------------------------------------|------------------------------|
| shellyplus1          | Shelly Plus 1 with 1x relay                              | SNSW-001X16EU, S3SW-001X16EU |
| shellyplus1pm        | Shelly Plus 1PM with 1x relay + power meter              | SNSW-001P16EU, S3SW-001P16EU |
| shellyplus2pm-relay  | Shelly Plus 2PM with 2x relay + power meter, relay mode  | SNSW-002P16EU, SNSW-102P16EU, S3SW-002P16EU, SNSW-002P15UL |
| shellyplus2pm-roller | Shelly Plus 2PM with 2x relay + power meter, roller mode | SNSW-002P16EU, SNSW-102P16EU, S3SW-002P16EU, SNSW-002P15UL |
| shellyplusplug       | Shelly Plug-S                                            | SNPL-00112EU, SNPL-10112EU   |
| shellyplusplug       | Shelly Plug-IT                                           | SNPL-00110IT                 |
| shellyplusplug       | Shelly Plug-UK                                           | SNPL-00112UK                 |
| shellyplusplugus     | Shelly Plug-US                                           | SNPL-00116US                 |
| shellyplusplug       | Shelly Plug S Gen 3                                      | S3PL-00112EU                 |
| shellyplusi4         | Shelly Plus i4 with 4x AC input                          | SNSN-0024X, S3SN-0024X       |
| shellyplusi4dc       | Shelly Plus i4 with 4x DC input                          | SNSN-0D24X                   |
| shellyplus10v        | Shelly Plus Dimmer 0/10V (Gen 2) or 0/1/10V (Gen 3)      | SNDM-00100WW, S3DM-0010WW    |
| shellyplusuni        | Shelly Plus UNI                                          | SNSN-0043X                   |
| shellyplusht         | Shelly Plus HT with temperature + humidity sensor        | SNSN-0013A                   |
| shellyhtg3           | Shelly Plus HT Gen 3 with temperature + humidity sensor  | S3SN-0U12A                   |
| shellyplussmoke      | Shelly Plus Smoke sensor                                 | SNSN-0031Z                   |
| shellypluswdus       | Shelly Plus Wall Dimmer US                               | SNDM-0013US                  |
| shellyplusrgbwpm     | Shelly Plus RGBW PM                                      | SNDC-0D4P10WW                |
| shellywalldisplay    | Shelly Plus Wall Display                                 | SAWD-0A1XX10EU1              |
| shellyblugw          | SHelly BLU Gateway                                       | SNGW-BT01                    |

### Shelly Plus Mini series (Generation 2+3)

| thing-type           | Model                                                    | Vendor ID                      |
| -------------------- | -------------------------------------------------------- | ------------------------------ |
| shelly1mini          | Shelly Plus 1 Mini with 1x relay                         | SNSW-001X8EU, S3SW-001X8EU     |
| shelly1pmmini        | Shelly Plus 1PM Mini with 1x relay + power meter         | SNSW-001P8EU, S3SW-001P8EU     |
| shellypmmini         | Shelly Plus PM Mini with 1x power meter                  | SNPM-001PCEU16, S3PM-001PCEU16 |
>>>>>>> 2ab57c6b

### Shelly Pro Series (Generation 2+3)

| thing-type          | Model                                                    | Vendor ID                                      |
| ------------------- | -------------------------------------------------------- | ---------------------------------------------- |
| shellypro1          | Shelly Pro 1 with 1x relay                               | SPSW-001XE16EU, SPSW-101XE16EU, SPSW-201XE16EU |
| shellypro1pm        | Shelly Pro 1 PM with 1x relay + power meter              | SPSW-001PE16EU, SPSW-101PE16EU, SPSW-201PE16EU |
| shellypro1cb        | Shelly Pro 1 Circuit Breaker with 1x relay + volt meter  | SPCB-01VENEU                                   |
| shellypro2-relay    | Shelly Pro 2 with 2x relay, relay mode                   | SPSW-002XE16EU, SPSW-102XE16EU, SPSW-202XE16EU |
| shellypro2pm-relay  | Shelly Pro 2 PM with 2x relay + power meter, relay mode  | SPSW-002PE16EU, SPSW-102PE16EU, SPSW-202PE16EU |
| shellypro2pm-roller | Shelly Pro 2 PM with 2x relay + power meter, roller mode | SPSW-002PE16EU, SPSW-102PE16EU, SPSW-202PE16EU |
| shellypro3          | Shelly Pro 3 with 3x relay (dry contacts)                | SPSW-003XE16EU                                 |
| shellypro3em        | Shelly Pro 3 with 3 integrated power meters              | SPEM-003CEBEU                                  |
| shellyproem50       | Shelly Pro EM-50 with 2 power meters and 1 relay         | SPEM-002CEBEU50                                |
| shellypro4pm        | Shelly Pro 4 PM with 4x relay + power meter              | SPSW-004PE16EU, SPSW-104PE16EU                 |

### Shelly BLU

| thing-type        | Model                                                  | Vendor ID               |
| ----------------- | ------------------------------------------------------ | ----------------------- |
| shellyblubutton   | Shelly BLU Button 1                                    | SBBT                    |
| shellybludw       | Shelly BLU Door/Windows                                | SBDW                    |
| shellyblumotion   | Shelly BLU Motion                                      | SBMO                    |
| shellybluht       | Shelly BLU H&T                                         | SBMO                    |
| shellyblugw       | Shelly BLU Gateway                                     | SNGW-BT01               |
| shellyblugw3      | Shelly BLU Gateway 3                                   | S3GW-1DBT001            |

### Special Thing Types

| thing-type        | Model                                                  | Vendor ID |
| ----------------- | ------------------------------------------------------ | --------- |
| shellydevice      | A password protected Shelly device or an unknown type  |           |
| shellyunknown     | An unknown Shelly device / model has been detected     |           |

## Binding Configuration

The binding has the following configuration options:

### Generation 1

| Parameter       | Description                                                         | Mandatory | Default |
| --------------- | ------------------------------------------------------------------- | --------- | ------- |
| defaultUserId   | Default user id for HTTP authentication when not set in the Thing   | no        | admin   |
| defaultPassword | Default password for HTTP authentication when not set in the Thing  | no        | admin   |
| autoCoIoT       | Auto-enable CoIoT events when firmware 1.6+ is enabled (Gen1 only). | no        | true    |

`defaultUserId` and `defaultPassword:` will be used by the binding if device protection is enabled.
However, the Plus/Pro devices have a fixed user id admin`. Nevertheless the binding provide that option to allow a mixed operation of Gen 1 and 2 devices in the same installation having same defaults.

`Generation 1`: The binding defaults to CoIoT events when firmware 1.6 or newer is detected.
CoIoT provides near-realtime updates on device status changes.

This mode also overrules event settings in the Thing configuration.
Disabling this feature allows granular control, which event types will be used.
This is also required when the Shelly devices are not located on the same IP subnet (e.g. using a VPN).
In this case autoCoIoT should be disabled, CoIoT events will not work, because the underlying CoAP protocol is based on Multicast IP, which usually doesn't passes a VPN or routed network.

## Firmware

`Generation 1`: The binding requires firmware version 1.9.2 or newer to enable all features.
`Generation 2+3` Those Shelly devices require firmware version 1.0.0 or newer (1.10.0+ is recommended).
`Shelly BLU deries`: Use the Shelly App to update to 1.0+ version of the firmware.

Some of the features are enabled dynamically or are not available depending on device type and firmware release.
The Web UI of the Shelly device displays the current firmware version under Settings:Firmware and shows an update option when a newer version is available.

The current firmware version is reported in the Thing Properties.
A dedicated channel indicates the availability of a newer firmware (`device#updateAvailable`, not available for BLU devices).
Use the device's Web UI or the Shelly App to perform the update.

Check [Advanced Users](doc/AdvancedUsers.md) for information how to update your device.

Once you have updated the device **you should delete and re-discover** the openHAB Thing.
This makes sure that the Thing is correctly initialized and all supported channels are created.
openHAB will restore the channel/item linkage from the previous configuration, there is no need to re-create those manually.

## Discovery

In general devices need to be active to be discovered by the binding.
Battery powered devices need to wake up by pressing the button, they will stay active for a minute or so, which gives you enough time to start the discovery.

The binding uses mDNS to discover the Shelly devices.
They periodically announce their presence, which is used by the binding to find them on the local network.
Sometimes you need to run the manual discovery multiple times until you see all your devices.

`Important for Generation 1 Devices`:
It's strongly recommended to enable CoIoT in the device settings for faster response times (event driven rather than polling).
Open the device's Web UI, section "COIOT settings" and select "Enable COCIOT".
It's recommended to switch the Shelly devices to CoAP peer mode if you have only your openHAB system controlling the device.
This allows routing the CoIoT/CoAP messages across multiple IP subnets without special network setup required.
You could use Shelly Manager (doc/ShellyManager.md) to easily do the setup (configuring the openHAB host as CoAP peer address).
Keep Multicast mode if you have multiple hosts, which should receive the CoAP updates.

### Discovery of BLU Devices

The BLU devices use Bluetooth Low Energy (BLE).
The binding can't communicate directly with the device, so a Shelly Plus/Pro device is required with enabled Bluetooth to use those devices as a hub.
The binding automatically installs a script on the Shelly Device (oh-blu-scanner.js), which forwards the BLU events to the binding.

Follow these steps to add the Shelly BLU Device to openHAB

- Make sure a Shelly is near by the BLU device, enable Bluetooh on this device (**disable the 'Bluetooth Gateway' mode** in the Shelly app/UI is recommended)
- Add this thing to openHAB, make sure thing gets online
- Enable "BLU Gateway Support" in the thing configuration of the Shelly device acting as gateway.
- Now press the button on your BLU device, this wakes up the device and the script forwards this event to the binding
- As a result the corresponding thing should show up in the Inbox
- Add the thing (at this point no channels are created), the new thing will show status CONFIG_PENDING
- Click the device button again, the binding gets another event and creates the channels and thing changes status to ONLINE
- Finally link the channels to the equipment in the model

`Note`:

- During initialization the script 'oh-blu-scanner.js' gets installed and activated on the Shelly Gateway device.
- Shelly BLU Motion: It may take some time until channels like Lux show up.

Try moving the device to force status updates.

Every time an event is received sensors#lastUpdate and channels are updated with the reported values.
`device#wifiSignal` indicates the Bluetooth signal strength and gets updated when the device sends an event.

The binding supports multiple Shelly Plus/Pro as gateway devices unless they are added as thing and are ONLINE.
In this scenario the channel `device#gatewayDevice` will report the last hub device, which forwarded a status update.

### Password Protected Devices

The Shelly devices can be configured to require authorization through a user id and password.
In this case you need to set these values in the Thing configuration after approving the Inbox entry.

If you have multiple devices protected by the same credentials it's recommended to set the default user id and password in the binding configuration BEFORE running the discovery.
In this case the binding could directly access the device to retrieve the required information using those credentials.
Otherwise a Thing of type shellyprotected is created in the Inbox and you could set the credentials while adding the Thing.
In this case the credentials are persisted as part of the Thing configuration.

### Range Extender Mode

The Plus/Pro devices support the so-called Range Extender Mode (not available for Gen1).
This allows connect Shellys, which are normally no reachable, because of a lack of WiFi signal.
Once enabled the Shelly acts as a hub to the linked devices, like a WiFi repeater.
The hub device enables the access point, which can be seen by the linked device.
The binding could then get access to the secondary device using &lt;ub shelly ip&gt;:&lt;special port&gt;.
A special port on the hub device will be created for every linked device so one hub device could supported multiple linked devices.

The binding communicates with the Shelly hub device, which then forwards the request to the secondary device.
Once the thing for the primary Shelly goes online the binding detects the enabled range extender mode and adds all connected secondary devices to the Inbox.
This means: The primary Shelly has to complete initialization before linked secondary devices are discovered.

- Discover primary/hub Shelly
- Add thing and wait until it goes ONLINE
- Check Inbox to find the secondary/linked devices
- Add secondary device as usual

If you are adding another secondary device to the same hub device you need to suspend and resume the primary thing, this will run a new initialization and adds the new secondary device to the Inbox.

### Dynamic creation of channels

The Shelly series of devices has many combinations of relays, meters (different versions), sensors etc.
For this the binding creates various channels dynamically based on the status information provided by the device at initialization time.
If a channel is missing make sure the Thing was discovered correctly and is ONLINE.
If a channel is missing delete the Thing and re-discover it.
Creation of those channels takes about 5-10sec, maybe you need to reload the page to update the browser status.

### Important for battery powered devices

Make sure to wake up battery powered devices, so that they show up on the network.
The Shelly Button 1 needs to be connected to USB, other devices like Flood have a push button inside.
For those open the case, press that button and the LED starts flashing.
Wait a moment and then start the discovery. The device should show up in the Inbox and can be added.
Sometimes you need to run the discovery multiple times.

### Roller Favorites

Firmware 1.9.2+ for Shelly 2.5 and 0.11+ for Plus 2PM in roller mode supports so called roller favorites for positions.
You could use the Shelly App to setup 4 different positions (percentage) and assign id 1-4.
The channel `roller#rollerFav` allows to select those from openHAB and the roller moves to the desired position.
In the Thing configuration you could also configure an id when the `roller#control` channel receives UP or DOWN.
Values 1-4 are selecting the corresponding favorite id in the Shelly App, 0 means no favorite.

### Thing Status

The binding sets the following Thing status depending on the device status:

| Status                | Description                                                                                                                  |
| --------------------- | ---------------------------------------------------------------------------------------------------------------------------- |
| INITIALIZING          | This is the default status while initializing the Thing. Once the initialization is triggered the Thing switches to Status ONLINE.CONFIGURATION_PENDING. |
| UNKNOWN               | Indicates that the status is currently unknown, which must not show a problem. Once the device is reachable and was initialized the Thing switches to status ONLINE. |
| CONFIGURATION_PENDING | The Thing has been initialized, but device initialization is in progress or pending (e.g. waiting for device wake-up).       |
| ONLINE                | ONLINE indicates that the device can be accessed and is responding properly. Once initialized battery powered devices also stay ONLINE when in sleep mode. The binding has an integrated watchdog timer supervising the device, see below. The Thing switches to status OFFLINE when some type of communication error occurs.        |
| OFFLINE               | Communication with the device failed. Check the Thing status in the UI and openHAB's log for an indication of the error.     |
| COMMUNICATION_ERROR   | Communication with the device has reported an error, check detailed status. If the problem persists make sure to have stable WiFi, set the correct password etc. Try restarting OH or deleting and re-discovering the Thing. |
| FIRMWARE_UPDATING     | Device firmware is updating, just wait. The device should come back to ONLINE within 2 minutes.                              |
| DUTY_CYCLE            | The device is re-initializing and reported a restart event, e.g. after a firmware update or manual reboot.                   |

`Note:`
For more details see  [Thing Concept](https://www.openhab.org/docs/concepts/things.html#status-details) in openHAB documentation.

`Battery powered devices:`
If the device is in sleep mode and can't be reached by the binding, the Thing will change into CONFIG_PENDING.
Once the device wakes up, the Thing will perform initialization and the state will change to ONLINE.

The first time a device is discovered and initialized successfully, the binding will be able to perform auto-initialization when OH is restarted.  Waking up the device triggers the a status report (CoIoT packet for event url for Gen1 and WebSocket call for Gen2), which is processed by the binding and triggers initialization. Once a device is initialized, it is no longer necessary to manually wake it up after an openHAB restart unless you change the battery. In this case press the button and run the discovery again.

### Device Watchdog

The binding supervises availability of the device once it becomes ONLINE by sending periodic status requests to the device. The watchdog is restarted when the device is responding properly.

Communication errors are handled depending on the device type:

- regular power devices change to OFFLINE, because this status indicates an error
- battery powered devices stay ONLINE, because usually the device is in sleep mode

The binding also monitors that the device is responding at least once within a given time period.
The period is computed depending on the device type and configuration:

- battery  powered devices: &lt;sleepPeriod from device config&gt; + 10min, usually 12h+10min=730min
- else, if CoIoT or WebSocket is enabled: 3*&lt;update Period from device settings&gt;+10sec, usually3*15+10=45sec
- else 2*60+10sec = 130sec

Once the timer expires the device switches to OFFLINE and the bindings starts to re-initialize the device periodically.

You could also create a rule to catch those status changes or device alarms (see rule examples).

## Thing Configuration

| Parameter          | Description                                                   | Mandatory | Default                                            |
| ------------------ | ------------------------------------------------------------- | --------- | -------------------------------------------------- |
| deviceIp           | IP address of the Shelly device                               | yes       | none                                               |
| userId             | The user id used for HTTP authentication                      | no        | none                                               |
| password           | Password for HTTP authentication                              | no        | none                                               |
| brightnessAutoOn   | true: Output will be activated when brightness > 0 is set     | no        | true                                               |
| lowBattery         | Threshold for battery level. Set alert when level is below.   | no        | 20 (=20%), only for battery powered devices        |
| updateInterval     | Interval for the background status check in seconds.          | no        | 1h for battery powered devices, 60s for all others |
| eventsButton       | true: register event "trigger when a button is pushed"        | no        | false                                              |
| eventsPush         | true: register event "trigger on short and long push"         | no        | false                                              |
| eventsSwitch       | true: register event "trigger of switching the relay output"  | no        | true                                               |
| eventsSensorReport | true: register event "posted updated sensor data"             | no        | true for sensor devices                            |
| eventsCoIoT        | true: Listen for CoIoT/COAP events                            | no        | true for battery devices, false for others         |
| eventsRoller       | true: register event "trigger" when the roller updates status | no        | true for roller devices                            |
| favoriteUP         | 0-4: Favorite id for UP (see Roller Favorites)                | no        | 0 = no favorite id                                 |
| favoriteDOWN       | 0-4: Favorite id for DOWN (see Roller Favorites)              | no        | 0 = no favorite id                                 |
| enableBluGateway   | true: Active BLU gateway support (install script)             | no        | false                                              ]

### General Notes

Every device has a channel group `device` with the following channels:

| Group  | Channel             | Type     | read-only | Description                                                                    |
| ------ | ------------------- | -------- | --------- | ------------------------------------------------------------------------------ |
| device | deviceName          | String   | yes       | Device name as configured in the Shelly App                                    |
|        | uptime              | Number   | yes       | Number of seconds since the device was powered up                              |
|        | wifiSignal          | Number   | yes       | WiFi signal strength (4=excellent, 3=good, 2=not string, 1=unreliable, 0=none) |
|        | internalTemp        | Number   | yes       | Internal device temperature (when provided by the device)                      |
|        | selfTest            | String   | yes       | Result from device self-test (pending/not_completed/running/completed/unknown) |
|        | alarm               | Trigger  | yes       | Self-Test result not_completed/completed/running/pending                       |
|        | supplyVoltage       | Number   | yes       | Shelly 1PM, 1L, 2.5: Supply voltage (fixed or measured depending on device)    |
|        | accumulatedWatts    | Number   | yes       | Accumulated power in W of the device (including all meters)                    |
|        | accumulatedTotal    | Number   | yes       | Accumulated total power in kwh of the device (including all meters)            |
|        | accumulatedReturned | Number   | yes       | Accumulated returned power in kwh of the device (including all meters)         |
|        | heartBeat           | DateTime | yes       | Timestamp of the last successful device communication                          |
|        | updateAvailable     | Switch   | yes       | ON: A firmware update is available                                             |
|        | statusLed           | Switch   | r/w       | ON: Status LED is disabled, OFF: LED enabled                                   |
|        | powerLed            | Switch   | r/w       | ON: Power LED is disabled, OFF: LED enabled                                    |
|        | charger             | Switch   | yes       | ON: USB charging cable is connected external power supply activated.           |
|        | calibrated          | Switch   | yes       | ON: Device/sensor is calibrated (if supported by device).                      |

Availability of channels is depending on the device type.
The binding detects many of those channels on-the-fly (when Thing changes to ONLINE state) and adjusts the Thing's channel structure.
The device must be discovered and ONLINE to successfully complete this process.
The accumulated channels are only available for devices with more than 1 meter. accumulatedReturned only for the EM and 3EM.
The LED channels are available for the Plug-S with firmware 1.6x and for various other devices with firmware 1.8 or newer. The binding detects them automatically.

## Events

### Generation 1: Action URLs vs. CoIoT

Depending on the firmware release the Shelly devices supports 2 different mechanims to report sensor updates or events.

1. Action URLs
    Usually the binding polls the device to update the status and maps the returned values to the various channels.
    In addition the binding can register so-called Action URLs. Those events are triggered by the device to report special events.
    You need to disable autoCoIoT in the binding configuration to make specific selections for the Action events.

    The following event types could be registered when enabled in the Thing configuration:

    | Event Type         | Description                                                                                                                 |
    | ------------------ | --------------------------------------------------------------------------------------------------------------------------- |
    | eventsButton       | This event is triggered when the device is in button mode. The device reports the ON/OFF status of the button.              |
    | eventsSwitch       | This event reports the status of the relay output. This could change by the button or API calls.                            |
    | eventsPush         | The device reports the short/longpush events when in  button mode momentary, momentary_on_release, one_button or two_button |
    | eventsSensorReport | Sensor devices (like H&T) provide sensor updates when this action URL is enabled.                                           |

    Important: The binding defaults to CoIoT when firmware 1.6 or newer is detected.
    This has significant experience improvements and also prevents interfering with other applications, because the device only supports one set of Action URLs.
1. CoIoT / CoAP
    Starting with version 1.6 the devices reports most status values via the CoIoT protocol.
    CoIoT provides near-realtime updates and better event support.
    Firmware 1.7 adds additional status values, also supported by the binding.
    Version 1.8 introduces CoIoT version 2, which fixes various issues with version 1 and provides almost all relevant status updates.

    If there is no specific reason you should enable CoIoT.
    Check section Network Settings [here](doc/AdvancedUsers.md) for more information.

    Enable the autoCoIoT option in the binding configuration or eventsCoIoT in the Thing configuration to activate CoIoT.

### Generation 2: WebSockets

The Plus and Pro series of devices use WebSockets for device communication.
Usually the binding establishes a WebSocket connection to the device (http port 80).
However, battery powered devices like the Plus HT are not reachable while the device is in sleep mode.
For those the binding sets up a so called "Outbound WebSocket" during device initialization.
Afterwards the device wakes up and calls the configured URL, which is the processed by the binding.
The device UI shows the URL when active.
Battery powered devices could only report events to a single host, take care if you have multiple openHAB instances on the same network.

### Button events

Various devices signal an event when the physical button is pressed.
This could be a switch connected to the SW input of the relay or the Button 1 or 2.

The following trigger types are sent:

| Event Type         | Description                                                         |
| ------------------ | ------------------------------------------------------------------- |
| SHORT_PRESSED      | The button was pressed once for a short time (lastEvent=S)          |
| DOUBLE_PRESSED     | The button was pressed twice with short delay (lastEvent=SS)        |
| TRIPLE_PRESSED     | The button was pressed three times with short delay (lastEvent=SSS) |
| LONG_PRESSED       | The button was pressed for a longer time (lastEvent=L)              |
| SHORT_LONG_PRESSED | A short followed by a long button push (lastEvent=SL)               |
| LONG_SHORT_PRESSED | A long followed by a short button push (lastEvent=LS)               |

Check the channel definitions for the various devices to see if the device supports those events.
You could use the Shelly App to set the timing for those events.

If you want to use those events triggering a rule:

- If a physical switch is connected to the Shelly use the input channel(`input` or `input1`/`input2`) to trigger a rule
- For a momentary button use the `button` trigger channel as trigger, channels `lastEvent` and `eventCount` will provide details on the event

### Alarms

The binding provides health monitoring functions for the device.
When an alarm condition is detected the channel alarm gets triggered and provides one of the following alarm types:

A new alarm will be triggered on a new condition or every 5 minutes if the condition persists.

### Non-battery powered devices

| Event Type   | Description                                                                       |
| ------------ | --------------------------------------------------------------------------------- |
| RESTARTED    | The device has been restarted. This could be an indicator for a firmware problem. |
| WEAK_SIGNAL  | An alarm is triggered when RSSI is < -80, which indicates an unstable connection. |
| OVERTEMP     | The device is overheating, check installation and housing.                        |
| OVERLOAD     | An over load condition has been detected, e.g. from the roller motor.             |
| OVERPOWER    | Maximum allowed power was exceeded. The relay was turned off.                     |
| LOAD_ERROR   | Device reported a load problem.                                                   |
| SENSOR_ERROR | Device reported a sensor problem.                                                 |
| VALVE_ERROR  | Device reported a problem with the valve.                                         |
| VIBRATION    | Device reported vibration.                                                        |
| LOW_BATTERY  | Device reported low battery.                                                      |

### Sensors

| Event Type | Description                                                                                      |
| ---------- | ------------------------------------------------------------------------------------------------ |
| POWERON    | Device was powered on.                                                                           |
| PERIODIC   | Periodic wakeup.                                                                                 |
| BUTTON     | Button was pressed, e.g. to wake up the device.                                                  |
| SENSOR     | Wake-up due to updated sensor data.                                                              |
| ALARM      | Alarm condition was detected, check status, could be OPENED for the DW, flood alarm, smoke alarm |
| BATTERY    | Device reported an update to the battery status.                                                 |
| TEMP_UNDER | Below "temperature under" threshold                                                              |
| TEMP_OVER  | Above "temperature over" threshold                                                               |
| VIBRATION  | A vibration/tamper was detected (DW2 only)                                                       |

Refer to section [Full Example](#full-example) for examples how to catch alarm triggers in openHAB rules.

## Channels

Depending on the device type and firmware release channels might be not available or stay with value NaN.

### Shelly 1 (thing-type: shelly1)

| Group   | Channel      | Type    | read-only | Description                                                                       |
| ------- | ------------ | ------- | --------- | --------------------------------------------------------------------------------- |
| relay   | output       | Switch  | r/w       | Controls the relay's output channel (on/off)                                      |
|         | outputName   | String  | yes       | Logical name of this relay output as configured in the Shelly App                 |
|         | input        | Switch  | yes       | ON: Input/Button is powered, see general notes on channels                        |
|         | button       | Trigger | yes       | Event trigger with payload, see SHORT_PRESSED or LONG_PRESSED                     |
|         | lastEvent    | String  | yes       | Last event type (S/SS/SSS/L)                                                      |
|         | eventCount   | Number  | yes       | Counter gets incremented every time the device issues a button event.             |
|         | autoOn       | Number  | r/w       | Relay #1: Sets a  timer to turn the device ON after every OFF command; in seconds |
|         | autoOff      | Number  | r/w       | Relay #1: Sets a  timer to turn the device OFF after every ON command; in seconds |
|         | timerActive  | Switch  | yes       | Relay #1: ON: An auto-on/off timer is active                                      |
| sensors | temperature1 | Number  | yes       | Temperature value of external sensor #1 (if connected to temp/hum addon)          |
|         | temperature2 | Number  | yes       | Temperature value of external sensor #2 (if connected to temp/hum addon)          |
|         | temperature3 | Number  | yes       | Temperature value of external sensor #3 (if connected to temp/hum addon)          |
|         | humidity     | Number  | yes       | Humidity in percent (if connected to temp/hum addon)                              |
|         | input1       | Contact | yes       | Status of the reed contact (OPEN/CLOSE), only with external switch add-on         |

### Shelly 1L (thing-type: shelly1l)

| Group   | Channel      | Type     | read-only | Description                                                                       |
| ------- | ------------ | -------- | --------- | --------------------------------------------------------------------------------- |
| relay   | output       | Switch   | r/w       | Controls the relay's output channel (on/off)                                      |
|         | outputName   | String   | yes       | Logical name of this relay output as configured in the Shelly App                 |
|         | input1       | Switch   | yes       | ON: Input/Button for input 1 is powered, see general notes on channels            |
|         | button1      | Trigger  | yes       | Event trigger, see section Button Events                                          |
|         | lastEvent1   | String   | yes       | Last event type (S/SS/SSS/L) for input 1                                          |
|         | eventCount1  | Number   | yes       | Counter gets incremented every time the device issues a button event.             |
|         | input2       | Switch   | yes       | ON: Input/Button for channel 2 is powered, see general notes on channels          |
|         | button2      | Trigger  | yes       | Event trigger, see section Button Events                                          |
|         | lastEvent2   | String   | yes       | Last event type (S/SS/SSS/L) for input 2                                          |
|         | eventCount2  | Number   | yes       | Counter gets incremented every time the device issues a button event.             |
|         | autoOn       | Number   | r/w       | Relay #1: Sets a  timer to turn the device ON after every OFF command; in seconds |
|         | autoOff      | Number   | r/w       | Relay #1: Sets a  timer to turn the device OFF after every ON command; in seconds |
|         | timerActive  | Switch   | yes       | Relay #1: ON: An auto-on/off timer is active                                      |
| meter   | currentWatts | Number   | yes       | Current power consumption in Watts                                                |
|         | lastUpdate   | DateTime | yes       | Timestamp of the last measurement                                                 |
| sensors | temperature1 | Number   | yes       | Temperature value of external sensor #1 (if connected to temp/hum addon)          |
|         | temperature2 | Number   | yes       | Temperature value of external sensor #2 (if connected to temp/hum addon)          |
|         | temperature3 | Number   | yes       | Temperature value of external sensor #3 (if connected to temp/hum addon)          |
|         | humidity     | Number   | yes       | Humidity in percent (if connected to temp/hum addon)                              |
|         | input1       | Contact  | yes       | Status of the reed contact (OPEN/CLOSE), only with external switch add-on         |

Note: The `meter`for the Shelly 1L is kind of fake.
It doesn't have a real power meter, but you could setup an estimated consumption in the Shelly App, e.g. 60W if you have attached a good old light bulb to the output channel.
In this case the is no real measurement based on power consumption, but the Shelly reports the configured value when the relay is ON.

### Shelly 1PM (thing-type: shelly1pm)

| Group   | Channel      | Type     | read-only | Description                                                                     |
| ------- | ------------ | -------- | --------- | ------------------------------------------------------------------------------- |
| relay   | output       | Switch   | r/w       | Controls the relay's output channel (on/off)                                    |
|         | outputName   | String   | yes       | Logical name of this relay output as configured in the Shelly App               |
|         | input        | Switch   | yes       | ON: Input/Button is powered, see General Notes on Channels                      |
|         | button       | Trigger  | yes       | Event trigger, see section Button Events                                        |
| meter   | currentWatts | Number   | yes       | Current power consumption in Watts                                              |
|         | lastPower1   | Number   | yes       | The average power for the previous minute                                       |
|         | totalKWH     | Number   | yes       | Total energy consumption in kwh since the device powered up (resets on restart) |
|         |              |          |           |                                                                                 |
|         | lastUpdate   | DateTime | yes       | Timestamp of the last measurement                                               |
| sensors | temperature1 | Number   | yes       | Temperature value of external sensor #1 (if connected to temp/hum addon)        |
|         | temperature2 | Number   | yes       | Temperature value of external sensor #2 (if connected to temp/hum addon)        |
|         | temperature3 | Number   | yes       | Temperature value of external sensor #3 (if connected to temp/hum addon)        |
|         | humidity     | Number   | yes       | Humidity in percent (if connected to temp/hum addon)                            |
|         | input1       | Contact  | yes       | Status of the reed contact (OPEN/CLOSE), only with external switch add-on       |

### Shelly EM (thing-type: shellyem)

| Group  | Channel       | Type     | read-only | Description                                                                       |
| ------ | ------------- | -------- | --------- | --------------------------------------------------------------------------------- |
| relay  | output        | Switch   | r/w       | Controls the relay's output channel (on/off)                                      |
|        | outputName    | String   | yes       | Logical name of this relay output as configured in the Shelly App                 |
|        | input         | Switch   | yes       | ON: Input/Button is powered, see general notes on channels                        |
|        | button        | Trigger  | yes       | Event trigger, see section Button Events                                          |
|        | lastEvent     | String   | yes       | Last event type (S/SS/SSS/L)                                                      |
|        | eventCount    | Number   | yes       | Counter gets incremented every time the device issues a button event.             |
|        | autoOn        | Number   | r/w       | Relay #1: Sets a  timer to turn the device ON after every OFF command; in seconds |
|        | autoOff       | Number   | r/w       | Relay #1: Sets a  timer to turn the device OFF after every ON command; in seconds |
|        | timerActive   | Switch   | yes       | Relay #1: ON: An auto-on/off timer is active                                      |
| meter1 | currentWatts  | Number   | yes       | Current power consumption in Watts                                                |
|        | totalKWH      | Number   | yes       | Total energy consumption in kwh since the device powered up (resets on restart)   |
|        | returnedKWH   | Number   | yes       | Total returned energy, kwh                                                        |
|        | reactiveWatts | Number   | yes       | Instantaneous reactive power, Watts                                               |
|        | voltage       | Number   | yes       | RMS voltage, Volts                                                                |
|        | powerFactor   | Number   | yes       | Power Factor in percent                                                           |
|        | lastUpdate    | DateTime | yes       | Timestamp of the last measurement                                                 |
| meter2 | currentWatts  | Number   | yes       | Current power consumption in Watts                                                |
|        | totalKWH      | Number   | yes       | Total energy consumption in kwh since the device powered up (resets on restart)   |
|        | returnedKWH   | Number   | yes       | Total returned energy, kwh                                                        |
|        | reactiveWatts | Number   | yes       | Instantaneous reactive power, Watts                                               |
|        | voltage       | Number   | yes       | RMS voltage, Volts                                                                |
|        | powerFactor   | Number   | yes       | Power Factor in percent                                                           |
|        | lastUpdate    | DateTime | yes       | Timestamp of the last measurement                                                 |

### Shelly 3EM (thing-type: shellyem3)

Please note: The product is called Shelly 3EM whereas the device propagates the service under shellyem3.
The Thing id is derived from the service name, so that's the reason why the Thing is named shelly**em3** and not shelly3em.

| Group  | Channel       | Type     | read-only | Description                                                                       |
| ------ | ------------- | -------- | --------- | --------------------------------------------------------------------------------- |
| relay  | output        | Switch   | r/w       | Controls the relay's output channel (on/off)                                      |
|        | outputName    | String   | yes       | Logical name of this relay output as configured in the Shelly App                 |
|        | input         | Switch   | yes       | ON: Input/Button is powered, see general notes on channels                        |
|        | button        | Trigger  | yes       | Event trigger, see section Button Events                                          |
|        | lastEvent     | String   | yes       | Last event type (S/SS/SSS/L)                                                      |
|        | eventCount    | Number   | yes       | Counter gets incremented every time the device issues a button event.             |
|        | autoOn        | Number   | r/w       | Relay #1: Sets a  timer to turn the device ON after every OFF command; in seconds |
|        | autoOff       | Number   | r/w       | Relay #1: Sets a  timer to turn the device OFF after every ON command; in seconds |
|        | timerActive   | Switch   | yes       | Relay #1: ON: An auto-on/off timer is active                                      |
| meter1 | currentWatts  | Number   | yes       | Current power consumption in Watts                                                |
|        | totalKWH      | Number   | yes       | Total energy consumption in kwh since the device powered up (resets on restart)   |
|        | returnedKWH   | Number   | yes       | Total returned energy, kwh                                                        |
|        | reactiveWatts | Number   | yes       | Instantaneous reactive power, Watts                                               |
|        | voltage       | Number   | yes       | RMS voltage, Volts                                                                |
|        | current       | Number   | yes       | Current in A                                                                      |
|        | powerFactor   | Number   | yes       | Power Factor in percent                                                           |
|        | resetTotals   | Switch   | yes       | ON: Resets total values for the power meter                                       |
|        | lastUpdate    | DateTime | yes       | Timestamp of the last measurement                                                 |
| meter2 | currentWatts  | Number   | yes       | Current power consumption in Watts                                                |
|        | totalKWH      | Number   | yes       | Total energy consumption in kwh since the device powered up (resets on restart)   |
|        | returnedKWH   | Number   | yes       | Total returned energy, kwh                                                        |
|        | reactiveWatts | Number   | yes       | Instantaneous reactive power, Watts                                               |
|        | voltage       | Number   | yes       | RMS voltage, Volts                                                                |
|        | current       | Number   | yes       | Current in A                                                                      |
|        | powerFactor   | Number   | yes       | Power Factor in percent                                                           |
|        | resetTotals   | Switch   | yes       | ON: Resets total values for the power meter                                       |
|        | lastUpdate    | DateTime | yes       | Timestamp of the last measurement                                                 |
| meter3 | currentWatts  | Number   | yes       | Current power consumption in Watts                                                |
|        | totalKWH      | Number   | yes       | Total energy consumption in kwh since the device powered up (resets on restart)   |
|        | returnedKWH   | Number   | yes       | Total returned energy, kwh                                                        |
|        | reactiveWatts | Number   | yes       | Instantaneous reactive power, Watts                                               |
|        | voltage       | Number   | yes       | RMS voltage, Volts                                                                |
|        | current       | Number   | yes       | Current in A                                                                      |
|        | powerFactor   | Number   | yes       | Power Factor in percent                                                           |
|        | resetTotals   | Switch   | yes       | ON: Resets total values for the power meter                                       |
|        | lastUpdate    | DateTime | yes       | Timestamp of the last measurement                                                 |
| nmeter | ncurrent      | Number   | yes       | Current current based on N clamp (requires calibration)                           |
|        | ixsum         | Number   | yes       | Measured current over all phases                                                  |
|        | nmismatch     | Switch   | yes       | ON: abs(ncurrent-ixsum) is greater than nmTreshhold                               |
|        | nmTreshhold   | Number   | yes       | Treshhod (delta) before  nMismatch goes ON                                        |

_Note:
You should calibrate the device if you want to use "neutral current" measurements.
Check the Shelly documentation for details._

### Shelly 2 - relay mode (thing-type: shelly2-relay)

| Group  | Channel      | Type     | read-only | Description                                                                       |
| ------ | ------------ | -------- | --------- | --------------------------------------------------------------------------------- |
| relay1 | output       | Switch   | r/w       | Relay #1: Controls the relay's output channel (on/off)                            |
|        | outputName   | String   | yes       | Logical name of this relay output as configured in the Shelly App                 |
|        | input        | Switch   | yes       | ON: Input/Button is powered, see General Notes on Channels                        |
|        | autoOn       | Number   | r/w       | Relay #1: Sets a  timer to turn the device ON after every OFF command; in seconds |
|        | autoOff      | Number   | r/w       | Relay #1: Sets a  timer to turn the device OFF after every ON command; in seconds |
|        | timerActive  | Switch   | yes       | Relay #1: ON: An auto-on/off timer is active                                      |
|        | button       | Trigger  | yes       | Event trigger, see section Button Events                                          |
| relay2 | output       | Switch   | r/w       | Relay #2: Controls the relay's output channel (on/off)                            |
|        | outputName   | String   | yes       | Logical name of this relay output as configured in the Shelly App                 |
|        | input        | Switch   | yes       | ON: Input/Button is powered, see General Notes on Channels                        |
|        | autoOn       | Number   | r/w       | Relay #2: Sets a  timer to turn the device ON after every OFF command; in seconds |
|        | autoOff      | Number   | r/w       | Relay #2: Sets a  timer to turn the device OFF after every ON command; in seconds |
|        | timerActive  | Switch   | yes       | Relay #2: ON: An auto-on/off timer is active                                      |
|        | button       | Trigger  | yes       | Event trigger, see section Button Events                                          |
| meter  | currentWatts | Number   | yes       | Current power consumption in Watts                                                |
|        | lastPower1   | Number   | yes       | Energy consumption for a round minute, 1 minute  ago                              |
|        | totalKWH     | Number   | yes       | Total energy consumption in kwh since the device powered up (resets on restart)   |
|        | lastUpdate   | DateTime | yes       | Timestamp of the last measurement                                                 |

### Shelly 2 - roller mode thing-type: shelly2-roller)

| Group  | Channel      | Type          | read-only | Description                                                                           |
| ------ | ------------ | ------------- | --------- | ------------------------------------------------------------------------------------- |
| roller | control      | Rollershutter | r/w       | can be open (0%), stop, or close (100%); could also handle ON (open) and OFF (close)  |
|        | input        | Switch        | yes       | ON: Input/Button is powered, see General Notes on Channels                            |
|        | event        | Trigger       | yes       | Roller event/trigger with payload ROLLER_OPEN / ROLLER_CLOSE / ROLLER_STOP            |
|        | rollerpos    | Number        | r/w       | Roller position: 100%=open...0%=closed; gets updated when the roller stops, see Notes |
|        | rollerFav    | Number        | r/w       | Select roller position favorite (1-4, 0=no), see Notes                                |
|        | state        | String        | yes       | Roller state: open/close/stop                                                         |
|        | stopReason   | String        | yes       | Last stop reasons: normal, safety_switch or obstacle                                  |
|        | safety       | Switch        | yes       | Indicates status of the Safety Switch, ON=problem detected, powered off               |
| meter  | currentWatts | Number        | yes       | Current power consumption in Watts                                                    |
|        | lastPower1   | Number        | yes       | Accumulated energy consumption in Watts for the full last minute                      |
|        | totalKWH     | Number        | yes       | Total energy consumption in kwh since the device powered up (reset on restart)        |
|        | lastUpdate   | DateTime      | yes       | Timestamp of the last measurement                                                     |

_Note: The Roller should be calibrated using the device Web UI or Shelly App, otherwise the position can't be set._

The roller positioning calibration has to be performed using the Shelly Web UI or App before the position can be set in percent.
Refer to [Smartify Roller Shutters with openHAB and Shelly](doc/UseCaseSmartRoller.md) for more information on roller integration.

### Shelly 2.5 - relay mode (thing-type:shelly25-relay)

The Shelly 2.5 includes 2 meters, one for each channel.
Firmware 1.9.2 or newer is required to use the roller position favorites, which are defined in the Shelly App.

| Group  | Channel | Type | read-only | Description                   |
| ------ | ------- | ---- | --------- | ----------------------------- |
| relay1 |         |      |           | See group relay1 for Shelly 2 |
| relay2 |         |      |           | See group relay1 for Shelly 2 |
| meter1 |         |      |           | See group meter1 for Shelly 2 |
| meter2 |         |      |           | See group meter1 for Shelly 2 |

### Shelly 2.5 - roller mode (thing-type: shelly25-roller)

The Shelly 2.5 includes 2 meters, one for each channel.
However, it doesn't make sense to differ power consumption for the roller moving up vs. moving down.
For this the binding aggregates the power consumption of both relays and includes the values in "meter1".

| Group  | Channel    | Type          | read-only | Description                                                                          |
| ------ | ---------- | ------------- | --------- | ------------------------------------------------------------------------------------ |
| roller | control    | Rollershutter | r/w       | can be open (0%), stop, or close (100%); could also handle ON (open) and OFF (close) |
|        | rollerpos  | Dimmer        | r/w       | Roller position: 100%=open...0%=closed; gets updated when the roller stopped         |
|        | input      | Switch        | yes       | ON: Input/Button is powered, see General Notes on Channels                           |
|        | state      | String        | yes       | Roller state: open/close/stop                                                        |
|        | stopReason | String        | yes       | Last stop reasons: normal, safety_switch or obstacle                                 |
|        | safety     | Switch        | yes       | Indicates status of the Safety Switch, ON=problem detected, powered off              |
|        | event      | Trigger       | yes       | Roller event/trigger with payload ROLLER_OPEN / ROLLER_CLOSE / ROLLER_STOP           |
| meter1 |            |               |           | See group meter1 for Shelly 2                                                        |
| meter2 |            |               |           | See group meter1 for Shelly 2                                                        |

The roller positioning calibration has to be performed using the Shelly Web UI or App before the position can be set in percent.
Refer to [Smartify Roller Shutters with openHAB and Shelly](doc/UseCaseSmartRoller.md) for more information on roller integration.

### Shelly4 Pro (thing-type: shelly4pro)

The Shelly 4Pro provides 4 relays and 4 power meters.

| Group  | Channel | Type | read-only | Description                   |
| ------ | ------- | ---- | --------- | ----------------------------- |
| relay1 |         |      |           | See group relay1 for Shelly 2 |
| relay2 |         |      |           | See group relay1 for Shelly 2 |
| relay3 |         |      |           | See group relay1 for Shelly 2 |
| relay4 |         |      |           | See group relay1 for Shelly 2 |
| meter1 |         |      |           | See group meter1 for Shelly 2 |
| meter2 |         |      |           | See group meter1 for Shelly 2 |
| meter3 |         |      |           | See group meter1 for Shelly 2 |
| meter4 |         |      |           | See group meter1 for Shelly 2 |

### Shelly Plug-S (thing-type: shellyplugs)

| Group | Channel | Type | read-only | Description                   |
| ----- | ------- | ---- | --------- | ----------------------------- |
| relay |         |      |           | See group relay1 for Shelly 2 |
| meter |         |      |           | See group meter1 for Shelly 2 |

### Shelly Dimmer 1 + 2 (thing-type: shellydimmer, shellydimmer2)

| Group | Channel      | Type     | read-only | Description                                                                       |
| ----- | ------------ | -------- | --------- | --------------------------------------------------------------------------------- |
| relay | brightness   | Dimmer   | r/w       | Currently selected brightness.                                                    |
|       | outputName   | String   | yes       | Logical name of this relay output as configured in the Shelly App                 |
|       | input1       | Switch   | yes       | ON: Input/Button for input 1 is powered, see general notes on channels            |
|       | button1      | Trigger  | yes       | Event trigger, see section Button Events                                          |
|       | lastEvent1   | String   | yes       | Last event type (S/SS/SSS/L) for input 1                                          |
|       | eventCount1  | Number   | yes       | Counter gets incremented every time the device issues a button event.             |
|       | input2       | Switch   | yes       | ON: Input/Button for channel 2 is powered, see general notes on channels          |
|       | button2      | Trigger  | yes       | Event trigger, see section Button Events                                          |
|       | lastEvent2   | String   | yes       | Last event type (S/SS/SSS/L) for input 2                                          |
|       | eventCount2  | Number   | yes       | Counter gets incremented every time the device issues a button event.             |
|       | autoOn       | Number   | r/w       | Relay #1: Sets a  timer to turn the device ON after every OFF command; in seconds |
|       | autoOff      | Number   | r/w       | Relay #1: Sets a  timer to turn the device OFF after every ON command; in seconds |
|       | timerActive  | Switch   | yes       | Relay #1: ON: An auto-on/off timer is active                                      |
| meter | currentWatts | Number   | yes       | Current power consumption in Watts                                                |
|       | lastPower1   | Number   | yes       | Energy consumption for a round minute, 1 minute  ago                              |
|       | totalKWH     | Number   | yes       | Total energy consumption in kwh since the device powered up (resets on restart)   |
|       | lastUpdate   | DateTime | yes       | Timestamp of the last measurement                                                 |

`Note: The Dimmer should be calibrated using the device Web UI or Shelly App.`

Using the Thing configuration option `brightnessAutoOn` you could decide if the light is turned on when a brightness > 0 is set.
`true`:  Brightness will be set and device output is powered = light turns on with the new brightness
`false`: Brightness will be set, but output stays unchanged so light will not be switched on when it's currently off.

### Shelly ix3 (thing-type: shellyix3)

| Group   | Channel    | Type    | read-only | Description                                                           |
| ------- | ---------- | ------- | --------- | --------------------------------------------------------------------- |
| status1 | input      | Switch  | yes       | State of Input 1                                                      |
|         | button     | Trigger | yes       | Event trigger: Event trigger, see section Button Events               |
|         | lastEvent  | String  | yes       | S/SS/SSS for 1/2/3x Shortpush or L for Longpush                       |
|         | eventCount | Number  | yes       | Counter gets incremented every time the device issues a button event. |
| status2 |            |         |           | Same for Input 2                                                      |
| status3 |            |         |           | Same for Input 3                                                      |

Channels lastEvent and eventCount are only available if input type is set to momentary button

### Shelly UNI, Shelly Plus UNI (thing-type: shellyuni)

| Group   | Channel      | Type    | read-only | Description                                                              |
| ------- | ------------ | ------- | --------- | ------------------------------------------------------------------------ |
| relay1  |              |         |           | See group relay1 for Shelly 2, no autoOn/autoOff/timerActive channels    |
| relay2  |              |         |           | See group relay1 for Shelly 2, no autoOn/autoOff/timerActive channels    |
| sensors | temperature1 | Number  | yes       | Temperature value of external sensor #1 (if connected to temp/hum addon) |
|         | temperature2 | Number  | yes       | Temperature value of external sensor #2 (if connected to temp/hum addon) |
|         | temperature3 | Number  | yes       | Temperature value of external sensor #3 (if connected to temp/hum addon) |
|         | humidity     | Number  | yes       | Humidity in percent (if connected to temp/hum addon)                     |
|         | voltage      | Number  | yes       | ADCS voltage                                                             |
| status  | input1       | Switch  | yes       | State of Input 1                                                         |
|         | input2       | Switch  | yes       | State of Input 2                                                         |
|         | button       | Trigger | yes       | Event trigger, see section Button Events                                 |
|         | lastEvent    | String  | yes       | S/SS/SSS for 1/2/3x Shortpush or L for Longpush                          |
|         | eventCount   | Number  | yes       | Counter gets incremented every time the device issues a button event.    |

### Shelly Bulb (thing-type: shellybulb)

| Group   | Channel     | Type   | read-only | Description                                                            |
| ------- | ----------- | ------ | --------- | ---------------------------------------------------------------------- |
| control | power       | Switch | r/w       | Switch light ON/OFF                                                    |
|         | mode        | Switch | r/w       | Color mode: color or white                                             |
|         | autoOn      | Number | r/w       | Sets a  timer to turn the device ON after every OFF; in sec            |
|         | autoOff     | Number | r/w       | Sets a  timer to turn the device OFF after every ON: in sec            |
|         | timerActive | Switch | yes       | ON: An auto-on/off timer is active                                     |
| color   |             |        |           | Color settings: only valid in COLOR mode                               |
|         | hsb         | HSB    | r/w       | Represents the color picker (HSBType), control r/g/b, but not white    |
|         | full        | String | r/w       | Set Red / Green / Blue / Yellow / White mode and switch mode           |
|         |             |        | r/w       | Valid settings: "red", "green", "blue", "yellow", "white" or "r,g,b,w" |
|         | red         | Dimmer | r/w       | Red brightness: 0..100% or 0..255 (control only the red channel)       |
|         | green       | Dimmer | r/w       | Green brightness: 0..100% or 0..255 (control only the green channel)   |
|         | blue        | Dimmer | r/w       | Blue brightness: 0..100% or 0..255 (control only the blue channel)     |
|         | white       | Dimmer | r/w       | White brightness: 0..100% or 0..255 (control only the white channel)   |
|         | gain        | Dimmer | r/w       | Gain setting: 0..100%     or 0..100                                    |
|         | effect      | Number | r/w       | Puts the light into effect mode: 0..6)                                 |
|         |             |        |           | 0=No effect, 1=Meteor Shows, 2=Gradual Change, 3=Breath                |
|         |             |        |           | 4=Flash, 5=On/Off Gradual, 6=Red/Green Change                          |
| white   |             |        |           | Color settings: only valid in WHITE mode                               |
|         | temperature | Number | r/w       | color temperature (K): 0..100% or 3000..6500                           |
|         | brightness  | Dimmer |           | Brightness: 0..100% or 0..100                                          |

Note: The openHAB color picker has only values for red/green/blue (RGB), not for white as supported by the RGBW2.
Beside channel `hsb` the binding also offers the `white` channel (hsb as only RGB values).
Or control each color separately with channels `red`, `blue`, `green` (those are advanced channels).

### Shelly Duo (thing-type: shellybulbduo)

This information applies to the Shelly Duo-1 as well as the Duo White for the G10 socket.

| Group   | Channel      | Type     | read-only | Description                                                                     |
| ------- | ------------ | -------- | --------- | ------------------------------------------------------------------------------- |
| control | autoOn       | Number   | r/w       | Sets a  timer to turn the device ON after every OFF; in sec                     |
|         | autoOff      | Number   | r/w       | Sets a  timer to turn the device OFF after every ON: in sec                     |
|         | timerActive  | Switch   | yes       | ON: An auto-on/off timer is active                                              |
| white   |              |          |           | Color settings: only valid in WHITE mode                                        |
|         | temperature  | Number   | r/w       | color temperature (K): 0..100% or 2700..6500                                    |
|         | brightness   | Dimmer   |           | Brightness: 0..100% or 0..100                                                   |
| meter   | currentWatts | Number   | yes       | Current power consumption in Watts                                              |
|         | lastPower1   | Number   | yes       | Energy consumption in Watts for a round minute, 1 minute  ago                   |
|         | totalKWH     | Number   | yes       | Total energy consumption in kwh since the device powered up (resets on restart) |
|         | lastUpdate   | DateTime | yes       | Timestamp of the last measurement                                               |

### Shelly Vintage (thing-type: shellyvintage)

| Group   | Channel      | Type     | read-only | Description                                                                     |
| ------- | ------------ | -------- | --------- | ------------------------------------------------------------------------------- |
| control | autoOn       | Number   | r/w       | Sets a  timer to turn the device ON after every OFF; in sec                     |
|         | autoOff      | Number   | r/w       | Sets a  timer to turn the device OFF after every ON: in sec                     |
|         | timerActive  | Switch   | yes       | ON: An auto-on/off timer is active                                              |
| white   |              |          |           | Color settings: only valid in WHITE mode                                        |
|         | brightness   | Dimmer   |           | Brightness: 0..100% or 0..100                                                   |
| meter   | currentWatts | Number   | yes       | Current power consumption in Watts                                              |
|         | lastPower1   | Number   | yes       | Energy consumption for a round minute, 1 minute  ago                            |
|         | totalKWH     | Number   | yes       | Total energy consumption in kWh since the device powered up (resets on restart) |
|         | lastUpdate   | DateTime | yes       | Timestamp of the last measurement                                               |

### Shelly Duo Color (thing-type: shellyduocolor-color)

| Group   | Channel      | Type    | read-only | Description                                                                              |
| ------- | ------------ | ------- | --------- | ---------------------------------------------------------------------------------------- |
| control | power        | Switch  | r/w       | Switch light ON/OFF                                                                      |
|         | button       | Trigger | yes       | Event trigger, see section Button Events                                                 |
|         | autoOn       | Number  | r/w       | Sets a  timer to turn the device ON after every OFF command; in seconds                  |
|         | autoOff      | Number  | r/w       | Sets a  timer to turn the device OFF after every ON command; in seconds                  |
|         | timerActive  | Switch  | yes       | ON: An auto-on/off timer is active                                                       |
| color   |              |         |           | Color settings: only valid in COLOR mode                                                 |
|         | hsb          | HSB     | r/w       | Represents the color picker (HSBType), control r/g/b, but not white                      |
|         | full         | String  | r/w       | Set Red / Green / Blue / Yellow / White mode and switch mode                             |
|         |              |         | r/w       | Valid settings: "red", "green", "blue", "yellow", "white" or "r,g,b,w"                   |
|         | red          | Dimmer  | r/w       | Red brightness: 0..100% or 0..255 (control only the red channel)                         |
|         | green        | Dimmer  | r/w       | Green brightness: 0..100% or 0..255 (control only the green channel)                     |
|         | blue         | Dimmer  | r/w       | Blue brightness: 0..100% or 0..255 (control only the blue channel)                       |
|         | white        | Dimmer  | r/w       | White brightness: 0..100% or 0..255 (control only the white channel)                     |
|         | gain         | Dimmer  | r/w       | Gain setting: 0..100%     or 0..100                                                      |
|         | effect       | Number  | r/w       | Puts the light into effect mode: 0=No effect, 1=Meteor Shower, 2=Gradual Change, 3=Flash |
| white   |              |         |           | Color settings: only valid in WHITE mode                                                 |
|         | temperature  | Number  | r/w       | color temperature (K): 0..100% or 3000..6500                                             |
|         | brightness   | Dimmer  |           | Brightness: 0..100% or 0..100                                                            |
| meter   | currentWatts | Number  | yes       | Current power consumption in Watts                                                       |

Using the Thing configuration option `brightnessAutoOn` you could decide if the light is turned on when a brightness > 0 is set.
`true`:  Brightness will be set and device output is powered = light turns on with the new brightness
`false`: Brightness will be set, but output stays unchanged so light will not be switched on when it's currently off.

### Shelly Duo RGBW Color Bulb (thing-type: shellycolorbulb)

| Group   | Channel      | Type    | read-only | Description                                                             |
| ------- | ------------ | ------- | --------- | ----------------------------------------------------------------------- |
| control | power        | Switch  | r/w       | Switch light ON/OFF                                                     |
|         | button       | Trigger | yes       | Event trigger, see section Button Events                                |
|         | autoOn       | Number  | r/w       | Sets a  timer to turn the device ON after every OFF command; in seconds |
|         | autoOff      | Number  | r/w       | Sets a  timer to turn the device OFF after every ON command; in seconds |
|         | timerActive  | Switch  | yes       | ON: An auto-on/off timer is active                                      |
| color   |              |         |           | Color settings: only valid in COLOR mode                                |
|         | hsb          | HSB     | r/w       | Represents the color picker (HSBType), control r/g/b, bight not white   |
|         | full         | String  | r/w       | Set Red / Green / Blue / Yellow / White mode and switch mode            |
|         |              |         | r/w       | Valid settings: "red", "green", "blue", "yellow", "white" or "r,g,b,w"  |
|         | red          | Dimmer  | r/w       | Red brightness: 0..100% or 0..255 (control only the red channel)        |
|         | green        | Dimmer  | r/w       | Green brightness: 0..100% or 0..255 (control only the green channel)    |
|         | blue         | Dimmer  | r/w       | Blue brightness: 0..100% or 0..255 (control only the blue channel)      |
|         | white        | Dimmer  | r/w       | White brightness: 0..100% or 0..255 (control only the white channel)    |
|         | gain         | Dimmer  | r/w       | Gain setting: 0..100%     or 0..100                                     |
|         | effect       | Number  | r/w       | Puts the light into effect mode: 0..3)                                  |
|         |              |         |           | 0=No effect, 1=Meteor Shower, 2=Gradual Change, 3=Flash                 |
| meter   | currentWatts | Number  | yes       | Current power consumption in Watts                                      |

Channels in group `color`or `white`apply depending on the selected mode - they are not active at the same time.

Using the Thing configuration option `brightnessAutoOn` you could decide if the light is turned on when a brightness > 0 is set.
`true`:  Brightness will be set and device output is powered = light turns on with the new brightness
`false`: Brightness will be set, but output stays unchanged so light will not be switched on when it's currently off.

### Shelly RGBW2 in Color Mode (thing-type: shellyrgbw2-color)

| Group   | Channel      | Type     | read-only | Description                                                                     |
| ------- | ------------ | -------- | --------- | ------------------------------------------------------------------------------- |
| control | power        | Switch   | r/w       | Switch light ON/OFF                                                             |
|         | autoOn       | Number   | r/w       | Sets a  timer to turn the device ON after every OFF command; in seconds         |
|         | autoOff      | Number   | r/w       | Sets a  timer to turn the device OFF after every ON command; in seconds         |
|         | timerActive  | Switch   | yes       | ON: An auto-on/off timer is active                                              |
| color   | hsb          | HSB      | r/w       | Represents the color picker (HSBType), control r/g/b, bight not white           |
|         | full         | String   | r/w       | Set Red / Green / Blue / Yellow / White mode and switch mode                    |
|         |              |          | r/w       | Valid settings: "red", "green", "blue", "yellow", "white" or "r,g,b,w"          |
|         | red          | Dimmer   | r/w       | Red brightness: 0..100% or 0..255 (control only the red channel)                |
|         | green        | Dimmer   | r/w       | Green brightness: 0..100% or 0..255 (control only the green channel)            |
|         | blue         | Dimmer   | r/w       | Blue brightness: 0..100% or 0..255 (control only the blue channel)              |
|         | white        | Dimmer   | r/w       | White brightness: 0..100% or 0..255 (control only the white channel)            |
|         | gain         | Dimmer   | r/w       | Gain setting: 0..100%     or 0..100                                             |
|         | effect       | Number   | r/w       | Puts the light into effect mode: 0..3)                                          |
|         |              |          |           | 0=No effect, 1=Meteor Shower, 2=Gradual Change, 3=Flash                         |
| meter   | currentWatts | Number   | yes       | Current power consumption in Watts                                              |
|         | lastPower1   | Number   | yes       | Energy consumption for a round minute, 1 minute  ago                            |
|         | totalKWH     | Number   | yes       | Total energy consumption in kWh since the device powered up (resets on restart) |
|         | lastUpdate   | DateTime | yes       | Timestamp of the last measurement                                               |

### Shelly RGBW2 in White Mode (thing-type: shellyrgbw2-white)

| Group    | Channel      | Type    | read-only | Description                                                             |
| -------- | ------------ | ------- | --------- | ----------------------------------------------------------------------- |
| control  | input        | Switch  | yes       | State of Input                                                          |
| channel1 | brightness   | Dimmer  | r/w       | Channel 1: Brightness: 0..100, control power state with ON/OFF          |
|          | button       | Trigger | yes       | Event trigger, see section Button Events                                |
|          | autoOn       | Number  | r/w       | Sets a  timer to turn the device ON after every OFF command; in seconds |
|          | autoOff      | Number  | r/w       | Sets a  timer to turn the device OFF after every ON command; in seconds |
|          | timerActive  | Switch  | yes       | ON: An auto-on/off timer is active                                      |
| channel2 | brightness   | Dimmer  | r/w       | Channel 2: Brightness: 0..100, control power state with ON/OFF          |
|          | button       | Trigger | yes       | Event trigger, see section Button Events                                |
|          | autoOn       | Number  | r/w       | Sets a  timer to turn the device ON after every OFF command; in seconds |
|          | autoOff      | Number  | r/w       | Sets a  timer to turn the device OFF after every ON command; in seconds |
|          | timerActive  | Switch  | yes       | ON: An auto-on/off timer is active                                      |
| channel3 | brightness   | Dimmer  | r/w       | Channel 3: Brightness: 0..100, control power state with ON/OFF          |
|          | button       | Trigger | yes       | Event trigger, see section Button Events                                |
|          | autoOn       | Number  | r/w       | Sets a  timer to turn the device ON after every OFF command; in seconds |
|          | autoOff      | Number  | r/w       | Sets a  timer to turn the device OFF after every ON command; in seconds |
|          | timerActive  | Switch  | yes       | ON: An auto-on/off timer is active                                      |
| channel4 | brightness   | Dimmer  | r/w       | Channel 4: Brightness: 0..100, control power state with ON/OFF          |
|          | button       | Trigger | yes       | Event trigger, see section Button Events                                |
|          | autoOn       | Number  | r/w       | Sets a  timer to turn the device ON after every OFF command; in seconds |
|          | autoOff      | Number  | r/w       | Sets a  timer to turn the device OFF after every ON command; in seconds |
|          | timerActive  | Switch  | yes       | ON: An auto-on/off timer is active                                      |
| meter    | currentWatts | Number  | yes       | Current power consumption in Watts (all channels)                       |

Please note that the settings of channel group color are only valid in color mode and vice versa for white mode.
The current firmware doesn't support the timestamp report for the meters.
The binding emulates this by using the system time on every update.

In white mode each RGBW2 channel is defined as DimmableLight.
This means that the brightness channel has 2 functions

- Sending ON/OFF (OnOffType) to power on/off the channel
- Sending a Number to set the brightness (percentage 0..100)

Sending brightness 0 will automatically turn off the channel if it's currently on.
Sending brightness > 0 will automatically turn on the channel if it's currently off.
You can define 2 items (1 Switch, 1 Number) mapping to the same channel, see example rules.

### Shelly H&T (thing-type: shellyht)

| Group   | Channel      | Type     | read-only | Description                                             |
| ------- | ------------ | -------- | --------- | ------------------------------------------------------- |
| sensors | temperature  | Number   | yes       | Temperature, unit is reported by tempUnit               |
|         | humidity     | Number   | yes       | Relative humidity in %                                  |
|         | lastUpdate   | DateTime | yes       | Timestamp of the last update (any sensor value changed) |
| battery | batteryLevel | Number   | yes       | Battery Level in %                                      |
|         | lowBattery   | Switch   | yes       | Low battery alert (< 20%)                               |

`Please Note:` If you have connected an USB cable to the H&T, but channel charger is off make sure that "Use external power supply" settings is activated in the Shelly App's device settings.

### Shelly Flood (thing-type: shellyflood)

| Group   | Channel      | Type     | read-only | Description                                             |
| ------- | ------------ | -------- | --------- | ------------------------------------------------------- |
| sensors | temperature  | Number   | yes       | Temperature, unit is reported by tempUnit               |
|         | flood        | Switch   | yes       | ON: Flooding condition detected, OFF: no flooding       |
|         | lastUpdate   | DateTime | yes       | Timestamp of the last update (any sensor value changed) |
| battery | batteryLevel | Number   | yes       | Battery Level in %                                      |
|         | lowBattery   | Switch   | yes       | Low battery alert (< 20%)                               |

### Shelly Door/Window (thing-type: shellydw, shellydw2)

| Group   | Channel      | Type     | read-only | Description                                                       |
| ------- | ------------ | -------- | --------- | ----------------------------------------------------------------- |
| sensors | state        | Contact  | yes       | OPEN: Contact is open, CLOSED: Contact is closed                  |
|         | lux          | Number   | yes       | Brightness in Lux                                                 |
|         | illumination | String   | yes       | Current illumination: dark/twilight/bright                        |
|         | tilt         | Number   | yes       | Tilt in ° (angle), -1 indicates that the sensor is not calibrated |
|         | vibration    | Switch   | yes       | ON: Vibration detected                                            |
|         | lastUpdate   | DateTime | yes       | Timestamp of the last update (any sensor value changed)           |
|         | lastError    | String   | yes       | Last device error.                                                |
| battery | batteryLevel | Number   | yes       | Battery Level in %                                                |
|         | lowBattery   | Switch   | yes       | Low battery alert (< 20%)                                         |
| device  | alarm        | Trigger  | yes       | Will receive trigger VIBRATION if DW2 detects vibration           |

### Shelly Motion (thing-type: shellymotion)

Note: You might need to restart the device to enable the discovery mode for 3 minutes(use the Web UI).
As an alternativ you could press the reset button shortly (refer to the manual to locate the reset button).
While the device is in low power mode (usual operation) it will not respond to discovery requests

| Group   | Channel         | Type     | read-only | Description                                                            |
| ------- | --------------- | -------- | --------- | ---------------------------------------------------------------------- |
| sensors | motion          | Switch   | yes       | ON: Motion was detected                                                |
|         | motionTimestamp | DateTime | yes       | Time when motion started/was detected                                  |
|         | lux             | Number   | yes       | Brightness in Lux                                                      |
|         | illumination    | String   | yes       | Current illumination: dark/twilight/bright                             |
|         | vibration       | Switch   | yes       | ON: Vibration detected                                                 |
|         | charger         | Switch   | yes       | ON: USB charging cable is connected external power supply activated.   |
|         | motionActive    | Switch   | yes       | ON: Motion detection is currently active                               |
|         | sensorSleepTime | Number   | no        | Specifies the number of sec the sensor should not report events      ] |
|         | lastUpdate      | DateTime | yes       | Timestamp of the last update (any sensor value changed)                |
| battery | batteryLevel    | Number   | yes       | Battery Level in %                                                     |
|         | lowBattery      | Switch   | yes       | Low battery alert (< 20%)                                              |

Use case for the 'sensorSleepTime':
You have a Motion controlling your light.
You switch off the light and want to leave the room, but the motion sensor immediately switches light back on.
Using 'sensorSleepTime' you could suppress motion events while leaving the room, e.g. for 5sec and the light doesn's switch on.

### Shelly Motion 2 (thing-type: shellymotion2)

| Group   | Channel         | Type     | read-only | Description                                                            |
| ------- | --------------- | -------- | --------- | ---------------------------------------------------------------------- |
| sensors | motion          | Switch   | yes       | ON: Motion was detected                                                |
|         | motionTimestamp | DateTime | yes       | Time when motion started/was detected                                  |
|         | lux             | Number   | yes       | Brightness in Lux                                                      |
|         | illumination    | String   | yes       | Current illumination: dark/twilight/bright                             |
|         | temperature     | Number   | yes       | Temperature measured by the sensor                                     |
|         | vibration       | Switch   | yes       | ON: Vibration detected                                                 |
|         | charger         | Switch   | yes       | ON: USB charging cable is connected external power supply activated.   |
|         | motionActive    | Switch   | yes       | ON: Motion detection is currently active                               |
|         | sensorSleepTime | Number   | no        | Specifies the number of sec the sensor should not report events      ] |
|         | lastUpdate      | DateTime | yes       | Timestamp of the last update (any sensor value changed)                |
| battery | batteryLevel    | Number   | yes       | Battery Level in %                                                     |
|         | lowBattery      | Switch   | yes       | Low battery alert (< 20%)                                              |

### Shelly TRV (thing-type: shellytrv)

Note: You might need to reboot the device to enable the discovery mode for 3 minutes(use the Web UI).
As an alternative you could press the reset button shortly (refer to the manual to locate the reset button).
While the device is in low power mode (usual operation) it will not respond to discovery requests

You should calibrate the valve using the device Web UI or Shelly App before starting to control it using openHAB.

| Group   | Channel         | Type     | read-only | Description                                                         |
| ------- | --------------- | -------- | --------- | ------------------------------------------------------------------- |
| sensors | temperature     | Number   | yes       | Current Temperature in °C                                           |
|         | state           | Contact  | yes       | Valve status: OPEN or CLOSED (position = 0)                         |
|         | lastUpdate      | DateTime | yes       | Timestamp of the last update (any sensor value changed)             |
| control | targetTemp      | Number   | no        | Temperature in °C: 4=Low/Min; 5..30=target temperature;31=Hi/Max    |
|         | position        | Dimmer   | no        | Set valve to manual mode (0..100%) disables auto-temp)              |
|         | mode            | String   | no        | Switch between manual and automatic mode                            |
|         | selectedProfile | String   | no        | Select profile Id: "0"=disable, "1"-"n": profile index              |
|         | boost           | Number   | no        | Enable/disable boost mode (full heating power)                      |
|         | boostTimer      | Number   | no        | Number of minutes to heat at full power while boost mode is enabled |
|         | schedule        | Switch   | yes       | ON: Schedule is active                                              |
| battery | batteryLevel    | Number   | yes       | Battery Level in %                                                  |
|         | batteryAlert    | Switch   | yes       | Low battery alert                                                   |

### Shelly Button 1 or 2 (thing-type: shellybutton1 / shellybutton2)

| Group   | Channel      | Type     | read-only | Description                                                           |
| ------- | ------------ | -------- | --------- | --------------------------------------------------------------------- |
| status  | lastEvent    | String   | yes       | S/SS/SSS for 1/2/3x Shortpush or L for Longpush                       |
|         | eventCount   | Number   | yes       | Counter gets incremented every time the device issues a button event. |
|         | input        | Switch   | yes       | ON: Input/Button is powered, see General Notes on Channels            |
|         | button       | Trigger  | yes       | Event trigger with payload SHORT_PRESSED, DOUBLE_PRESSED...           |
|         | lastUpdate   | DateTime | yes       | Timestamp of the last update (any value changed)                      |
| battery | batteryLevel | Number   | yes       | Battery Level in %                                                    |
|         | lowBattery   | Switch   | yes       | Low battery alert (< 20%)                                             |

### Shelly Smoke (thing-type: shellysmoke)

| Group   | Channel      | Type     | read-only | Description                                             |
| ------- | ------------ | -------- | --------- | ------------------------------------------------------- |
| sensors | temperature  | Number   | yes       | Temperature, unit is reported by tempUnit               |
|         | smoke        | Number   | yes       | ON: Smoke detected                                      |
|         | lastUpdate   | DateTime | yes       | Timestamp of the last update (any sensor value changed) |
|         | lastError    | String   | yes       | Last device error.                                      |
| battery | batteryLevel | Number   | yes       | Battery Level in %                                      |
|         | lowBattery   | Switch   | yes       | Low battery alert (< 20%)                               |

### Shelly Gas (thing-type: shellygas)

| Group   | Channel     | Type     | read-only | Description                                             |
| ------- | ----------- | -------- | --------- | ------------------------------------------------------- |
| sensors | ppm         | Number   | yes       | Gas concentration (ppm)                                 |
|         | sensorState | String   | yes       | Sensor state: unknown/warmup/normal/fault               |
|         | alarmState  | String   | yes       | Alarm state: unknown/none/mild/heavy/test               |
|         | lastUpdate  | DateTime | yes       | Timestamp of the last update (any sensor value changed) |

### Shelly Sense (thing-type: shellysense)

| Group   | Channel      | Type     | read-only | Description                                                           |
| ------- | ------------ | -------- | --------- | --------------------------------------------------------------------- |
| control | key          | String   | r/w       | Send an IR key to the sense. There a 3 different types supported      |
|         |              |          |           | Stored key: send the key code defined by the App , e.g. 123_1_up      |
|         |              |          |           | Pronto hex: send a Pronto Code in hex format, e.g. 0000 006C 0022 ... |
|         |              |          |           | Pronto base64: in base64 format, will be send 1:1 to the Sense        |
|         | motionTime   | Number   | r/w       | Define the number of seconds when the Sense should report motion      |
|         | motionLED    | Switch   | r/w       | Control the motion LED: ON when motion is detected or OFF             |
|         | charger      | Switch   | yes       | ON: charger connected, OFF: charger not connected.                    |
| sensors | temperature  | Number   | yes       | Temperature in °C                                                     |
|         | humidity     | Number   | yes       | Relative humidity in %                                                |
|         | lux          | Number   | yes       | Brightness in Lux                                                     |
|         | motion       | Switch   | yes       | ON: Motion detected, OFF: No motion (check also motionTime)           |
|         | lastUpdate   | DateTime | yes       | Timestamp of the last update (any sensor value changed)               |
| battery | batteryLevel | Number   | yes       | Battery Level in %                                                    |
|         | batteryAlert | Switch   | yes       | Low battery alert                                                     |

## Shelly Plus Series

### Shelly Plus 1 (thing-type: shellyplus1)

| Group | Channel     | Type    | read-only | Description                                                                       |
| ----- | ----------- | ------- | --------- | --------------------------------------------------------------------------------- |
| relay | output      | Switch  | r/w       | Relay #1: Controls the relay's output channel (on/off)                            |
|       | outputName  | String  | yes       | Logical name of this relay output as configured in the Shelly App                 |
|       | input       | Switch  | yes       | ON: Input/Button is powered, see General Notes on Channels                        |
|       | autoOn      | Number  | r/w       | Relay #1: Sets a  timer to turn the device ON after every OFF command; in seconds |
|       | autoOff     | Number  | r/w       | Relay #1: Sets a  timer to turn the device OFF after every ON command; in seconds |
|       | timerActive | Switch  | yes       | Relay #1: ON: An auto-on/off timer is active                                      |
|       | button      | Trigger | yes       | Event trigger, see section Button Events                                          |

If the Shelly Add-On is installed:

| Group   | Channel      | Type   | read-only | Description                                               |
| ------- | ------------ | ------ | --------- | --------------------------------------------------------- |
| sensors | temperature1 | Number | yes       | Temperature value of external sensor #1                   |
|         | temperature2 | Number | yes       | Temperature value of external sensor #2                   |
|         | temperature3 | Number | yes       | Temperature value of external sensor #3                   |
|         | temperature4 | Number | yes       | Temperature value of external sensor #4                   |
|         | temperature5 | Number | yes       | Temperature value of external sensor #5                   |
|         | humidity     | Number | yes       | Relative Humidity in percent                              |
|         | voltage      | Number | yes       | Measured voltage                                          |
|         | analogInput  | Number | yes       | Percentage of reference voltage (VREF) at analogous input |
|         | digitalInput | Switch | yes       | State of digital input (ON/OFF)                           |

### Shelly Plus 1PM (thing-type: shellyplus1pm)

| Group | Channel      | Type     | read-only | Description                                                                       |
| ----- | ------------ | -------- | --------- | --------------------------------------------------------------------------------- |
| relay | output       | Switch   | r/w       | Relay #1: Controls the relay's output channel (on/off)                            |
|       | outputName   | String   | yes       | Logical name of this relay output as configured in the Shelly App                 |
|       | input        | Switch   | yes       | ON: Input/Button is powered, see General Notes on Channels                        |
|       | autoOn       | Number   | r/w       | Relay #1: Sets a  timer to turn the device ON after every OFF command; in seconds |
|       | autoOff      | Number   | r/w       | Relay #1: Sets a  timer to turn the device OFF after every ON command; in seconds |
|       | timerActive  | Switch   | yes       | Relay #1: ON: An auto-on/off timer is active                                      |
|       | button       | Trigger  | yes       | Event trigger, see section Button Events                                          |
| meter | currentWatts | Number   | yes       | Current power consumption in Watts                                                |
|       | lastPower1   | Number   | yes       | Energy consumption for a round minute, 1 minute  ago                              |
|       | totalKWH     | Number   | yes       | Total energy consumption in kwh since the device powered up (resets on restart)   |
|       | lastUpdate   | DateTime | yes       | Timestamp of the last measurement                                                 |

If the Shelly Add-On is installed:

| Group   | Channel      | Type   | read-only | Description                                               |
| ------- | ------------ | ------ | --------- | --------------------------------------------------------- |
| sensors | temperature1 | Number | yes       | Temperature value of external sensor #1                   |
|         | temperature2 | Number | yes       | Temperature value of external sensor #2                   |
|         | temperature3 | Number | yes       | Temperature value of external sensor #3                   |
|         | temperature4 | Number | yes       | Temperature value of external sensor #4                   |
|         | temperature5 | Number | yes       | Temperature value of external sensor #5                   |
|         | humidity     | Number | yes       | Relative Humidity in percent                              |
|         | voltage      | Number | yes       | Measured voltage                                          |
|         | analogInput  | Number | yes       | Percentage of reference voltage (VREF) at analogous input |
|         | digitalInput | Switch | yes       | State of digital input (ON/OFF)                           |

### Shelly Plus 2PM - relay mode (thing-type: shellyplus2pm-relay)

| Group  | Channel      | Type     | read-only | Description                                                                       |
| ------ | ------------ | -------- | --------- | --------------------------------------------------------------------------------- |
| relay1 | output       | Switch   | r/w       | Relay #1: Controls the relay's output channel (on/off)                            |
|        | outputName   | String   | yes       | Logical name of this relay output as configured in the Shelly App                 |
|        | input        | Switch   | yes       | ON: Input/Button is powered, see General Notes on Channels                        |
|        | autoOn       | Number   | r/w       | Relay #1: Sets a  timer to turn the device ON after every OFF command; in seconds |
|        | autoOff      | Number   | r/w       | Relay #1: Sets a  timer to turn the device OFF after every ON command; in seconds |
|        | timerActive  | Switch   | yes       | Relay #1: ON: An auto-on/off timer is active                                      |
|        | button       | Trigger  | yes       | Event trigger, see section Button Events                                          |
| meter1 | currentWatts | Number   | yes       | Current power consumption in Watts                                                |
|        | lastPower1   | Number   | yes       | Energy consumption for a round minute, 1 minute  ago                              |
|        | totalKWH     | Number   | yes       | Total energy consumption in kwh since the device powered up (resets on restart)   |
|        | lastUpdate   | DateTime | yes       | Timestamp of the last measurement                                                 |
| relay2 | output       | Switch   | r/w       | Relay #2: Controls the relay's output channel (on/off)                            |
|        | outputName   | String   | yes       | Logical name of this relay output as configured in the Shelly App                 |
|        | input        | Switch   | yes       | ON: Input/Button is powered, see General Notes on Channels                        |
|        | autoOn       | Number   | r/w       | Relay #2: Sets a  timer to turn the device ON after every OFF command; in seconds |
|        | autoOff      | Number   | r/w       | Relay #2: Sets a  timer to turn the device OFF after every ON command; in seconds |
|        | timerActive  | Switch   | yes       | Relay #2: ON: An auto-on/off timer is active                                      |
|        | button       | Trigger  | yes       | Event trigger, see section Button Events                                          |
| meter2 | currentWatts | Number   | yes       | Current power consumption in Watts                                                |
|        | lastPower1   | Number   | yes       | Energy consumption for a round minute, 1 minute  ago                              |
|        | totalKWH     | Number   | yes       | Total energy consumption in kwh since the device powered up (resets on restart)   |
|        | lastUpdate   | DateTime | yes       | Timestamp of the last measurement                                                 |

### Shelly Plus 2PM - roller mode (thing-type: shellyplus2pm-roller)

| Group  | Channel    | Type          | read-only | Description                                                                          |
| ------ | ---------- | ------------- | --------- | ------------------------------------------------------------------------------------ |
| roller | control    | Rollershutter | r/w       | can be open (0%), stop, or close (100%); could also handle ON (open) and OFF (close) |
|        | rollerPos  | Dimmer        | r/w       | Roller position: 100%=open...0%=closed; gets updated when the roller stopped         |
|        | input      | Switch        | yes       | ON: Input/Button is powered, see General Notes on Channels                           |
|        | state      | String        | yes       | Roller state: open/close/stop                                                        |
|        | stopReason | String        | yes       | Last stop reasons: normal, safety_switch or obstacle                                 |
|        | safety     | Switch        | yes       | Indicates status of the Safety Switch, ON=problem detected, powered off              |
|        | event      | Trigger       | yes       | Roller event/trigger with payload ROLLER_OPEN / ROLLER_CLOSE / ROLLER_STOP           |
| meter  |            |               |           | See group meter description                                                          |

The roller positioning calibration has to be performed using the Shelly Web UI or App before the position can be set in percent.
Refer to [Smartify Roller Shutters with openHAB and Shelly](doc/UseCaseSmartRoller.md) for more information on roller integration.

### Shelly Plus Plug-S/IT/UK/US (thing-type: shellyplusplug)

| Group | Channel      | Type     | read-only | Description                                                                       |
| ----- | ------------ | -------- | --------- | --------------------------------------------------------------------------------- |
| relay | output       | Switch   | r/w       | Controls the relay's output channel (on/off)                                      |
|       | outputName   | String   | yes       | Logical name of this relay output as configured in the Shelly App                 |
|       | input        | Switch   | yes       | ON: Input/Button is powered, see General Notes on Channels                        |
|       | autoOn       | Number   | r/w       | Sets a  timer to turn the device ON after every OFF command; in seconds           |
|       | autoOff      | Number   | r/w       | Sets a  timer to turn the device OFF after every ON command; in seconds           |
|       | timerActive  | Switch   | yes       | ON: An auto-on/off timer is active                                                |
|       | button       | Trigger  | yes       | Event trigger, see section Button Events                                          |
| meter | currentWatts | Number   | yes       | Current power consumption in Watts                                                |
|       | lastPower1   | Number   | yes       | Energy consumption for a round minute, 1 minute  ago                              |
|       | totalKWH     | Number   | yes       | Total energy consumption in kwh since the device powered up (resets on restart)   |
|       | lastUpdate   | DateTime | yes       | Timestamp of the last measurement                                                 |

### Shelly Plus Dimmer 10v (thing-type: shellyplus10v)

| Group | Channel      | Type     | read-only | Description                                                                       |
| ----- | ------------ | -------- | --------- | --------------------------------------------------------------------------------- |
| relay | brightness   | Dimmer   | r/w       | Currently selected brightness.                                                    |
|       | outputName   | String   | yes       | Logical name of this relay output as configured in the Shelly App                 |
|       | input1       | Switch   | yes       | ON: Input/Button for input 1 is powered, see general notes on channels            |
|       | button1      | Trigger  | yes       | Event trigger, see section Button Events                                          |
|       | lastEvent1   | String   | yes       | Last event type (S/SS/SSS/L) for input 1                                          |
|       | eventCount1  | Number   | yes       | Counter gets incremented every time the device issues a button event.             |
|       | input2       | Switch   | yes       | ON: Input/Button for channel 2 is powered, see general notes on channels          |
|       | button2      | Trigger  | yes       | Event trigger, see section Button Events                                          |
|       | lastEvent2   | String   | yes       | Last event type (S/SS/SSS/L) for input 2                                          |
|       | eventCount2  | Number   | yes       | Counter gets incremented every time the device issues a button event.             |
|       | autoOn       | Number   | r/w       | Relay #1: Sets a  timer to turn the device ON after every OFF command; in seconds |
|       | autoOff      | Number   | r/w       | Relay #1: Sets a  timer to turn the device OFF after every ON command; in seconds |
|       | timerActive  | Switch   | yes       | Relay #1: ON: An auto-on/off timer is active                                      |
| meter | currentWatts | Number   | yes       | Current power consumption in Watts                                                |
|       | lastPower1   | Number   | yes       | Energy consumption for a round minute, 1 minute  ago                              |
|       | totalKWH     | Number   | yes       | Total energy consumption in kwh since the device powered up (resets on restart)   |
|       | lastUpdate   | DateTime | yes       | Timestamp of the last measurement                                                 |

`Note: The Dimmer should be calibrated using the device Web UI or Shelly App.`

Using the Thing configuration option `brightnessAutoOn` you could decide if the light is turned on when a brightness > 0 is set.
`true`:  Brightness will be set and device output is powered = light turns on with the new brightness
`false`: Brightness will be set, but output stays unchanged so light will not be switched on when it's currently off.

### Shelly Plus i4, i4DC (thing-types: shellyplusi4, shellyplusi4dc)

| Group   | Channel    | Type    | read-only | Description                                                           |
| ------- | ---------- | ------- | --------- | --------------------------------------------------------------------- |
| status1 | input      | Switch  | yes       | State of Input 1                                                      |
|         | button     | Trigger | yes       | Event trigger: Event trigger, see section Button Events               |
|         | lastEvent  | String  | yes       | S/SS/SSS for 1/2/3x Shortpush or L for Longpush                       |
|         | eventCount | Number  | yes       | Counter gets incremented every time the device issues a button event. |
| status2 |            |         |           | Same for Input 2                                                      |
| status3 |            |         |           | Same for Input 3                                                      |
| status4 |            |         |           | Same for Input 4                                                      |

Channels lastEvent and eventCount are only available if input type is set to momentary button

### Shelly Plus HT (thing-type: shellyplusht), Plus HT Gen 3 (thing-type: shellyhtg3)

| Group   | Channel      | Type     | read-only | Description                                             |
| ------- | ------------ | -------- | --------- | ------------------------------------------------------- |
| sensors | temperature  | Number   | yes       | Temperature, unit is reported by tempUnit               |
|         | humidity     | Number   | yes       | Relative humidity in %                                  |
|         | lastUpdate   | DateTime | yes       | Timestamp of the last update (any sensor value changed) |
| battery | batteryLevel | Number   | yes       | Battery Level in %                                      |
|         | lowBattery   | Switch   | yes       | Low battery alert (< 20%)                               |

### Shelly Plus Smoke (thing-type: shellyplussmoke)

| Group   | Channel      | Type     | read-only | Description                                             |
| ------- | ------------ | -------- | --------- | ------------------------------------------------------- |
| sensors | smoke        | Switch   | yes       | ON: Smoke detected                                      |
|         | mute         | Switch   | no        | ON: Alarm muted                                         |
|         | lastUpdate   | DateTime | yes       | Timestamp of the last update (any sensor value changed) |
|         | lastError    | String   | yes       | Last device error.                                      |
| battery | batteryLevel | Number   | yes       | Battery Level in %                                      |
|         | lowBattery   | Switch   | yes       | Low battery alert (< 20%)                               |

### Shelly Plus Wall Dimmer US (thing-type: shellypluswdus)

|Group  | Channel     |Type     |read-only  |Description                                                                        |
|-------|-------------|---------|-----------|-----------------------------------------------------------------------------------|
| relay | brightness  | Dimmer  | r/w       | Currently selected brightness.                                                    |
|       | outputName  | String  | yes       | Logical name of this relay output as configured in the Shelly App                 |
|       | autoOn      | Number  | r/w       | Relay #1: Sets a  timer to turn the device ON after every OFF command; in seconds |
|       | autoOff     | Number  | r/w       | Relay #1: Sets a  timer to turn the device OFF after every ON command; in seconds |
|       | timerActive | Switch  | yes       | Relay #1: ON: An auto-on/off timer is active                                      |

## Shelly Plus Mini Series

### Shelly Plus 1 Mini (thing-type: shelly1mini)

| Group | Channel     | Type    | read-only | Description                                                                       |
| ----- | ----------- | ------- | --------- | --------------------------------------------------------------------------------- |
| relay | output      | Switch  | r/w       | Relay #1: Controls the relay's output channel (on/off)                            |
|       | outputName  | String  | yes       | Logical name of this relay output as configured in the Shelly App                 |
|       | input       | Switch  | yes       | ON: Input/Button is powered, see General Notes on Channels                        |
|       | autoOn      | Number  | r/w       | Relay #1: Sets a  timer to turn the device ON after every OFF command; in seconds |
|       | autoOff     | Number  | r/w       | Relay #1: Sets a  timer to turn the device OFF after every ON command; in seconds |
|       | timerActive | Switch  | yes       | Relay #1: ON: An auto-on/off timer is active                                      |
|       | button      | Trigger | yes       | Event trigger, see section Button Events                                          |

### Shelly Plus 1PM Mini (thing-type: shelly1pmmini)

| Group | Channel      | Type     | read-only | Description                                                                       |
| ----- | ------------ | -------- | --------- | --------------------------------------------------------------------------------- |
| relay | output       | Switch   | r/w       | Relay #1: Controls the relay's output channel (on/off)                            |
|       | outputName   | String   | yes       | Logical name of this relay output as configured in the Shelly App                 |
|       | input        | Switch   | yes       | ON: Input/Button is powered, see General Notes on Channels                        |
|       | autoOn       | Number   | r/w       | Relay #1: Sets a  timer to turn the device ON after every OFF command; in seconds |
|       | autoOff      | Number   | r/w       | Relay #1: Sets a  timer to turn the device OFF after every ON command; in seconds |
|       | timerActive  | Switch   | yes       | Relay #1: ON: An auto-on/off timer is active                                      |
|       | button       | Trigger  | yes       | Event trigger, see section Button Events                                          |
| meter | currentWatts | Number   | yes       | Current power consumption in Watts                                                |
|       | lastPower1   | Number   | yes       | Energy consumption for a round minute, 1 minute  ago                              |
|       | totalKWH     | Number   | yes       | Total energy consumption in kwh since the device powered up (resets on restart)   |
|       | lastUpdate   | DateTime | yes       | Timestamp of the last measurement                                                 |

### Shelly Plus PM Mini (thing-type: shellypmmini)

| Group | Channel      | Type     | read-only | Description                                                                       |
| ----- | ------------ | -------- | --------- | --------------------------------------------------------------------------------- |
| meter | currentWatts | Number   | yes       | Current power consumption in Watts                                                |
|       | lastPower1   | Number   | yes       | Energy consumption for a round minute, 1 minute  ago                              |
|       | totalKWH     | Number   | yes       | Total energy consumption in kwh since the device powered up (resets on restart)   |
|       | lastUpdate   | DateTime | yes       | Timestamp of the last measurement                                                 |

## Shelly Pro Series

### Shelly Pro 1 (thing-type: shellypro1)

| Group | Channel     | Type    | read-only | Description                                                                       |
| ----- | ----------- | ------- | --------- | --------------------------------------------------------------------------------- |
| relay | output      | Switch  | r/w       | Controls the relay's output channel (on/off)                                      |
|       | outputName  | String  | yes       | Logical name of this relay output as configured in the Shelly App                 |
|       | input1      | Switch  | yes       | ON: Input/Button for input 1 is powered, see general notes on channels            |
|       | button1     | Trigger | yes       | Event trigger, see section Button Events                                          |
|       | lastEvent1  | String  | yes       | Last event type (S/SS/SSS/L) for input 1                                          |
|       | eventCount1 | Number  | yes       | Counter gets incremented every time the device issues a button event.             |
|       | input2      | Switch  | yes       | ON: Input/Button for channel 2 is powered, see general notes on channels          |
|       | button2     | Trigger | yes       | Event trigger, see section Button Events                                          |
|       | lastEvent2  | String  | yes       | Last event type (S/SS/SSS/L) for input 2                                          |
|       | eventCount2 | Number  | yes       | Counter gets incremented every time the device issues a button event.             |
|       | autoOn      | Number  | r/w       | Relay #1: Sets a  timer to turn the device ON after every OFF command; in seconds |
|       | autoOff     | Number  | r/w       | Relay #1: Sets a  timer to turn the device OFF after every ON command; in seconds |
|       | timerActive | Switch  | yes       | Relay #1: ON: An auto-on/off timer is active                                      |

### Shelly Pro 1 PM (thing-type: shellypro1pm)

| Group | Channel      | Type     | read-only | Description                                                                       |
| ----- | ------------ | -------- | --------- | --------------------------------------------------------------------------------- |
| relay | output       | Switch   | r/w       | Controls the relay's output channel (on/off)                                      |
|       | outputName   | String   | yes       | Logical name of this relay output as configured in the Shelly App                 |
|       | input1       | Switch   | yes       | ON: Input/Button for input 1 is powered, see general notes on channels            |
|       | button1      | Trigger  | yes       | Event trigger, see section Button Events                                          |
|       | lastEvent1   | String   | yes       | Last event type (S/SS/SSS/L) for input 1                                          |
|       | eventCount1  | Number   | yes       | Counter gets incremented every time the device issues a button event.             |
|       | input2       | Switch   | yes       | ON: Input/Button for channel 2 is powered, see general notes on channels          |
|       | button2      | Trigger  | yes       | Event trigger, see section Button Events                                          |
|       | lastEvent2   | String   | yes       | Last event type (S/SS/SSS/L) for input 2                                          |
|       | eventCount2  | Number   | yes       | Counter gets incremented every time the device issues a button event.             |
|       | autoOn       | Number   | r/w       | Relay #1: Sets a  timer to turn the device ON after every OFF command; in seconds |
|       | autoOff      | Number   | r/w       | Relay #1: Sets a  timer to turn the device OFF after every ON command; in seconds |
|       | timerActive  | Switch   | yes       | Relay #1: ON: An auto-on/off timer is active                                      |
| meter | currentWatts | Number   | yes       | Current power consumption in Watts                                                |
|       | lastPower1   | Number   | yes       | Energy consumption for a round minute, 1 minute  ago                              |
|       | totalKWH     | Number   | yes       | Total energy consumption in kwh since the device powered up (resets on restart)   |
|       | lastUpdate   | DateTime | yes       | Timestamp of the last measurement                                                 |

### Shelly Pro 1CB (thing-type: shellypro1cb)

| Group | Channel      | Type     | read-only | Description                                                                      |
| ----- | ------------ | -------- | --------- | -------------------------------------------------------------------------------- |
| relay | output       | Switch   | r/w       | Controls the relay's output channel (on/off)                                     |
|       | outputName   | String   | yes       | Logical name of this relay output as configured in the Shelly App                |
| meter | voltage      | Number   | yes       | RMS voltage, Volts                                                               |

### Shelly Pro 2 (thing-type: shellypro2-relay)

| Group  | Channel     | Type    | read-only | Description                                                                       |
| ------ | ----------- | ------- | --------- | --------------------------------------------------------------------------------- |
| relay1 | output      | Switch  | r/w       | Relay #1: Controls the relay's output channel (on/off)                            |
|        | outputName  | String  | yes       | Logical name of this relay output as configured in the Shelly App                 |
|        | input       | Switch  | yes       | ON: Input/Button is powered, see General Notes on Channels                        |
|        | autoOn      | Number  | r/w       | Relay #1: Sets a  timer to turn the device ON after every OFF command; in seconds |
|        | autoOff     | Number  | r/w       | Relay #1: Sets a  timer to turn the device OFF after every ON command; in seconds |
|        | timerActive | Switch  | yes       | Relay #1: ON: An auto-on/off timer is active                                      |
|        | button      | Trigger | yes       | Event trigger, see section Button Events                                          |
| relay2 | output      | Switch  | r/w       | Relay #2: Controls the relay's output channel (on/off)                            |
|        | outputName  | String  | yes       | Logical name of this relay output as configured in the Shelly App                 |
|        | input       | Switch  | yes       | ON: Input/Button is powered, see General Notes on Channels                        |
|        | autoOn      | Number  | r/w       | Relay #2: Sets a  timer to turn the device ON after every OFF command; in seconds |
|        | autoOff     | Number  | r/w       | Relay #2: Sets a  timer to turn the device OFF after every ON command; in seconds |
|        | timerActive | Switch  | yes       | Relay #2: ON: An auto-on/off timer is active                                      |
|        | button      | Trigger | yes       | Event trigger, see section Button Events                                          |

### Shelly Pro 2 PM - relay mode (thing-type: shellypro2pm-relay)

| Group  | Channel      | Type     | read-only | Description                                                                       |
| ------ | ------------ | -------- | --------- | --------------------------------------------------------------------------------- |
| relay1 | output       | Switch   | r/w       | Relay #1: Controls the relay's output channel (on/off)                            |
|        | outputName   | String   | yes       | Logical name of this relay output as configured in the Shelly App                 |
|        | input        | Switch   | yes       | ON: Input/Button is powered, see General Notes on Channels                        |
|        | autoOn       | Number   | r/w       | Relay #1: Sets a  timer to turn the device ON after every OFF command; in seconds |
|        | autoOff      | Number   | r/w       | Relay #1: Sets a  timer to turn the device OFF after every ON command; in seconds |
|        | timerActive  | Switch   | yes       | Relay #1: ON: An auto-on/off timer is active                                      |
|        | button       | Trigger  | yes       | Event trigger, see section Button Events                                          |
| relay2 | output       | Switch   | r/w       | Relay #2: Controls the relay's output channel (on/off)                            |
|        | outputName   | String   | yes       | Logical name of this relay output as configured in the Shelly App                 |
|        | input        | Switch   | yes       | ON: Input/Button is powered, see General Notes on Channels                        |
|        | autoOn       | Number   | r/w       | Relay #2: Sets a  timer to turn the device ON after every OFF command; in seconds |
|        | autoOff      | Number   | r/w       | Relay #2: Sets a  timer to turn the device OFF after every ON command; in seconds |
|        | timerActive  | Switch   | yes       | Relay #2: ON: An auto-on/off timer is active                                      |
|        | button       | Trigger  | yes       | Event trigger, see section Button Events                                          |
| meter  | currentWatts | Number   | yes       | Current power consumption in Watts                                                |
|        | lastPower1   | Number   | yes       | Energy consumption for a round minute, 1 minute  ago                              |
|        | totalKWH     | Number   | yes       | Total energy consumption in kwh since the device powered up (resets on restart)   |
|        | lastUpdate   | DateTime | yes       | Timestamp of the last measurement                                                 |

### Shelly Pro 2 PM - roller mode (thing-type: shellypro2pm-roller)

| Group  | Channel      | Type          | read-only | Description                                                                          |
| ------ | ------------ | ------------- | --------- | ------------------------------------------------------------------------------------ |
| roller | control      | Rollershutter | r/w       | can be open (0%), stop, or close (100%); could also handle ON (open) and OFF (close) |
|        | rollerPos    | Dimmer        | r/w       | Roller position: 100%=open...0%=closed; gets updated when the roller stopped         |
|        | input        | Switch        | yes       | ON: Input/Button is powered, see General Notes on Channels                           |
|        | state        | String        | yes       | Roller state: open/close/stop                                                        |
|        | stopReason   | String        | yes       | Last stop reasons: normal, safety_switch or obstacle                                 |
|        | safety       | Switch        | yes       | Indicates status of the Safety Switch, ON=problem detected, powered off              |
|        | event        | Trigger       | yes       | Roller event/trigger with payload ROLLER_OPEN / ROLLER_CLOSE / ROLLER_STOP           |
| meter  | currentWatts | Number        | yes       | Current power consumption in Watts                                                   |
|        | lastPower1   | Number        | yes       | Energy consumption for a round minute, 1 minute  ago                                 |
|        | totalKWH     | Number        | yes       | Total energy consumption in kwh since the device powered up (resets on restart)      |
|        | lastUpdate   | DateTime      | yes       | Timestamp of the last measurement                                                    |

### Shelly Pro 3 (thing-type: shellypro3)

| Group  | Channel     | Type    | read-only | Description                                                                       |
| ------ | ----------- | ------- | --------- | --------------------------------------------------------------------------------- |
| relay1 | output      | Switch  | r/w       | Relay #1: Controls the relay's output channel (on/off)                            |
|        | outputName  | String  | yes       | Logical name of this relay output as configured in the Shelly App                 |
|        | input       | Switch  | yes       | ON: Input/Button is powered, see General Notes on Channels                        |
|        | autoOn      | Number  | r/w       | Relay #1: Sets a  timer to turn the device ON after every OFF command; in seconds |
|        | autoOff     | Number  | r/w       | Relay #1: Sets a  timer to turn the device OFF after every ON command; in seconds |
|        | timerActive | Switch  | yes       | Relay #1: ON: An auto-on/off timer is active                                      |
|        | button      | Trigger | yes       | Event trigger, see section Button Events                                          |
| relay2 | output      | Switch  | r/w       | Relay #2: Controls the relay's output channel (on/off)                            |
|        | outputName  | String  | yes       | Logical name of this relay output as configured in the Shelly App                 |
|        | input       | Switch  | yes       | ON: Input/Button is powered, see General Notes on Channels                        |
|        | autoOn      | Number  | r/w       | Relay #2: Sets a  timer to turn the device ON after every OFF command; in seconds |
|        | autoOff     | Number  | r/w       | Relay #2: Sets a  timer to turn the device OFF after every ON command; in seconds |
|        | timerActive | Switch  | yes       | Relay #2: ON: An auto-on/off timer is active                                      |
|        | button      | Trigger | yes       | Event trigger, see section Button Events                                          |
| relay3 | output      | Switch  | r/w       | Relay #3: Controls the relay's output channel (on/off)                            |
|        | outputName  | String  | yes       | Logical name of this relay output as configured in the Shelly App                 |
|        | input       | Switch  | yes       | ON: Input/Button is powered, see General Notes on Channels                        |
|        | autoOn      | Number  | r/w       | Relay #3: Sets a  timer to turn the device ON after every OFF command; in seconds |
|        | autoOff     | Number  | r/w       | Relay #3: Sets a  timer to turn the device OFF after every ON command; in seconds |
|        | timerActive | Switch  | yes       | Relay #3: ON: An auto-on/off timer is active                                      |
|        | button      | Trigger | yes       | Relay #3:  Event trigger, see section Button Events                               |

### Shelly Pro 3EM (thing-type: shellypro3em)

| Group  | Channel       | Type     | read-only | Description                                                                       |
| ------ | ------------- | -------- | --------- | --------------------------------------------------------------------------------- |
| meter1 | currentWatts  | Number   | yes       | Current power consumption in Watts                                                |
|        | totalKWH      | Number   | yes       | Total energy consumption in kwh since the device powered up (resets on restart)   |
|        | returnedKWH   | Number   | yes       | Total returned energy, kwh                                                        |
|        | reactiveWatts | Number   | yes       | Instantaneous reactive power, Watts                                               |
|        | voltage       | Number   | yes       | RMS voltage, Volts                                                                |
|        | current       | Number   | yes       | Current in A                                                                      |
|        | powerFactor   | Number   | yes       | Power Factor in percent                                                           |
|        | resetTotals   | Switch   | yes       | ON: Resets total values for the power meter                                       |
|        | lastUpdate    | DateTime | yes       | Timestamp of the last measurement                                                 |
| meter2 | currentWatts  | Number   | yes       | Current power consumption in Watts                                                |
|        | totalKWH      | Number   | yes       | Total energy consumption in kwh since the device powered up (resets on restart)   |
|        | returnedKWH   | Number   | yes       | Total returned energy, kwh                                                        |
|        | reactiveWatts | Number   | yes       | Instantaneous reactive power, Watts                                               |
|        | voltage       | Number   | yes       | RMS voltage, Volts                                                                |
|        | current       | Number   | yes       | Current in A                                                                      |
|        | powerFactor   | Number   | yes       | Power Factor in percent                                                           |
|        | resetTotals   | Switch   | yes       | ON: Resets total values for the power meter                                       |
|        | lastUpdate    | DateTime | yes       | Timestamp of the last measurement                                                 |
| meter3 | currentWatts  | Number   | yes       | Current power consumption in Watts                                                |
|        | totalKWH      | Number   | yes       | Total energy consumption in kwh since the device powered up (resets on restart)   |
|        | returnedKWH   | Number   | yes       | Total returned energy, kwh                                                        |
|        | reactiveWatts | Number   | yes       | Instantaneous reactive power, Watts                                               |
|        | voltage       | Number   | yes       | RMS voltage, Volts                                                                |
|        | current       | Number   | yes       | Current in A                                                                      |
|        | powerFactor   | Number   | yes       | Power Factor in percent                                                           |
|        | resetTotals   | Switch   | yes       | ON: Resets total values for the power meter                                       |
|        | lastUpdate    | DateTime | yes       | Timestamp of the last measurement                                                 |

### Shelly Pro EM-50 (thing-type: shellyproem50)

| Group  | Channel       | Type     | read-only | Description                                                                       |
| ------ | ------------- | -------- | --------- | --------------------------------------------------------------------------------- |
| meter1 | currentWatts  | Number   | yes       | Current power consumption in Watts                                                |
|        | totalKWH      | Number   | yes       | Total energy consumption in kwh since the device powered up (resets on restart)   |
|        | returnedKWH   | Number   | yes       | Total returned energy, kwh                                                        |
|        | reactiveWatts | Number   | yes       | Instantaneous reactive power, Watts                                               |
|        | voltage       | Number   | yes       | RMS voltage, Volts                                                                |
|        | current       | Number   | yes       | Current in A                                                                      |
|        | powerFactor   | Number   | yes       | Power Factor in percent                                                           |
|        | resetTotals   | Switch   | yes       | ON: Resets total values for the power meter                                       |
|        | lastUpdate    | DateTime | yes       | Timestamp of the last measurement                                                 |
| meter2 | currentWatts  | Number   | yes       | Current power consumption in Watts                                                |
|        | totalKWH      | Number   | yes       | Total energy consumption in kwh since the device powered up (resets on restart)   |
|        | returnedKWH   | Number   | yes       | Total returned energy, kwh                                                        |
|        | reactiveWatts | Number   | yes       | Instantaneous reactive power, Watts                                               |
|        | voltage       | Number   | yes       | RMS voltage, Volts                                                                |
|        | current       | Number   | yes       | Current in A                                                                      |
|        | powerFactor   | Number   | yes       | Power Factor in percent                                                           |
|        | resetTotals   | Switch   | yes       | ON: Resets total values for the power meter                                       |
|        | lastUpdate    | DateTime | yes       | Timestamp of the last measurement                                                 |
| relay  | output        | Switch   | r/w       | Relay #1: Controls the relay's output channel (on/off)                            |
|        | outputName    | String   | yes       | Logical name of this relay output as configured in the Shelly App                 |
|        | input         | Switch   | yes       | ON: Input/Button is powered, see General Notes on Channels                        |
|        | autoOn        | Number   | r/w       | Relay #1: Sets a  timer to turn the device ON after every OFF command; in seconds |
|        | autoOff       | Number   | r/w       | Relay #1: Sets a  timer to turn the device OFF after every ON command; in seconds |
|        | timerActive   | Switch   | yes       | Relay #1: ON: An auto-on/off timer is active                                      |
|        | button        | Trigger  | yes       | Event trigger, see section Button Events                                          |


### Shelly Pro 4PM (thing-type: shelly4pro)

| Group  | Channel     | Type    | read-only | Description                                                                       |
| ------ | ----------- | ------- | --------- | --------------------------------------------------------------------------------- |
| relay1 | output      | Switch  | r/w       | Relay #1: Controls the relay's output channel (on/off)                            |
|        | outputName  | String  | yes       | Logical name of this relay output as configured in the Shelly App                 |
|        | input       | Switch  | yes       | ON: Input/Button is powered, see General Notes on Channels                        |
|        | autoOn      | Number  | r/w       | Relay #1: Sets a  timer to turn the device ON after every OFF command; in seconds |
|        | autoOff     | Number  | r/w       | Relay #1: Sets a  timer to turn the device OFF after every ON command; in seconds |
|        | timerActive | Switch  | yes       | Relay #1: ON: An auto-on/off timer is active                                      |
|        | button      | Trigger | yes       | Event trigger, see section Button Events                                          |

## Shelly BLU Devices

### Shelly BLU Button 1 (thing-type: shellyblubutton)

See notes on discovery of Shelly BLU devices above.

| Group   | Channel       | Type     | read-only | Description                                                                         |
| ------- | ------------- | -------- | --------- | ----------------------------------------------------------------------------------- |
| status  | lastEvent     | String   | yes       | Last event type (S/SS/SSS/L)                                                        |
|         | eventCount    | Number   | yes       | Counter gets incremented every time the device issues a button event.               |
|         | button        | Trigger  | yes       | Event trigger with payload, see SHORT_PRESSED or LONG_PRESSED                       |
|         | lastUpdate    | DateTime | yes       | Timestamp of the last measurement                                                   |
| battery | batteryLevel  | Number   | yes       | Battery Level in %                                                                  |
|         | lowBattery    | Switch   | yes       | Low battery alert (< 20%)                                                           |
| device  | gatewayDevice | String   | yes       | Shelly forwarded last status update (BLU gateway), could vary from packet to packet |

### Shelly BLU Door/Window Sensor (thing-type: shellybludw)

See notes on discovery of Shelly BLU devices above.

| Group   | Channel       | Type     | read-only | Description                                                                         |
| ------- | ------------- | -------- | --------- | ----------------------------------------------------------------------------------- |
| sensors | state         | Contact  | yes       | OPEN: Contact is open, CLOSED: Contact is closed                                    |
|         | lux           | Number   | yes       | Brightness in Lux                                                                   |
|         | tilt          | Number   | yes       | Tilt in ° (angle), -1 indicates that the sensor is not calibrated                   |
|         | lastUpdate    | DateTime | yes       | Timestamp of the last update (any sensor value changed)                             |
| battery | batteryLevel  | Number   | yes       | Battery Level in %                                                                  |
|         | lowBattery    | Switch   | yes       | Low battery alert (< 20%)                                                           |
| device  | gatewayDevice | String   | yes       | Shelly forwarded last status update (BLU gateway), could vary from packet to packet |

### Shelly BLU Motion Sensor (thing-type: shellyblumotion)

See notes on discovery of Shelly BLU devices above.

| Group   | Channel       | Type     | read-only | Description                                                                         |
| ------- | ------------- | -------- | --------- | ----------------------------------------------------------------------------------- |
| sensors | motion        | Switch   | yes       | ON: Motion detected                                                                 |
| battery | batteryLevel  | Number   | yes       | Battery Level in %                                                                  |
|         | lowBattery    | Switch   | yes       | Low battery alert (< 20%)                                                           |
| device  | gatewayDevice | String   | yes       | Shelly forwarded last status update (BLU gateway), could vary from packet to packet |

### Shelly BLU H&T(thing-type: shellybluht)

See notes on discovery of Shelly BLU devices above.

| Group   | Channel       | Type     | read-only | Description                                             |
| ------- | ------------- | -------- | --------- | ------------------------------------------------------- |
| sensors | temperature   | Number   | yes       | Temperature, unit is reported by tempUnit               |
|         | humidity      | Number   | yes       | Relative humidity in %                                  |
|         | lastUpdate    | DateTime | yes       | Timestamp of the last update (any sensor value changed) |
| battery | batteryLevel  | Number   | yes       | Battery Level in %                                      |
|         | lowBattery    | Switch   | yes       | Low battery alert (< 20%)                               |

## Shelly BLU Gateway (thing-type: shellyblugw,  shellyblugw3)

There are no additional channels beside the device group.

## Shelly Wall Displays

| Group   | Channel     | Type     | read-only | Description                                                                       |
| ------- | ----------- | -------- | --------- | --------------------------------------------------------------------------------- |
| relay   | output      | Switch   | r/w       | Controls the relay's output channel (on/off)                                      |
|         | outputName  | String   | yes       | Logical name of this relay output as configured in the Shelly App                 |
|         | input       | Switch   | yes       | ON: Input/Button is powered, see General Notes on Channels                        |
|         | autoOn      | Number   | r/w       | Relay #1: Sets a  timer to turn the device ON after every OFF command; in seconds |
|         | autoOff     | Number   | r/w       | Relay #1: Sets a  timer to turn the device OFF after every ON command; in seconds |
|         | timerActive | Switch   | yes       | Relay #1: ON: An auto-on/off timer is active                                      |
|         | button      | Trigger  | yes       | Event trigger, see section Button Events                                          |
| sensors | temperature | Number   | yes       | Temperature reported by the integrated sensor                                     |
|         | humidity    | Number   | yes       | Relative Humidity in percent reported by the integrated sensor                    |
|         | lux         | Number   | yes       | Brightness in Lux reported by the integrated sensor                               |
|         | lastUpdate  | DateTime | yes       | Timestamp of the last update (any sensor value changed)                           |

## Full Example

### shelly.things

```java
/* Shelly 2.5 Roller */
Thing shelly:shelly25-roller:XXXXX1 "Shelly 25 Roller XXXXX1" @ "Home Theater" [deviceIp="x.x.x.x", userId="", password=""]
Thing shelly:shelly25-roller:XXXXX2 "Shelly 25 Roller XXXXX2" @ "Living Room"  [deviceIp="x.x.x.x", userId="admin", password="secret"]

/* Shelly 2.5 Relays */
Thing shelly:shelly25-relay:XXXXX3 "Shelly 25 Relay XXXXX3" @ "Hall Way" [deviceIp="x.x.x.x", userId="", password=""]
Thing shelly:shelly25-relay:XXXXX4 "Shelly 25 Relay XXXXX4" @ "Dining Room" [deviceIp="x.x.x.x", userId="", password=""]
Thing shelly:shelly25-relay:XXXXX5 "Shelly 25 Relay XXXXX5" @ "Bed Room" [deviceIp="x.x.x.x", userId="", password=""]

/* Other *
Thing shelly:shellyht:e01691 "ShellyChimenea" @ "lowerground" [ deviceIp="10.0.55.101", userId="", password="", lowBattery=15 , eventsCoIoT=true ]
Thing shelly:shellyht:e01681 "ShellyDormitorio" @ "upperground" [ deviceIp="10.0.55.102", userId="", password="", lowBattery=15 , eventsCoIoT=true ]
Thing shelly:shellyflood:XXXXXX "ShellyFlood" @ "cellar" [ deviceIp="10.0.0.103", userId="", password="", lowBattery=15, eventsSwitch=true, eventsButton=true, eventsCoIoT=true ]
```

### shelly.items

```java
/* Relays */
Switch Shelly_XXXXX3_Relay        "Garage Light"                  {channel="shelly:shelly1:XXXXX3:relay#output"}
Number Shelly_XXXXX3_AutoOnTimer  "Garage Light Auto On Timer"    {channel="shelly:shelly1:XXXXX3:relay#autoOn"}
Number Shelly_XXXXX3_AutoOffTimer "Garage Light Auto Off Timer"   {channel="shelly:shelly1:BA2F18:relay#autoOff"}
Switch Shelly_XXXXX3_Relay        "Garage Light"                  {channel="shelly:shelly1:XXXXX3:relay#output"}
Switch Shelly_XXXXX3_Input        "Garage Switch (Input)"         {channel="shelly:shelly1:XXXXX3:relay#input"}

/* Sensors */
Number ShellyHT_Dormitorio_Temp  "Dormitorio Temperature" <temperature> {channel="shelly:shellyht:e01681:sensors#temperature"}
Number ShellyHT_Dormitorio_Humid "Dormitorio Humidity"    <humidity>    {channel="shelly:shellyht:e01681:sensors#humidity"}
Number ShellyHT_Dormitorio_Batt  "Dormitorio Battery"     <battery>     {channel="shelly:shellyht:e01681:battery#batteryLevel"}
Number ShellyHT_Chimenea_Temp    "Chimenea Temperature"   <temperature> {channel="shelly:shellyht:e01691:sensors#temperature"}
Number ShellyHT_Chimenea_Humid   "Chimenea Humidity"      <humidity>    {channel="shelly:shellyht:e01691:sensors#humidity"}
Number ShellyHT_Chimenea_Batt    "Chimenea Battery"       <battery>     {channel="shelly:shellyht:e01691:battery#batteryLevel"}
Number ShellyF_Sotano_Temp       "Sotano Temperature"     <temperature> {channel="shelly:shellyflood:764fe0:sensors#temperature"}
Number ShellyF_Sotano_Batt       "Sotano Battery"         <battery>     {channel="shelly:shellyflood:764fe0:battery#batteryLevel"}
Switch ShellyF_Sotano_Flood      "Sotano Flood Alarm"     <alarm>       {channel="shelly:shellyflood:764fe0:sensors#flood"}

/* Dimmer */
Switch DimmerSwitch     "Light on/off"                       {channel="shelly:shellydimmer:XXX:relay#brightness"}
Dimmer DimmerBrightness "Garage Light Brightness"            {channel="shelly:shellydimmer:XXX:relay#brightness"}
Dimmer DimmerIncDec     "Garage Light +/-"                   {channel="shelly:shellydimmer:XXX:relay#brightness"}

Number Shelly_Power     "Bath Room Light Power"                {channel="shelly:shelly1:XXXXXX:meter#currentWatts"} /* Power Meter */

```

### shelly.rules

#### Catch alarms

```java
rule "Monitor Shelly Restart"
when
    Channel "shelly:shelly2-relay:XXXXXX:device#alarm" triggered OVERTEMP
then
        logInfo("Shelly1", "Device is getting to hot!!")
end
```

#### Trigger scene with Button-1

```java
rule "Button-1 SHORT_PRESSED"
when
    Channel "shelly:shellybutton1:d8f15bXXXXXX:status#button" triggered SHORT_PRESSED
then
    logInfo("Button", "Shelly Button reported SHORT_PRESSED")
    if (MyTV.state != OFF) {
        logInfo("Button", "   switch TV OFF")
        sendCommand(MyTV, "OFF")
    } else {
        logInfo("Button", "   switch TV to ON")
        sendCommand(MyTV, ON)
    }
end

rule "Button-1 TRIPLE_PRESSED"
when
    Channel "shelly:shellybutton1:d8f15bXXXXXX:status#button" triggered TRIPLE_PRESSED
then
    logInfo("Button", "Shelly Button reported TRIPLE_PRESSED")
end
```

#### Observe battery status

pre-requisites:

- Install Send Mail Action
- Define a group called gBatteries
'Group   gBattery        "Batterien"         <battery>       (All)'
- Link battery channel for all your Shelly battery powered devices
- Add battery items to group gBattery

```java
val String mailTo     = "alarm@openhab.me"

/* ------------- Battery Monitor ----------- */

rule "Battery Monitor"
when
    System started or
    Time cron "0 0 10 * * ?"
then
    logInfo("BatteryMon", "Check Battery state")

    if (! gBattery.allMembers.filter([state < lowBatteryThreshold]).empty) {
        message = "Battery levels:\n"

        var report = gBattery.allMembers.filter([ state instanceof DecimalType ]).sortBy([ state instanceof DecimalType ]).map[
        name + ": " + state.format("%d%%\n") ]
        message = message + report

        message = message + "\nBattery Level:\n"
        gBattery?.allMembers.forEach([sw|
            message = message + sw.name + ": " + state.format("%d%%\n")
        ])

        sendMail(mailTo, "Home: LOW Battery Alert!", message)
    }
    logInfo("BatteryMon", "Batteries checked.")
end
```

#### Control CCT LED stripes

Usage & Requirements:

- 4 Items per Thing required. Example:

```java
Group     gCCT_LED        "All CCT LEDs"
Dimmer    LED1_brightness     "Brightness"    (gCCT_LED)
Dimmer    LED1_temperature    "Temperature"   (gCCT_LED)
Dimmer    LED1_cw         "cold white Channel"
Dimmer    LED1_ww         "warm white Channel"
```

- Items "LED1" and "LED1_temperature" are proxy items and to be used in sitemaps. Both have to be a member of group "gCCT_LED"
- Items "LED1_cw" and "LED_ww" are items linked to Thing channel. Not required in sitemaps. Do NOT include in this group
- Prefix: needs to be constant per Thing.

```java
val String strSuffixSeparator = "_"             //Separator: 1 unique separator
val String strSuffixBrightness = "brightness"           //Suffix: at your choice
val String strSuffixTemperature = "temperature"         //Suffix: at your choice

rule "CCT_LED"
when
    Member of gCCT_LED changed
then
    logInfo("CCT_LED", "Item '{}' received command {}",triggeringItem.name,triggeringItem.state)
    var Number iNewCwState     //New value for cold white channel
    var Number iNewWwState     //New value for warm white channel
    val String strThing = triggeringItem.name.toString.split(strSuffixSeparator).get(0)     //Get Name of "Thing", i.e. LED1 or LED2 or...
    val String strType = triggeringItem.name.toString.split(strSuffixSeparator).get(1)      //Get Type (brightness oder temperature)

    if ((strType == strSuffixBrightness) && (triggeringItem.state as Number) == 0) {        //no math required. just switch off
        iNewCwState = 0
        iNewWwState = 0
    }
    else {
        var iBrightness = gCCT_LED.members.findFirst[ t | t.name == strThing+strSuffixSeparator+strSuffixBrightness ].state as Number
        var iColor = gCCT_LED.members.findFirst[ t | t.name == strThing+strSuffixSeparator+strSuffixTemperature ].state as Number
        logInfo("CCT_LED", "Setting 'Brightness' to {} and 'White Color' to {}",iBrightness,iColor)
        iNewWwState = Math::round ((iColor / 100 * iBrightness).intValue)
        iNewCwState = iBrightness - iNewWwState
    }
    logInfo("CCT_LED", "Changing channel 'Cold White' to {} and 'Warm White' to {}",iNewCwState,iNewWwState)
    sendCommand(strThing + "_cw", iNewCwState.toString)
    sendCommand(strThing + "_ww", iNewWwState.toString)
end
```

#### Reading Colors from Color Picker

```java
import org.openhab.core.library.types.*

rule "Get input change from garage light"
when
    Item Shelly_XXXXX3_Input changed to ON
then
    logInfo("Garage", "Light input is ON")
    BackDoorLight.sendCommand(ON)
end

rule "Momentary Switch events"
when
    Channel "shelly:shellydevice:XXXXXX:relay1#button" triggered SHORT_PRESSED
then
    logInfo("Relay", "A short push was detected")
end


rule "Shelly alarms"
when
    Channel "shelly:shellydevice:XXXXXX:device#alarm"       triggered or
    Channel "shelly:shelly25-roller:XXXXXX:device#alarm"    triggered
then
    if (receivedEvent !== null) { // A (channel) event triggered the rule
        eventSource = triggeredChannel
        eventType = receivedEvent
        ...
    }
end

rule "Color changed"
when
    Item ShellyColor changed
then
    var HSBType hsbValue = ShellyColor.state as HSBType
    var int redValue = hsbValue.red.intValue
    var int greenValue = hsbValue.green.intValue
    var int blueValue = hsbValue.blue.intValue
end

```

### shelly.sitemap

```perl
sitemap demo label="Home"
{
        Frame label="Dimmer" {
            Switch   item=DimmerSwitch
            Slider   item=DimmerBrightness
            SetPoint item=DimmerIncDec

            Number   item=ShellyHT_Dormitorio_Temp
            Number   item=ShellyHT_Chimenea_Humid
            Number   item=ShellyF_Sotano_Batt
            Number   item=Shelly_Power
        }
}<|MERGE_RESOLUTION|>--- conflicted
+++ resolved
@@ -78,7 +78,6 @@
 | shellysense       | Shelly Motion and IR Controller                        | SHSEN-1             |
 | shellytrv         | Shelly TRV                                             | SHTRV-01            |
 
-<<<<<<< HEAD
 ### Shelly Plus series (Generation 2+3+4)
 
 | thing-type           | Model                                                    | Vendor ID                                   |
@@ -109,40 +108,6 @@
  | shelly1mini          | Shelly Plus 1 Mini with 1x relay                         | SNSW-001X8EU, S3SW-001X8EU, S4SW-001X8EU        |
  | shelly1pmmini        | Shelly Plus 1PM Mini with 1x relay + power meter         | SNSW-001P8EU, S3SW-001P8EU, S4SW-001P8EU        |
  | shellypmmini         | Shelly Plus PM Mini with 1x power meter                  | SNPM-001PCEU16, S3PM-001PCEU16, S4EM-001PXCEU16 |
-=======
-### Generation 2 Plus series
-
-| thing-type           | Model                                                    | Vendor ID                    |
-|----------------------|----------------------------------------------------------|------------------------------|
-| shellyplus1          | Shelly Plus 1 with 1x relay                              | SNSW-001X16EU, S3SW-001X16EU |
-| shellyplus1pm        | Shelly Plus 1PM with 1x relay + power meter              | SNSW-001P16EU, S3SW-001P16EU |
-| shellyplus2pm-relay  | Shelly Plus 2PM with 2x relay + power meter, relay mode  | SNSW-002P16EU, SNSW-102P16EU, S3SW-002P16EU, SNSW-002P15UL |
-| shellyplus2pm-roller | Shelly Plus 2PM with 2x relay + power meter, roller mode | SNSW-002P16EU, SNSW-102P16EU, S3SW-002P16EU, SNSW-002P15UL |
-| shellyplusplug       | Shelly Plug-S                                            | SNPL-00112EU, SNPL-10112EU   |
-| shellyplusplug       | Shelly Plug-IT                                           | SNPL-00110IT                 |
-| shellyplusplug       | Shelly Plug-UK                                           | SNPL-00112UK                 |
-| shellyplusplugus     | Shelly Plug-US                                           | SNPL-00116US                 |
-| shellyplusplug       | Shelly Plug S Gen 3                                      | S3PL-00112EU                 |
-| shellyplusi4         | Shelly Plus i4 with 4x AC input                          | SNSN-0024X, S3SN-0024X       |
-| shellyplusi4dc       | Shelly Plus i4 with 4x DC input                          | SNSN-0D24X                   |
-| shellyplus10v        | Shelly Plus Dimmer 0/10V (Gen 2) or 0/1/10V (Gen 3)      | SNDM-00100WW, S3DM-0010WW    |
-| shellyplusuni        | Shelly Plus UNI                                          | SNSN-0043X                   |
-| shellyplusht         | Shelly Plus HT with temperature + humidity sensor        | SNSN-0013A                   |
-| shellyhtg3           | Shelly Plus HT Gen 3 with temperature + humidity sensor  | S3SN-0U12A                   |
-| shellyplussmoke      | Shelly Plus Smoke sensor                                 | SNSN-0031Z                   |
-| shellypluswdus       | Shelly Plus Wall Dimmer US                               | SNDM-0013US                  |
-| shellyplusrgbwpm     | Shelly Plus RGBW PM                                      | SNDC-0D4P10WW                |
-| shellywalldisplay    | Shelly Plus Wall Display                                 | SAWD-0A1XX10EU1              |
-| shellyblugw          | SHelly BLU Gateway                                       | SNGW-BT01                    |
-
-### Shelly Plus Mini series (Generation 2+3)
-
-| thing-type           | Model                                                    | Vendor ID                      |
-| -------------------- | -------------------------------------------------------- | ------------------------------ |
-| shelly1mini          | Shelly Plus 1 Mini with 1x relay                         | SNSW-001X8EU, S3SW-001X8EU     |
-| shelly1pmmini        | Shelly Plus 1PM Mini with 1x relay + power meter         | SNSW-001P8EU, S3SW-001P8EU     |
-| shellypmmini         | Shelly Plus PM Mini with 1x power meter                  | SNPM-001PCEU16, S3PM-001PCEU16 |
->>>>>>> 2ab57c6b
 
 ### Shelly Pro Series (Generation 2+3)
 
