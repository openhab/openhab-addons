--- conflicted
+++ resolved
@@ -80,7 +80,6 @@
 
 ### Shelly Plus series (Generation 2+3+4)
 
-<<<<<<< HEAD
 | thing-type           | Model                                                    | Vendor ID                                                  |
 |----------------------|----------------------------------------------------------|------------------------------------------------------------|
 | shellyplus1          | Shelly Plus 1 with 1x relay                              | SNSW-001X16EU, S3SW-001X16EU, S4SW-001X16EU                |
@@ -101,30 +100,7 @@
 | shellyplusdimmer     | Shelly Plus Dimmer Gen 3                                 | S3DM-0A101WWL                                              |
 | shellyplusrgbwpm     | Shelly Plus RGBW PM                                      | SNDC-0D4P10WW                                              |
 | shellywalldisplay    | Shelly Plus Wall Display                                 | SAWD-0A1XX10EU1                                            |
-| shellyblugw          | SHelly BLU Gateway                                       | SNGW-BT01                                                  |
-=======
-| thing-type           | Model                                                    | Vendor ID                                   |
-|----------------------|----------------------------------------------------------|---------------------------------------------|
-| shellyplus1          | Shelly Plus 1 with 1x relay                              | SNSW-001X16EU, S3SW-001X16EU, S4SW-001X16EU |
-| shellyplus1pm        | Shelly Plus 1PM with 1x relay + power meter              | SNSW-001P16EU, S3SW-001P16EU, S4SW-001P16EU |
-| shellyplus2pm-relay  | Shelly Plus 2PM with 2x relay + power meter, relay mode  | SNSW-002P16EU, SNSW-102P16EU                |
-| shellyplus2pm-roller | Shelly Plus 2PM with 2x relay + power meter, roller mode | SNSW-002P16EU, SNSW-102P16EU                |
-| shellyplusplug       | Shelly Plug-S Gen 3, Shelly AZ Plug                      | SNPL-00112EU                                |
-| shellyplusplug       | Shelly Outdoor Plug-S                                    | S3PL-20112EU                                |
-| shellyplusplug       | Shelly Plug-IT                                           | SNPL-00110IT                                |
-| shellyplusplug       | Shelly Plug-UK                                           | SNPL-00112UK                                |
-| shellyplusplugus     | Shelly Plug-US                                           | SNPL-00116US                                |
-| shellyplusi4         | Shelly Plus i4 with 4x AC input                          | SNSN-0024X, S3SN-0024X                      |
-| shellyplusi4dc       | Shelly Plus i4 with 4x DC input                          | SNSN-0D24X                                  |
-| shellyplus10v        | Shelly Plus Dimmer 0/10V (Gen 2) or 0/1/10V (Gen 3)      | SNDM-00100WW, S3DM-0010WW                   |
-| shellyplusht         | Shelly Plus HT with temperature + humidity sensor        | SNSN-0013A                                  |
-| shellyhtg3           | Shelly Plus HT Gen 3 with temperature + humidity sensor  | S3SN-0U12A                                  |
-| shellyplussmoke      | Shelly Plus Smoke sensor                                 | SNSN-0031Z                                  |
-| shellypluswdus       | Shelly Plus Wall Dimmer US                               | SNDM-0013US                                 |
-| shellyplusrgbwpm     | Shelly Plus RGBW PM                                      | SNDC-0D4P10WW                               |
-| shellywalldisplay    | Shelly Plus Wall Display                                 | SAWD-0A1XX10EU1                             |
-| shellyblugw          | Shelly BLU Gateway                                       | SNGW-BT01                                   |
->>>>>>> 91024be2
+| shellyblugw          | Shelly BLU Gateway                                       | SNGW-BT01                                                  |
 
 ### Shelly Plus Mini series (Generation 2+3+4)
 
