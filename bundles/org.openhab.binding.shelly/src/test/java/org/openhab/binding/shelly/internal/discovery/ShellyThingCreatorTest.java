/*
 * Copyright (c) 2010-2025 Contributors to the openHAB project
 *
 * See the NOTICE file(s) distributed with this work for additional
 * information.
 *
 * This program and the accompanying materials are made available under the
 * terms of the Eclipse Public License 2.0 which is available at
 * http://www.eclipse.org/legal/epl-2.0
 *
 * SPDX-License-Identifier: EPL-2.0
 */
package org.openhab.binding.shelly.internal.discovery;

import static org.hamcrest.CoreMatchers.*;
import static org.hamcrest.MatcherAssert.assertThat;
import static org.junit.jupiter.api.Assertions.assertThrows;
import static org.openhab.binding.shelly.internal.ShellyBindingConstants.*;
import static org.openhab.binding.shelly.internal.discovery.ShellyThingCreator.*;

import java.util.Set;
import java.util.stream.Stream;

import org.eclipse.jdt.annotation.NonNullByDefault;
import org.junit.jupiter.api.Test;
import org.junit.jupiter.params.ParameterizedTest;
import org.junit.jupiter.params.provider.Arguments;
import org.junit.jupiter.params.provider.MethodSource;
import org.openhab.core.thing.ThingTypeUID;
import org.openhab.core.thing.ThingUID;

/**
 * Tests for {@link ShellyThingCreator}.
 *
 * @author Jacob Laursen - Initial contribution
 */
@NonNullByDefault
public class ShellyThingCreatorTest {

    private static final String DEVICE_ID = "000000000000";

    @ParameterizedTest
    @MethodSource("provideTestCasesForGetThingUIDThrowsForInvalidServiceName")
    void getThingUIDThrowsForInvalidServiceName(String serviceName) {
        assertThrows(IllegalArgumentException.class, () -> {
            ShellyThingCreator.getThingUID(serviceName);
        });
    }

    private static Stream<Arguments> provideTestCasesForGetThingUIDThrowsForInvalidServiceName() {
        return Stream.of(Arguments.of(""), Arguments.of("-", Arguments.of("foo")));
    }

    @Test
    void getThingUIDForUnknownReturnsThingUidForUnknown() {
        ThingUID actual = ShellyThingCreator.getThingUIDForUnknown("johndoe-" + DEVICE_ID, "", "");
        ThingUID expected = new ThingUID(BINDING_ID, THING_TYPE_SHELLYPROTECTED_STR, DEVICE_ID);

        assertThat(actual, is(equalTo(expected)));
    }

    @ParameterizedTest
    @MethodSource("provideTestCasesForGetThingUIDReturnsThingUidAccordingToRuleset")
    void getThingUIDReturnsThingUidAccordingToRuleset(String serviceName, String deviceType, String mode,
            ThingTypeUID expectedThingTypeUid) {
        ThingUID actual = ShellyThingCreator.getThingUID(serviceName, deviceType, mode);
        ThingUID expected = new ThingUID(expectedThingTypeUid, DEVICE_ID);

        assertThat("serviceName: " + serviceName + "; deviceType: " + deviceType + "; mode: " + mode, actual,
                is(equalTo(expected)));
        assertThat(SUPPORTED_THING_TYPES, hasItem(expectedThingTypeUid));
    }

    private static Stream<Arguments> provideTestCasesForGetThingUIDReturnsThingUidAccordingToRuleset() {
        return Stream.of( //
                Arguments.of("johndoe-" + DEVICE_ID, "", "", THING_TYPE_SHELLYUNKNOWN), //
                Arguments.of("shellyazplug-" + DEVICE_ID, SHELLYDT_PLUSPLUGSG3, "", THING_TYPE_SHELLYPLUSPLUGS), //
                Arguments.of("shellyoutdoorsg3-" + DEVICE_ID, SHELLYDT_PLUSPLUGOUTDOORSG3, "",
                        THING_TYPE_SHELLYPLUSPLUGS), //
                Arguments.of("shellyswitch25-" + DEVICE_ID, "", "relay", THING_TYPE_SHELLY25_RELAY), //
                Arguments.of("shellyswitch25xx-" + DEVICE_ID, "", "relay", THING_TYPE_SHELLY25_RELAY), //
                Arguments.of("shellyswitch25xx-" + DEVICE_ID, "", "", THING_TYPE_SHELLY25_ROLLER), //
                Arguments.of("shellyswitch25xx-" + DEVICE_ID, "", "relax", THING_TYPE_SHELLY25_ROLLER), //
                Arguments.of("shellyswitch26xx-" + DEVICE_ID, "", "relay", THING_TYPE_SHELLY2_RELAY), //
                Arguments.of("shellyswitch-" + DEVICE_ID, "", "relay", THING_TYPE_SHELLY2_RELAY), //
                Arguments.of("shellyswitch-" + DEVICE_ID, "", "", THING_TYPE_SHELLY2_ROLLER), //
                Arguments.of("shellyplug-" + DEVICE_ID, "", "", THING_TYPE_SHELLYPLUG), //
                Arguments.of("shellyplug-u1-" + DEVICE_ID, "", "", THING_TYPE_SHELLYPLUG), //
                Arguments.of("shellyplugs-" + DEVICE_ID, "", "", THING_TYPE_SHELLYPLUGS), //
                Arguments.of("shellyplug-s-" + DEVICE_ID, "", "", THING_TYPE_SHELLYPLUGS), //
                Arguments.of("shellyplug-su1-" + DEVICE_ID, "", "", THING_TYPE_SHELLYPLUGS), //
                Arguments.of("shellyplugu1-" + DEVICE_ID, "", "", THING_TYPE_SHELLYPLUGU1), //
                Arguments.of("shellyplugu12-" + DEVICE_ID, "", "", THING_TYPE_SHELLYPLUGU1), //
                Arguments.of("shellyplugus-" + DEVICE_ID, "", "", THING_TYPE_SHELLYPLUSPLUGUS), //
                Arguments.of("shellyrgbw2-" + DEVICE_ID, "", "color", THING_TYPE_SHELLYRGBW2_COLOR), //
                Arguments.of("shellyrgbw2-" + DEVICE_ID, "", "", THING_TYPE_SHELLYRGBW2_WHITE), //
                Arguments.of("shellyrgbw2-" + DEVICE_ID, "", "colour", THING_TYPE_SHELLYRGBW2_WHITE), //
                Arguments.of("shellymotion-" + DEVICE_ID, "", "", THING_TYPE_SHELLYMOTION), //
                Arguments.of("shellymotionsensor-" + DEVICE_ID, "", "", THING_TYPE_SHELLYMOTION));
    }

    @ParameterizedTest
    @MethodSource("provideTestCasesForGetThingUIDReturnsThingUidByDeviceType")
    void getThingUIDReturnsThingUidByDeviceType(String deviceType, String mode, ThingTypeUID expectedThingTypeUid) {
        ThingUID actual = ShellyThingCreator.getThingUID("x-" + DEVICE_ID, deviceType, mode);
        ThingUID expected = new ThingUID(expectedThingTypeUid, DEVICE_ID);

        assertThat("deviceType: " + deviceType + "; mode: " + mode, actual, is(equalTo(expected)));
        assertThat(SUPPORTED_THING_TYPES, hasItem(expectedThingTypeUid));
    }

    private static Stream<Arguments> provideTestCasesForGetThingUIDReturnsThingUidByDeviceType() {
        return Stream.of( //
                Arguments.of(SHELLYDT_1PM, "", THING_TYPE_SHELLY1PM), //
                Arguments.of(SHELLYDT_1L, "", THING_TYPE_SHELLY1L), //
                Arguments.of(SHELLYDT_1, "", THING_TYPE_SHELLY1), //
                Arguments.of(SHELLYDT_SHPRO, "", THING_TYPE_SHELLY4PRO), //
                Arguments.of(SHELLYDT_4PRO, "", THING_TYPE_SHELLY4PRO), //
                Arguments.of(SHELLYDT_3EM, "", THING_TYPE_SHELLY3EM), //
                Arguments.of(SHELLYDT_EM, "", THING_TYPE_SHELLYEM), //
                Arguments.of(SHELLYDT_SHPLG_S, "", THING_TYPE_SHELLYPLUGS), //
                Arguments.of(SHELLYDT_SHPLG_U1, "", THING_TYPE_SHELLYPLUGU1), //
                Arguments.of(SHELLYDT_GAS, "", THING_TYPE_SHELLYGAS), //
                Arguments.of(SHELLYDT_DW, "", THING_TYPE_SHELLYDOORWIN), //
                Arguments.of(SHELLYDT_DW2, "", THING_TYPE_SHELLYDOORWIN2), //
                Arguments.of(SHELLYDT_DUO, "", THING_TYPE_SHELLYDUO), //
                Arguments.of(SHELLYDT_DUORGBW, "", THING_TYPE_SHELLYDUORGBW), //
                Arguments.of(SHELLYDT_BULB, "", THING_TYPE_SHELLYBULB), //
                Arguments.of(SHELLYDT_VINTAGE, "", THING_TYPE_SHELLYVINTAGE), //
                Arguments.of(SHELLYDT_DIMMER, "", THING_TYPE_SHELLYDIMMER), //
                Arguments.of(SHELLYDT_DIMMER2, "", THING_TYPE_SHELLYDIMMER2), //
                Arguments.of(SHELLYDT_IX3, "", THING_TYPE_SHELLYIX3), //
                Arguments.of(SHELLYDT_BUTTON1, "", THING_TYPE_SHELLYBUTTON1), //
                Arguments.of(SHELLYDT_BUTTON2, "", THING_TYPE_SHELLYBUTTON2), //
                Arguments.of(SHELLYDT_UNI, "", THING_TYPE_SHELLYUNI), //
                Arguments.of(SHELLYDT_HT, "", THING_TYPE_SHELLYHT), //
                Arguments.of(SHELLYDT_TRV, "", THING_TYPE_SHELLYTRV), //
                Arguments.of(SHELLYDT_MOTION, "", THING_TYPE_SHELLYMOTION), //
                // Plus Series
<<<<<<< HEAD
                Arguments.of(SHELLYDT_PLUS1, "", THING_TYPE_SHELLYPLUS1_STR), //
                Arguments.of(SHELLYDT_PLUS1G3, "", THING_TYPE_SHELLYPLUS1_STR), //
                Arguments.of(SHELLYDT_PLUS1PM, "", THING_TYPE_SHELLYPLUS1PM_STR), //
                Arguments.of(SHELLYDT_PLUS1PMG3, "", THING_TYPE_SHELLYPLUS1PM_STR), //
                Arguments.of(SHELLYDT_PLUS1UL, "", THING_TYPE_SHELLYPLUS1_STR), //
                Arguments.of(SHELLYDT_PLUS1PMUL, "", THING_TYPE_SHELLYPLUS1PM_STR), //
                Arguments.of("SNSW-002P16EU", "relay", THING_TYPE_SHELLYPLUS2PM_RELAY_STR), //
                Arguments.of("SNSW-002P16EU", "roller", THING_TYPE_SHELLYPLUS2PM_ROLLER_STR), //
                Arguments.of("SNSW-102P16EU", "relay", THING_TYPE_SHELLYPLUS2PM_RELAY_STR), //
                Arguments.of("SNSW-102P16EU", "roller", THING_TYPE_SHELLYPLUS2PM_ROLLER_STR), //
                Arguments.of(SHELLYDT_PLUSPLUGS, "", THING_TYPE_SHELLYPLUSPLUGS_STR), //
                Arguments.of(SHELLYDT_PLUSPLUGIT, "", THING_TYPE_SHELLYPLUSPLUGS_STR), //
                Arguments.of(SHELLYDT_PLUSPLUGUK, "", THING_TYPE_SHELLYPLUSPLUGS_STR), //
                Arguments.of(SHELLYDT_PLUSPLUGUS, "", THING_TYPE_SHELLYPLUSPLUGUS_STR), //
                Arguments.of(SHELLYDT_PLUSI4DC, "", THING_TYPE_SHELLYPLUSI4DC_STR), //
                Arguments.of(SHELLYDT_PLUSI4, "", THING_TYPE_SHELLYPLUSI4_STR), //
                Arguments.of(SHELLYDT_PLUSI4G3, "", THING_TYPE_SHELLYPLUSI4_STR), //
                Arguments.of(SHELLYDT_PLUSHT, "", THING_TYPE_SHELLYPLUSHT_STR), //
                Arguments.of(SHELLYDT_PLUSHTG3, "", THING_TYPE_SHELLYPLUSHTG3_STR), //
                Arguments.of(SHELLYDT_PLUSSMOKE, "", THING_TYPE_SHELLYPLUSSMOKE_STR), //
                Arguments.of(SHELLYDT_PLUSUNI, "", THING_TYPE_SHELLYPLUSUNI_STR), //
                Arguments.of(SHELLYDT_PLUSDIMMERUS, "", THING_TYPE_SHELLYPLUSDIMMERUS_STR), //
                Arguments.of(SHELLYDT_PLUSDIMMER10V, "", THING_TYPE_SHELLYPLUSDIMMER10V_STR), //
                Arguments.of(SHELLYDT_PLUSDIMMER0110VG3, "", THING_TYPE_SHELLYPLUSDIMMER10V_STR), //
                Arguments.of(SHELLYDT_PLUSDIMMERG3, "", THING_TYPE_SHELLYPLUSDIMMER_STR), //
=======
                Arguments.of(SHELLYDT_PLUS1, "", THING_TYPE_SHELLYPLUS1), //
                Arguments.of(SHELLYDT_PLUS1G3, "", THING_TYPE_SHELLYPLUS1), //
                Arguments.of(SHELLYDT_PLUS1PM, "", THING_TYPE_SHELLYPLUS1PM), //
                Arguments.of(SHELLYDT_PLUS1PMG3, "", THING_TYPE_SHELLYPLUS1PM), //
                Arguments.of(SHELLYDT_PLUS1UL, "", THING_TYPE_SHELLYPLUS1), //
                Arguments.of(SHELLYDT_PLUS1PMUL, "", THING_TYPE_SHELLYPLUS1PM), //
                Arguments.of("SNSW-002P16EU", "relay", THING_TYPE_SHELLYPLUS2PM_RELAY), //
                Arguments.of("SNSW-002P16EU", "roller", THING_TYPE_SHELLYPLUS2PM_ROLLER), //
                Arguments.of("SNSW-102P16EU", "relay", THING_TYPE_SHELLYPLUS2PM_RELAY), //
                Arguments.of("SNSW-102P16EU", "roller", THING_TYPE_SHELLYPLUS2PM_ROLLER), //
                Arguments.of(SHELLYDT_PLUSPLUGS, "", THING_TYPE_SHELLYPLUSPLUGS), //
                Arguments.of(SHELLYDT_PLUSPLUGSG3, "", THING_TYPE_SHELLYPLUSPLUGS), //
                Arguments.of(SHELLYDT_PLUSPLUGIT, "", THING_TYPE_SHELLYPLUSPLUGS), //
                Arguments.of(SHELLYDT_PLUSPLUGOUTDOORSG3, "", THING_TYPE_SHELLYPLUSPLUGS), //
                Arguments.of(SHELLYDT_PLUSPLUGUK, "", THING_TYPE_SHELLYPLUSPLUGS), //
                Arguments.of(SHELLYDT_PLUSPLUGUS, "", THING_TYPE_SHELLYPLUSPLUGUS), //
                Arguments.of(SHELLYDT_PLUSI4DC, "", THING_TYPE_SHELLYPLUSI4DC), //
                Arguments.of(SHELLYDT_PLUSI4, "", THING_TYPE_SHELLYPLUSI4), //
                Arguments.of(SHELLYDT_PLUSI4G3, "", THING_TYPE_SHELLYPLUSI4), //
                Arguments.of(SHELLYDT_PLUSHT, "", THING_TYPE_SHELLYPLUSHT), //
                Arguments.of(SHELLYDT_PLUSHTG3, "", THING_TYPE_SHELLYPLUSHTG3), //
                Arguments.of(SHELLYDT_PLUSSMOKE, "", THING_TYPE_SHELLYPLUSSMOKE), //
                Arguments.of(SHELLYDT_PLUSUNI, "", THING_TYPE_SHELLYPLUSUNI), //
                Arguments.of(SHELLYDT_PLUSDIMMERUS, "", THING_TYPE_SHELLYPLUSDIMMERUS), //
                Arguments.of(SHELLYDT_PLUSDIMMER10V, "", THING_TYPE_SHELLYPLUSDIMMER10V), //
                Arguments.of(SHELLYDT_PLUSDIMMER0110VG3, "", THING_TYPE_SHELLYPLUSDIMMER10V), //

>>>>>>> 91024be2
                // Plus Mini Series
                Arguments.of(SHELLYDT_MINI1, "", THING_TYPE_SHELLY1MINI), //
                Arguments.of(SHELLYDT_MINIPM, "", THING_TYPE_SHELLYPMMINI), //
                Arguments.of(SHELLYDT_MINI1PM, "", THING_TYPE_SHELLY1PMMINI), //
                Arguments.of(SHELLYDT_MINIG3_1, "", THING_TYPE_SHELLY1MINI), //
                Arguments.of(SHELLYDT_MINIG3_PM, "", THING_TYPE_SHELLYPMMINI), //
                Arguments.of(SHELLYDT_MINIG3_1PM, "", THING_TYPE_SHELLY1PMMINI), //
                // Pro Series
                Arguments.of(SHELLYDT_PRO1, "", THING_TYPE_SHELLYPRO1), //
                Arguments.of(SHELLYDT_PRO1_2, "", THING_TYPE_SHELLYPRO1), //
                Arguments.of(SHELLYDT_PRO1_3, "", THING_TYPE_SHELLYPRO1), //
                Arguments.of(SHELLYDT_PRO1PM, "", THING_TYPE_SHELLYPRO1PM), //
                Arguments.of(SHELLYDT_PRO1PM_2, "", THING_TYPE_SHELLYPRO1PM), //
                Arguments.of(SHELLYDT_PRO1PM_3, "", THING_TYPE_SHELLYPRO1PM), //
                Arguments.of(SHELLYDT_PRO1CB, "", THING_TYPE_SHELLYPRO1CB), //
                Arguments.of("SPSW-002XE16EU", "", THING_TYPE_SHELLYPRO2_RELAY), //
                Arguments.of("SPSW-102XE16EU", "", THING_TYPE_SHELLYPRO2_RELAY), //
                Arguments.of("SPSW-202XE16EU", "", THING_TYPE_SHELLYPRO2_RELAY), //
                Arguments.of("SPSW-002PE16EU", "relay", THING_TYPE_SHELLYPRO2PM_RELAY), //
                Arguments.of("SPSW-102PE16EU", "relay", THING_TYPE_SHELLYPRO2PM_RELAY), //
                Arguments.of("SPSW-202PE16EU", "relay", THING_TYPE_SHELLYPRO2PM_RELAY), //
                Arguments.of("SPSW-002PE16EU", "roller", THING_TYPE_SHELLYPRO2PM_ROLLER), //
                Arguments.of("SPSW-102PE16EU", "roller", THING_TYPE_SHELLYPRO2PM_ROLLER), //
                Arguments.of("SPSW-202PE16EU", "roller", THING_TYPE_SHELLYPRO2PM_ROLLER), //
                Arguments.of(SHELLYDT_PRO3, "", THING_TYPE_SHELLYPRO3), //
                Arguments.of(SHELLYDT_PROEM50, "", THING_TYPE_SHELLYPROEM50), //
                Arguments.of(SHELLYDT_PRO3EM, "", THING_TYPE_SHELLYPRO3EM), //
                Arguments.of(SHELLYDT_PRO4PM, "", THING_TYPE_SHELLYPRO4PM), //
                Arguments.of(SHELLYDT_PRO4PM_2, "", THING_TYPE_SHELLYPRO4PM), //
                // BLU Series
                Arguments.of(SHELLYDT_BLUBUTTON, "", THING_TYPE_SHELLYBLUBUTTON), //
                Arguments.of(SHELLYDT_BLUDW, "", THING_TYPE_SHELLYBLUDW), //
                Arguments.of(SHELLYDT_BLUMOTION, "", THING_TYPE_SHELLYBLUMOTION), //
                Arguments.of(SHELLYDT_BLUHT, "", THING_TYPE_SHELLYBLUHT), //
                Arguments.of(SHELLYDT_BLUGW, "", THING_TYPE_SHELLYBLUGW), //
                // Wall displays
                Arguments.of(SHELLYDT_PLUSWALLDISPLAY, "", THING_TYPE_SHELLYPLUSWALLDISPLAY));
    }

    @Test
    void getThingUIDReturnsThingTypeMatchingServiceName() {
        Set<ThingTypeUID> excludedThingTypeUids = Set.of(THING_TYPE_SHELLY2_RELAY, THING_TYPE_SHELLY2_ROLLER,
                THING_TYPE_SHELLY25_ROLLER, THING_TYPE_SHELLY25_RELAY, THING_TYPE_SHELLYPLUSHTG3,
                THING_TYPE_SHELLYPLUS2PM_RELAY, THING_TYPE_SHELLYPLUS2PM_ROLLER, THING_TYPE_SHELLYPRO2_RELAY,
                THING_TYPE_SHELLYPRO2PM_ROLLER, THING_TYPE_SHELLYPRO2PM_RELAY, THING_TYPE_SHELLYRGBW2_COLOR);

        for (ThingTypeUID supportedThingTypeUid : SUPPORTED_THING_TYPES.stream()
                .filter(uid -> !excludedThingTypeUids.contains(uid)).toList()) {
            String thingTypeId = supportedThingTypeUid.getId();
            ThingUID actualThingUid = ShellyThingCreator.getThingUID(thingTypeId + "-" + DEVICE_ID);
            ThingUID expectedThingUid = new ThingUID(BINDING_ID, thingTypeId, DEVICE_ID);
            assertThat(actualThingUid, is(equalTo(expectedThingUid)));
        }
    }
}<|MERGE_RESOLUTION|>--- conflicted
+++ resolved
@@ -137,33 +137,6 @@
                 Arguments.of(SHELLYDT_TRV, "", THING_TYPE_SHELLYTRV), //
                 Arguments.of(SHELLYDT_MOTION, "", THING_TYPE_SHELLYMOTION), //
                 // Plus Series
-<<<<<<< HEAD
-                Arguments.of(SHELLYDT_PLUS1, "", THING_TYPE_SHELLYPLUS1_STR), //
-                Arguments.of(SHELLYDT_PLUS1G3, "", THING_TYPE_SHELLYPLUS1_STR), //
-                Arguments.of(SHELLYDT_PLUS1PM, "", THING_TYPE_SHELLYPLUS1PM_STR), //
-                Arguments.of(SHELLYDT_PLUS1PMG3, "", THING_TYPE_SHELLYPLUS1PM_STR), //
-                Arguments.of(SHELLYDT_PLUS1UL, "", THING_TYPE_SHELLYPLUS1_STR), //
-                Arguments.of(SHELLYDT_PLUS1PMUL, "", THING_TYPE_SHELLYPLUS1PM_STR), //
-                Arguments.of("SNSW-002P16EU", "relay", THING_TYPE_SHELLYPLUS2PM_RELAY_STR), //
-                Arguments.of("SNSW-002P16EU", "roller", THING_TYPE_SHELLYPLUS2PM_ROLLER_STR), //
-                Arguments.of("SNSW-102P16EU", "relay", THING_TYPE_SHELLYPLUS2PM_RELAY_STR), //
-                Arguments.of("SNSW-102P16EU", "roller", THING_TYPE_SHELLYPLUS2PM_ROLLER_STR), //
-                Arguments.of(SHELLYDT_PLUSPLUGS, "", THING_TYPE_SHELLYPLUSPLUGS_STR), //
-                Arguments.of(SHELLYDT_PLUSPLUGIT, "", THING_TYPE_SHELLYPLUSPLUGS_STR), //
-                Arguments.of(SHELLYDT_PLUSPLUGUK, "", THING_TYPE_SHELLYPLUSPLUGS_STR), //
-                Arguments.of(SHELLYDT_PLUSPLUGUS, "", THING_TYPE_SHELLYPLUSPLUGUS_STR), //
-                Arguments.of(SHELLYDT_PLUSI4DC, "", THING_TYPE_SHELLYPLUSI4DC_STR), //
-                Arguments.of(SHELLYDT_PLUSI4, "", THING_TYPE_SHELLYPLUSI4_STR), //
-                Arguments.of(SHELLYDT_PLUSI4G3, "", THING_TYPE_SHELLYPLUSI4_STR), //
-                Arguments.of(SHELLYDT_PLUSHT, "", THING_TYPE_SHELLYPLUSHT_STR), //
-                Arguments.of(SHELLYDT_PLUSHTG3, "", THING_TYPE_SHELLYPLUSHTG3_STR), //
-                Arguments.of(SHELLYDT_PLUSSMOKE, "", THING_TYPE_SHELLYPLUSSMOKE_STR), //
-                Arguments.of(SHELLYDT_PLUSUNI, "", THING_TYPE_SHELLYPLUSUNI_STR), //
-                Arguments.of(SHELLYDT_PLUSDIMMERUS, "", THING_TYPE_SHELLYPLUSDIMMERUS_STR), //
-                Arguments.of(SHELLYDT_PLUSDIMMER10V, "", THING_TYPE_SHELLYPLUSDIMMER10V_STR), //
-                Arguments.of(SHELLYDT_PLUSDIMMER0110VG3, "", THING_TYPE_SHELLYPLUSDIMMER10V_STR), //
-                Arguments.of(SHELLYDT_PLUSDIMMERG3, "", THING_TYPE_SHELLYPLUSDIMMER_STR), //
-=======
                 Arguments.of(SHELLYDT_PLUS1, "", THING_TYPE_SHELLYPLUS1), //
                 Arguments.of(SHELLYDT_PLUS1G3, "", THING_TYPE_SHELLYPLUS1), //
                 Arguments.of(SHELLYDT_PLUS1PM, "", THING_TYPE_SHELLYPLUS1PM), //
@@ -190,8 +163,7 @@
                 Arguments.of(SHELLYDT_PLUSDIMMERUS, "", THING_TYPE_SHELLYPLUSDIMMERUS), //
                 Arguments.of(SHELLYDT_PLUSDIMMER10V, "", THING_TYPE_SHELLYPLUSDIMMER10V), //
                 Arguments.of(SHELLYDT_PLUSDIMMER0110VG3, "", THING_TYPE_SHELLYPLUSDIMMER10V), //
-
->>>>>>> 91024be2
+                Arguments.of(SHELLYDT_PLUSDIMMERG3, "", THING_TYPE_SHELLYPLUSDIMMER), //
                 // Plus Mini Series
                 Arguments.of(SHELLYDT_MINI1, "", THING_TYPE_SHELLY1MINI), //
                 Arguments.of(SHELLYDT_MINIPM, "", THING_TYPE_SHELLYPMMINI), //
