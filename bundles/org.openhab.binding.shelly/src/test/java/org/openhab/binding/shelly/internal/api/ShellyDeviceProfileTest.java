/*
 * Copyright (c) 2010-2025 Contributors to the openHAB project
 *
 * See the NOTICE file(s) distributed with this work for additional
 * information.
 *
 * This program and the accompanying materials are made available under the
 * terms of the Eclipse Public License 2.0 which is available at
 * http://www.eclipse.org/legal/epl-2.0
 *
 * SPDX-License-Identifier: EPL-2.0
 */
package org.openhab.binding.shelly.internal.api;

import static org.hamcrest.CoreMatchers.*;
import static org.hamcrest.MatcherAssert.assertThat;
import static org.openhab.binding.shelly.internal.discovery.ShellyThingCreator.*;

import java.util.stream.Stream;

import org.eclipse.jdt.annotation.NonNullByDefault;
import org.junit.jupiter.params.ParameterizedTest;
import org.junit.jupiter.params.provider.Arguments;
import org.junit.jupiter.params.provider.MethodSource;
import org.openhab.core.thing.ThingTypeUID;

/**
 * Tests for {@link ShellyDeviceProfile}.
 *
 * @author Jacob Laursen - Initial contribution
 */
@NonNullByDefault
public class ShellyDeviceProfileTest {

    @ParameterizedTest
    @MethodSource("provideTestCasesForApiDetermination")
    void determineApi(ThingTypeUID thingTypeUid, boolean expectedIsGeneration2, boolean expectedIsBlu) {
        boolean actualIsGeneration2 = ShellyDeviceProfile.isGeneration2(thingTypeUid.getId());
        assertThat(actualIsGeneration2, is(equalTo(expectedIsGeneration2)));

        boolean actualIsBlue = ShellyDeviceProfile.isBluSeries(thingTypeUid.getId());
        assertThat(actualIsBlue, is(equalTo(expectedIsBlu)));
    }

    private static Stream<Arguments> provideTestCasesForApiDetermination() {
        return Stream.of( //
                // Shelly BLU
                Arguments.of(THING_TYPE_SHELLYBLUBUTTON, true, true), //
                Arguments.of(THING_TYPE_SHELLYBLUDW, true, true), //
                Arguments.of(THING_TYPE_SHELLYBLUMOTION, true, true), //
                Arguments.of(THING_TYPE_SHELLYBLUHT, true, true), //
                Arguments.of(THING_TYPE_SHELLYBLUGW, true, false), //
                // Shelly Bulb
                Arguments.of(THING_TYPE_SHELLYBULB, false, false), //
                // Generation 1
                Arguments.of(THING_TYPE_SHELLYDUO, false, false), //
                Arguments.of(THING_TYPE_SHELLYDUORGBW, false, false), //
                Arguments.of(THING_TYPE_SHELLYVINTAGE, false, false), //
                Arguments.of(THING_TYPE_SHELLYRGBW2_COLOR, false, false), //
                Arguments.of(THING_TYPE_SHELLYRGBW2_WHITE, false, false), //
                Arguments.of(THING_TYPE_SHELLY1, false, false), //
                Arguments.of(THING_TYPE_SHELLY1L, false, false), //
                Arguments.of(THING_TYPE_SHELLY1PM, false, false), //
                Arguments.of(THING_TYPE_SHELLYEM, false, false), //
                Arguments.of(THING_TYPE_SHELLY3EM, false, false), //
                Arguments.of(THING_TYPE_SHELLY2_RELAY, false, false), //
                Arguments.of(THING_TYPE_SHELLY2_ROLLER, false, false), //
                Arguments.of(THING_TYPE_SHELLY25_RELAY, false, false), //
                Arguments.of(THING_TYPE_SHELLY25_ROLLER, false, false), //
                Arguments.of(THING_TYPE_SHELLY4PRO, false, false), //
                Arguments.of(THING_TYPE_SHELLYPLUG, false, false), //
                Arguments.of(THING_TYPE_SHELLYPLUGS, false, false), //
                Arguments.of(THING_TYPE_SHELLYPLUGU1, false, false), //
                Arguments.of(THING_TYPE_SHELLYUNI, false, false), //
                Arguments.of(THING_TYPE_SHELLYDIMMER, false, false), //
                Arguments.of(THING_TYPE_SHELLYDIMMER2, false, false), //
                Arguments.of(THING_TYPE_SHELLYIX3, false, false), //
                Arguments.of(THING_TYPE_SHELLYHT, false, false), //
                Arguments.of(THING_TYPE_SHELLYSMOKE, false, false), //
                Arguments.of(THING_TYPE_SHELLYGAS, false, false), //
                Arguments.of(THING_TYPE_SHELLYFLOOD, false, false), //
                Arguments.of(THING_TYPE_SHELLYDOORWIN, false, false), //
                Arguments.of(THING_TYPE_SHELLYDOORWIN2, false, false), //
                Arguments.of(THING_TYPE_SHELLYSENSE, false, false), //
                Arguments.of(THING_TYPE_SHELLYBUTTON1, false, false), //
                Arguments.of(THING_TYPE_SHELLYBUTTON2, false, false), //
                Arguments.of(THING_TYPE_SHELLYMOTION, false, false), //
                Arguments.of(THING_TYPE_SHELLYTRV, false, false), //
                // Generation 2 Plus series
<<<<<<< HEAD
                Arguments.of(THING_TYPE_SHELLYPLUS1_STR, true, false), //
                Arguments.of(THING_TYPE_SHELLYPLUS1PM_STR, true, false), //
                Arguments.of(THING_TYPE_SHELLYPLUS2PM_RELAY_STR, true, false), //
                Arguments.of(THING_TYPE_SHELLYPLUS2PM_ROLLER_STR, true, false), //
                Arguments.of(THING_TYPE_SHELLYPLUSPLUGS_STR, true, false), //
                Arguments.of(THING_TYPE_SHELLYPLUSI4_STR, true, false), //
                Arguments.of(THING_TYPE_SHELLYPLUSI4DC_STR, true, false), //
                Arguments.of(THING_TYPE_SHELLYPLUSDIMMER_STR, true, false), //
                Arguments.of(THING_TYPE_SHELLYPLUSDIMMERUS_STR, true, false), //
                Arguments.of(THING_TYPE_SHELLYPLUSDIMMER10V_STR, true, false), //
                Arguments.of(THING_TYPE_SHELLYPLUSHTG3_STR, true, false), //
                Arguments.of(THING_TYPE_SHELLYPLUSSMOKE_STR, true, false), //
                Arguments.of(THING_TYPE_SHELLYPLUSWALLDISPLAY_STR, true, false), //
                // Generation 2 Mini series
                Arguments.of(THING_TYPE_SHELLY1MINI_STR, true, false), //
                Arguments.of(THING_TYPE_SHELLYPMMINI_STR, true, false), //
                Arguments.of(THING_TYPE_SHELLY1PMMINI_STR, true, false), //
                // Generation 2 Pro series
                Arguments.of(THING_TYPE_SHELLYPRO1_STR, true, false), //
                Arguments.of(THING_TYPE_SHELLYPRO1PM_STR, true, false), //
                Arguments.of(THING_TYPE_SHELLYPRO2_RELAY_STR, true, false), //
                Arguments.of(THING_TYPE_SHELLYPRO2PM_RELAY_STR, true, false), //
                Arguments.of(THING_TYPE_SHELLYPRO2PM_ROLLER_STR, true, false), //
                Arguments.of(THING_TYPE_SHELLYPRO3_STR, true, false), //
                Arguments.of(THING_TYPE_SHELLYPRO3EM_STR, true, false), //
                Arguments.of(THING_TYPE_SHELLYPROEM50_STR, true, false), //
                Arguments.of(THING_TYPE_SHELLYPRO4PM_STR, true, false), //
                Arguments.of(THING_TYPE_SHELLYPROTECTED_STR, false, false), //
                Arguments.of(THING_TYPE_SHELLYUNKNOWN_STR, false, false));
=======
                Arguments.of(THING_TYPE_SHELLYPLUS1, true, false), //
                Arguments.of(THING_TYPE_SHELLYPLUS1PM, true, false), //
                Arguments.of(THING_TYPE_SHELLYPLUS2PM_RELAY, true, false), //
                Arguments.of(THING_TYPE_SHELLYPLUS2PM_ROLLER, true, false), //
                Arguments.of(THING_TYPE_SHELLYPLUSPLUGS, true, false), //
                Arguments.of(THING_TYPE_SHELLYPLUSPLUGUS, true, false), //
                Arguments.of(THING_TYPE_SHELLYPLUSI4, true, false), //
                Arguments.of(THING_TYPE_SHELLYPLUSI4DC, true, false), //
                Arguments.of(THING_TYPE_SHELLY1MINI, true, false), //
                Arguments.of(THING_TYPE_SHELLYPMMINI, true, false), //
                Arguments.of(THING_TYPE_SHELLY1PMMINI, true, false), //
                // Generation 2 Pro series
                Arguments.of(THING_TYPE_SHELLYPRO1, true, false), //
                Arguments.of(THING_TYPE_SHELLYPRO1PM, true, false), //
                Arguments.of(THING_TYPE_SHELLYPRO2_RELAY, true, false), //
                Arguments.of(THING_TYPE_SHELLYPRO2PM_RELAY, true, false), //
                Arguments.of(THING_TYPE_SHELLYPRO2PM_ROLLER, true, false), //
                Arguments.of(THING_TYPE_SHELLYPRO3, true, false), //
                Arguments.of(THING_TYPE_SHELLYPRO3EM, true, false), //
                Arguments.of(THING_TYPE_SHELLYPROEM50, true, false), //
                Arguments.of(THING_TYPE_SHELLYPRO4PM, true, false), //
                Arguments.of(THING_TYPE_SHELLYPLUSDIMMERUS, true, false), //
                Arguments.of(THING_TYPE_SHELLYPLUSDIMMER10V, true, false), //
                Arguments.of(THING_TYPE_SHELLYPLUSHTG3, true, false), //
                Arguments.of(THING_TYPE_SHELLYPLUSSMOKE, true, false), //
                Arguments.of(THING_TYPE_SHELLYPLUSWALLDISPLAY, true, false), //
                Arguments.of(THING_TYPE_SHELLYPROTECTED, false, false), //
                Arguments.of(THING_TYPE_SHELLYUNKNOWN, false, false));
>>>>>>> 91024be2
    }
}<|MERGE_RESOLUTION|>--- conflicted
+++ resolved
@@ -87,37 +87,6 @@
                 Arguments.of(THING_TYPE_SHELLYMOTION, false, false), //
                 Arguments.of(THING_TYPE_SHELLYTRV, false, false), //
                 // Generation 2 Plus series
-<<<<<<< HEAD
-                Arguments.of(THING_TYPE_SHELLYPLUS1_STR, true, false), //
-                Arguments.of(THING_TYPE_SHELLYPLUS1PM_STR, true, false), //
-                Arguments.of(THING_TYPE_SHELLYPLUS2PM_RELAY_STR, true, false), //
-                Arguments.of(THING_TYPE_SHELLYPLUS2PM_ROLLER_STR, true, false), //
-                Arguments.of(THING_TYPE_SHELLYPLUSPLUGS_STR, true, false), //
-                Arguments.of(THING_TYPE_SHELLYPLUSI4_STR, true, false), //
-                Arguments.of(THING_TYPE_SHELLYPLUSI4DC_STR, true, false), //
-                Arguments.of(THING_TYPE_SHELLYPLUSDIMMER_STR, true, false), //
-                Arguments.of(THING_TYPE_SHELLYPLUSDIMMERUS_STR, true, false), //
-                Arguments.of(THING_TYPE_SHELLYPLUSDIMMER10V_STR, true, false), //
-                Arguments.of(THING_TYPE_SHELLYPLUSHTG3_STR, true, false), //
-                Arguments.of(THING_TYPE_SHELLYPLUSSMOKE_STR, true, false), //
-                Arguments.of(THING_TYPE_SHELLYPLUSWALLDISPLAY_STR, true, false), //
-                // Generation 2 Mini series
-                Arguments.of(THING_TYPE_SHELLY1MINI_STR, true, false), //
-                Arguments.of(THING_TYPE_SHELLYPMMINI_STR, true, false), //
-                Arguments.of(THING_TYPE_SHELLY1PMMINI_STR, true, false), //
-                // Generation 2 Pro series
-                Arguments.of(THING_TYPE_SHELLYPRO1_STR, true, false), //
-                Arguments.of(THING_TYPE_SHELLYPRO1PM_STR, true, false), //
-                Arguments.of(THING_TYPE_SHELLYPRO2_RELAY_STR, true, false), //
-                Arguments.of(THING_TYPE_SHELLYPRO2PM_RELAY_STR, true, false), //
-                Arguments.of(THING_TYPE_SHELLYPRO2PM_ROLLER_STR, true, false), //
-                Arguments.of(THING_TYPE_SHELLYPRO3_STR, true, false), //
-                Arguments.of(THING_TYPE_SHELLYPRO3EM_STR, true, false), //
-                Arguments.of(THING_TYPE_SHELLYPROEM50_STR, true, false), //
-                Arguments.of(THING_TYPE_SHELLYPRO4PM_STR, true, false), //
-                Arguments.of(THING_TYPE_SHELLYPROTECTED_STR, false, false), //
-                Arguments.of(THING_TYPE_SHELLYUNKNOWN_STR, false, false));
-=======
                 Arguments.of(THING_TYPE_SHELLYPLUS1, true, false), //
                 Arguments.of(THING_TYPE_SHELLYPLUS1PM, true, false), //
                 Arguments.of(THING_TYPE_SHELLYPLUS2PM_RELAY, true, false), //
@@ -139,6 +108,7 @@
                 Arguments.of(THING_TYPE_SHELLYPRO3EM, true, false), //
                 Arguments.of(THING_TYPE_SHELLYPROEM50, true, false), //
                 Arguments.of(THING_TYPE_SHELLYPRO4PM, true, false), //
+                Arguments.of(THING_TYPE_SHELLYPLUSDIMMER, true, false), //
                 Arguments.of(THING_TYPE_SHELLYPLUSDIMMERUS, true, false), //
                 Arguments.of(THING_TYPE_SHELLYPLUSDIMMER10V, true, false), //
                 Arguments.of(THING_TYPE_SHELLYPLUSHTG3, true, false), //
@@ -146,6 +116,5 @@
                 Arguments.of(THING_TYPE_SHELLYPLUSWALLDISPLAY, true, false), //
                 Arguments.of(THING_TYPE_SHELLYPROTECTED, false, false), //
                 Arguments.of(THING_TYPE_SHELLYUNKNOWN, false, false));
->>>>>>> 91024be2
     }
 }