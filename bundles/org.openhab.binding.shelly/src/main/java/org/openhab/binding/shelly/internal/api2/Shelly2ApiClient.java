/**
 * Copyright (c) 2010-2023 Contributors to the openHAB project
 *
 * See the NOTICE file(s) distributed with this work for additional
 * information.
 *
 * This program and the accompanying materials are made available under the
 * terms of the Eclipse Public License 2.0 which is available at
 * http://www.eclipse.org/legal/epl-2.0
 *
 * SPDX-License-Identifier: EPL-2.0
 */
package org.openhab.binding.shelly.internal.api2;

import static org.openhab.binding.shelly.internal.ShellyBindingConstants.CHANNEL_INPUT;
import static org.openhab.binding.shelly.internal.api1.Shelly1ApiJsonDTO.*;
import static org.openhab.binding.shelly.internal.api2.Shelly2ApiJsonDTO.*;
import static org.openhab.binding.shelly.internal.util.ShellyUtils.*;

import java.util.ArrayList;
import java.util.HashMap;
import java.util.Map;
import java.util.Random;

import org.eclipse.jdt.annotation.NonNullByDefault;
import org.eclipse.jdt.annotation.Nullable;
import org.eclipse.jetty.client.HttpClient;
import org.openhab.binding.shelly.internal.api.ShellyApiException;
import org.openhab.binding.shelly.internal.api.ShellyDeviceProfile;
import org.openhab.binding.shelly.internal.api.ShellyHttpClient;
import org.openhab.binding.shelly.internal.api1.Shelly1ApiJsonDTO.ShellyFavPos;
import org.openhab.binding.shelly.internal.api1.Shelly1ApiJsonDTO.ShellyInputState;
import org.openhab.binding.shelly.internal.api1.Shelly1ApiJsonDTO.ShellyRollerStatus;
import org.openhab.binding.shelly.internal.api1.Shelly1ApiJsonDTO.ShellySensorTmp;
import org.openhab.binding.shelly.internal.api1.Shelly1ApiJsonDTO.ShellySettingsEMeter;
import org.openhab.binding.shelly.internal.api1.Shelly1ApiJsonDTO.ShellySettingsInput;
import org.openhab.binding.shelly.internal.api1.Shelly1ApiJsonDTO.ShellySettingsMeter;
import org.openhab.binding.shelly.internal.api1.Shelly1ApiJsonDTO.ShellySettingsRelay;
import org.openhab.binding.shelly.internal.api1.Shelly1ApiJsonDTO.ShellySettingsRoller;
import org.openhab.binding.shelly.internal.api1.Shelly1ApiJsonDTO.ShellySettingsStatus;
import org.openhab.binding.shelly.internal.api1.Shelly1ApiJsonDTO.ShellyShortStatusRelay;
import org.openhab.binding.shelly.internal.api1.Shelly1ApiJsonDTO.ShellyStatusRelay;
import org.openhab.binding.shelly.internal.api1.Shelly1ApiJsonDTO.ShellyStatusSensor;
import org.openhab.binding.shelly.internal.api1.Shelly1ApiJsonDTO.ShellyStatusSensor.ShellyExtAnalogInput;
import org.openhab.binding.shelly.internal.api1.Shelly1ApiJsonDTO.ShellyStatusSensor.ShellyExtDigitalInput;
import org.openhab.binding.shelly.internal.api1.Shelly1ApiJsonDTO.ShellyStatusSensor.ShellyExtHumidity;
import org.openhab.binding.shelly.internal.api1.Shelly1ApiJsonDTO.ShellyStatusSensor.ShellyExtTemperature;
import org.openhab.binding.shelly.internal.api1.Shelly1ApiJsonDTO.ShellyStatusSensor.ShellyExtTemperature.ShellyShortTemp;
import org.openhab.binding.shelly.internal.api1.Shelly1ApiJsonDTO.ShellyStatusSensor.ShellyExtVoltage;
import org.openhab.binding.shelly.internal.api1.Shelly1ApiJsonDTO.ShellyStatusSensor.ShellySensorBat;
import org.openhab.binding.shelly.internal.api1.Shelly1ApiJsonDTO.ShellyStatusSensor.ShellySensorHum;
import org.openhab.binding.shelly.internal.api2.Shelly2ApiJsonDTO.Shelly2AuthRequest;
import org.openhab.binding.shelly.internal.api2.Shelly2ApiJsonDTO.Shelly2AuthResponse;
import org.openhab.binding.shelly.internal.api2.Shelly2ApiJsonDTO.Shelly2DeviceConfig.Shelly2DevConfigCover;
import org.openhab.binding.shelly.internal.api2.Shelly2ApiJsonDTO.Shelly2DeviceConfig.Shelly2DevConfigInput;
import org.openhab.binding.shelly.internal.api2.Shelly2ApiJsonDTO.Shelly2DeviceConfig.Shelly2DevConfigSwitch;
import org.openhab.binding.shelly.internal.api2.Shelly2ApiJsonDTO.Shelly2DeviceConfig.Shelly2GetConfigResult;
import org.openhab.binding.shelly.internal.api2.Shelly2ApiJsonDTO.Shelly2DeviceStatus.Shelly2DeviceStatusResult;
import org.openhab.binding.shelly.internal.api2.Shelly2ApiJsonDTO.Shelly2DeviceStatus.Shelly2DeviceStatusResult.Shelly2CoverStatus;
import org.openhab.binding.shelly.internal.api2.Shelly2ApiJsonDTO.Shelly2DeviceStatus.Shelly2DeviceStatusResult.Shelly2DeviceStatusEm;
import org.openhab.binding.shelly.internal.api2.Shelly2ApiJsonDTO.Shelly2DeviceStatus.Shelly2DeviceStatusResult.Shelly2DeviceStatusHumidity;
import org.openhab.binding.shelly.internal.api2.Shelly2ApiJsonDTO.Shelly2DeviceStatus.Shelly2DeviceStatusResult.Shelly2DeviceStatusPower;
import org.openhab.binding.shelly.internal.api2.Shelly2ApiJsonDTO.Shelly2DeviceStatus.Shelly2DeviceStatusResult.Shelly2DeviceStatusSmoke;
import org.openhab.binding.shelly.internal.api2.Shelly2ApiJsonDTO.Shelly2DeviceStatus.Shelly2DeviceStatusResult.Shelly2DeviceStatusTempId;
import org.openhab.binding.shelly.internal.api2.Shelly2ApiJsonDTO.Shelly2DeviceStatus.Shelly2InputStatus;
import org.openhab.binding.shelly.internal.api2.Shelly2ApiJsonDTO.Shelly2RelayStatus;
import org.openhab.binding.shelly.internal.api2.Shelly2ApiJsonDTO.Shelly2RpcBaseMessage;
import org.openhab.binding.shelly.internal.config.ShellyThingConfiguration;
import org.openhab.binding.shelly.internal.handler.ShellyBaseHandler;
import org.openhab.binding.shelly.internal.handler.ShellyComponents;
import org.openhab.binding.shelly.internal.handler.ShellyThingInterface;
import org.openhab.core.types.State;
import org.slf4j.Logger;
import org.slf4j.LoggerFactory;

/**
 * {@link Shelly2ApiClient} Low level part of the RPC API
 *
 * @author Markus Michels - Initial contribution
 */
@NonNullByDefault
public class Shelly2ApiClient extends ShellyHttpClient {
    private final Logger logger = LoggerFactory.getLogger(Shelly2ApiClient.class);
    protected final Random random = new Random();
    protected final ShellyStatusRelay relayStatus = new ShellyStatusRelay();
    protected final ShellyStatusSensor sensorData = new ShellyStatusSensor();
    protected final ArrayList<ShellyRollerStatus> rollerStatus = new ArrayList<>();
    protected @Nullable ShellyThingInterface thing;
    protected @Nullable Shelly2AuthRequest authReq;

    public Shelly2ApiClient(String thingName, ShellyThingInterface thing) {
        super(thingName, thing);
        this.thing = thing;
    }

    public Shelly2ApiClient(String thingName, ShellyThingConfiguration config, HttpClient httpClient) {
        super(thingName, config, httpClient);
    }

    protected static final Map<String, String> MAP_INMODE_BTNTYPE = new HashMap<>();
    static {
        MAP_INMODE_BTNTYPE.put(SHELLY2_BTNT_MOMENTARY, SHELLY_BTNT_MOMENTARY);
        MAP_INMODE_BTNTYPE.put(SHELLY2_BTNT_FLIP, SHELLY_BTNT_TOGGLE);
        MAP_INMODE_BTNTYPE.put(SHELLY2_BTNT_FOLLOW, SHELLY_BTNT_EDGE);
        MAP_INMODE_BTNTYPE.put(SHELLY2_BTNT_DETACHED, SHELLY_BTNT_MOMENTARY);
    }

    protected static final Map<String, String> MAP_INPUT_EVENT_TYPE = new HashMap<>();
    static {
        MAP_INPUT_EVENT_TYPE.put(SHELLY2_EVENT_1PUSH, SHELLY_BTNEVENT_1SHORTPUSH);
        MAP_INPUT_EVENT_TYPE.put(SHELLY2_EVENT_2PUSH, SHELLY_BTNEVENT_2SHORTPUSH);
        MAP_INPUT_EVENT_TYPE.put(SHELLY2_EVENT_3PUSH, SHELLY_BTNEVENT_3SHORTPUSH);
        MAP_INPUT_EVENT_TYPE.put(SHELLY2_EVENT_LPUSH, SHELLY_BTNEVENT_LONGPUSH);
        MAP_INPUT_EVENT_TYPE.put(SHELLY2_EVENT_LSPUSH, SHELLY_BTNEVENT_LONGSHORTPUSH);
        MAP_INPUT_EVENT_TYPE.put(SHELLY2_EVENT_SLPUSH, SHELLY_BTNEVENT_SHORTLONGPUSH);
    }

    protected static final Map<String, String> MAP_INPUT_EVENT_ID = new HashMap<>();
    static {
        MAP_INPUT_EVENT_ID.put(SHELLY2_EVENT_BTNUP, SHELLY_EVENT_BTN_OFF);
        MAP_INPUT_EVENT_ID.put(SHELLY2_EVENT_BTNDOWN, SHELLY_EVENT_BTN_ON);
        MAP_INPUT_EVENT_ID.put(SHELLY2_EVENT_1PUSH, SHELLY_EVENT_SHORTPUSH);
        MAP_INPUT_EVENT_ID.put(SHELLY2_EVENT_2PUSH, SHELLY_EVENT_DOUBLE_SHORTPUSH);
        MAP_INPUT_EVENT_ID.put(SHELLY2_EVENT_3PUSH, SHELLY_EVENT_TRIPLE_SHORTPUSH);
        MAP_INPUT_EVENT_ID.put(SHELLY2_EVENT_LPUSH, SHELLY_EVENT_LONGPUSH);
        MAP_INPUT_EVENT_ID.put(SHELLY2_EVENT_LSPUSH, SHELLY_EVENT_LONG_SHORTPUSH);
        MAP_INPUT_EVENT_ID.put(SHELLY2_EVENT_SLPUSH, SHELLY_EVENT_SHORT_LONGTPUSH);
    }

    protected static final Map<String, String> MAP_INPUT_MODE = new HashMap<>();
    static {
        MAP_INPUT_MODE.put(SHELLY2_RMODE_SINGLE, SHELLY_INP_MODE_ONEBUTTON);
        MAP_INPUT_MODE.put(SHELLY2_RMODE_DUAL, SHELLY_INP_MODE_OPENCLOSE);
        MAP_INPUT_MODE.put(SHELLY2_RMODE_DETACHED, SHELLY_INP_MODE_ONEBUTTON);
    }

    protected static final Map<String, String> MAP_ROLLER_STATE = new HashMap<>();
    static {
        MAP_ROLLER_STATE.put(SHELLY2_RSTATE_OPEN, SHELLY_RSTATE_OPEN);
        MAP_ROLLER_STATE.put(SHELLY2_RSTATE_CLOSED, SHELLY_RSTATE_CLOSE);
        MAP_ROLLER_STATE.put(SHELLY2_RSTATE_OPENING, SHELLY2_RSTATE_OPENING); // Gen2-only
        MAP_ROLLER_STATE.put(SHELLY2_RSTATE_CLOSING, SHELLY2_RSTATE_CLOSING); // Gen2-only
        MAP_ROLLER_STATE.put(SHELLY2_RSTATE_STOPPED, SHELLY_RSTATE_STOP);
        MAP_ROLLER_STATE.put(SHELLY2_RSTATE_CALIB, SHELLY2_RSTATE_CALIB); // Gen2-only
    }

    protected @Nullable ArrayList<@Nullable ShellySettingsRelay> fillRelaySettings(ShellyDeviceProfile profile,
            Shelly2GetConfigResult dc) {
        if (dc.switch0 == null) {
            return null;
        }
        ArrayList<@Nullable ShellySettingsRelay> relays = new ArrayList<>();
        addRelaySettings(relays, dc.switch0);
        addRelaySettings(relays, dc.switch1);
        addRelaySettings(relays, dc.switch2);
        addRelaySettings(relays, dc.switch3);
        return relays;
    }

    private void addRelaySettings(ArrayList<@Nullable ShellySettingsRelay> relays,
            @Nullable Shelly2DevConfigSwitch cs) {
        if (cs == null) {
            return;
        }

        ShellySettingsRelay rsettings = new ShellySettingsRelay();
        rsettings.name = cs.name;
        rsettings.ison = false;
        rsettings.autoOn = getBool(cs.autoOn) ? cs.autoOnDelay : 0;
        rsettings.autoOff = getBool(cs.autoOff) ? cs.autoOffDelay : 0;
        rsettings.hasTimer = false;
        rsettings.btnType = mapValue(MAP_INMODE_BTNTYPE, getString(cs.mode).toLowerCase());
        relays.add(rsettings);
    }

    protected boolean fillDeviceStatus(ShellySettingsStatus status, Shelly2DeviceStatusResult result,
            boolean channelUpdate) throws ShellyApiException {
        boolean updated = false;

        if (result.temperature0 != null && !getProfile().isSensor) {
            status.temperature = status.tmp.tC = result.temperature0.tC;
        }

        updated |= updateInputStatus(status, result, channelUpdate);
        updated |= updateRelayStatus(status, result.switch0, channelUpdate);
        updated |= updateRelayStatus(status, result.switch1, channelUpdate);
        updated |= updateRelayStatus(status, result.switch2, channelUpdate);
        updated |= updateRelayStatus(status, result.switch3, channelUpdate);
        updated |= updateEmStatus(status, result.em0, channelUpdate);
        updated |= updateRollerStatus(status, result.cover0, channelUpdate);
        if (channelUpdate) {
            updated |= ShellyComponents.updateMeters(getThing(), status);
        }

        updateHumidityStatus(sensorData, result.humidity0);
        updateTemperatureStatus(sensorData, result.temperature0);
        updateSmokeStatus(sensorData, result.smoke0);
        updateBatteryStatus(sensorData, result.devicepower0);
        updateAddonStatus(status, result);
        updated |= ShellyComponents.updateSensors(getThing(), status);
        return updated;
    }

    private boolean updateRelayStatus(ShellySettingsStatus status, @Nullable Shelly2RelayStatus rs,
            boolean channelUpdate) throws ShellyApiException {
        if (rs == null) {
            return false;
        }
        ShellyDeviceProfile profile = getProfile();
        if (rs.id >= profile.numRelays) {
            throw new IllegalArgumentException("Update for invalid relay index");
        }

        ShellySettingsRelay rstatus = status.relays.get(rs.id);
        ShellyShortStatusRelay sr = relayStatus.relays.get(rs.id);
        sr.isValid = rstatus.isValid = true;
        sr.name = rstatus.name = status.name;
        if (rs.output != null) {
            sr.ison = rstatus.ison = getBool(rs.output);
        }
        if (getDouble(rs.timerStartetAt) > 0) {
            int duration = (int) (now() - rs.timerStartetAt);
            sr.timerRemaining = duration;
        }
        if (rs.temperature != null) {
            status.tmp.isValid = true;
            status.tmp.tC = rs.temperature.tC;
            status.tmp.tF = rs.temperature.tF;
            status.tmp.units = "C";
            sr.temperature = getDouble(rs.temperature.tC);
            if (status.temperature == null || getDouble(rs.temperature.tC) > status.temperature) {
                status.temperature = sr.temperature;
            }
        } else {
            status.tmp.isValid = false;
        }
        if (rs.voltage != null) {
            if (status.voltage == null || rs.voltage > status.voltage) {
                status.voltage = rs.voltage;
            }
        }
        if (rs.errors != null) {
            for (String error : rs.errors) {
                sr.overpower = rstatus.overpower = SHELLY2_ERROR_OVERPOWER.equals(error);
                status.overload = SHELLY2_ERROR_OVERVOLTAGE.equals(error);
                status.overtemperature = SHELLY2_ERROR_OVERTEMP.equals(error);
            }
            sr.overtemperature = status.overtemperature;
        }

        ShellySettingsMeter sm = new ShellySettingsMeter();
        ShellySettingsEMeter emeter = status.emeters.get(rs.id);
        sm.isValid = emeter.isValid = true;
        if (rs.apower != null) {
            sm.power = emeter.power = rs.apower;
        }
        if (rs.aenergy != null) {
            sm.total = emeter.total = rs.aenergy.total;
            sm.counters = rs.aenergy.byMinute;
            sm.timestamp = rs.aenergy.minuteTs;
        }
        if (rs.voltage != null) {
            emeter.voltage = rs.voltage;
        }
        if (rs.current != null) {
            emeter.current = rs.current;
        }
        if (rs.pf != null) {
            emeter.pf = rs.pf;
        }

        // Update internal structures
        status.relays.set(rs.id, rstatus);
        relayStatus.relays.set(rs.id, sr);
        updateMeter(status, rs.id, sm, emeter, channelUpdate);
        return channelUpdate ? ShellyComponents.updateRelay((ShellyBaseHandler) getThing(), status, rs.id) : false;
    }

    private void updateMeter(ShellySettingsStatus status, int id, ShellySettingsMeter sm, ShellySettingsEMeter emeter,
            boolean channelUpdate) throws ShellyApiException {
        status.meters.set(id, sm);
        status.emeters.set(id, emeter);
        relayStatus.meters.set(id, sm);
    }

    private boolean updateEmStatus(ShellySettingsStatus status, @Nullable Shelly2DeviceStatusEm em,
            boolean channelUpdate) throws ShellyApiException {
        if (em == null) {
            return false;
        }

<<<<<<< HEAD
        if (em.totalCurrent != null) {
            status.totalCurrent = em.totalCurrent;
        }
        if (em.totalActPower != null) {
            status.totalPower = em.totalActPower;
        }
        if (em.totalAprtPower != null) {
            status.totalReturned = em.totalAprtPower;
        }

=======
>>>>>>> 6dff1ffa
        ShellySettingsMeter sm = new ShellySettingsMeter();
        ShellySettingsEMeter emeter = status.emeters.get(0);
        sm.isValid = emeter.isValid = true;
        if (em.aActPower != null) {
            sm.power = emeter.power = em.aActPower;
        }
        if (em.aAprtPower != null) {
            emeter.totalReturned = em.aAprtPower;
        }
        if (em.aVoltage != null) {
            emeter.voltage = em.aVoltage;
        }
        if (em.aCurrent != null) {
            emeter.current = em.aCurrent;
        }
        if (em.aPF != null) {
            emeter.pf = em.aPF;
        }
        // Update internal structures
        updateMeter(status, 0, sm, emeter, channelUpdate);

        sm = new ShellySettingsMeter();
        emeter = status.emeters.get(1);
        sm.isValid = emeter.isValid = true;
        if (em.bActPower != null) {
            sm.power = emeter.power = em.bActPower;
        }
        if (em.bAprtPower != null) {
            emeter.totalReturned = em.bAprtPower;
        }
        if (em.bVoltage != null) {
            emeter.voltage = em.bVoltage;
        }
        if (em.bCurrent != null) {
            emeter.current = em.bCurrent;
        }
        if (em.bPF != null) {
            emeter.pf = em.bPF;
        }
        // Update internal structures
        updateMeter(status, 1, sm, emeter, channelUpdate);

        sm = new ShellySettingsMeter();
        emeter = status.emeters.get(2);
        sm.isValid = emeter.isValid = true;
        if (em.cActPower != null) {
            sm.power = emeter.power = em.cActPower;
        }
        if (em.cAprtPower != null) {
            emeter.totalReturned = em.cAprtPower;
        }
        if (em.cVoltage != null) {
            emeter.voltage = em.cVoltage;
        }
        if (em.cCurrent != null) {
            emeter.current = em.cCurrent;
        }
        if (em.cPF != null) {
            emeter.pf = em.cPF;
        }
        // Update internal structures
        updateMeter(status, 2, sm, emeter, channelUpdate);

        return channelUpdate ? ShellyComponents.updateMeters(getThing(), status) : false;
    }

    protected @Nullable ArrayList<@Nullable ShellySettingsRoller> fillRollerSettings(ShellyDeviceProfile profile,
            Shelly2GetConfigResult dc) {
        if (dc.cover0 == null) {
            return null;
        }

        ArrayList<@Nullable ShellySettingsRoller> rollers = new ArrayList<>();

        addRollerSettings(rollers, dc.cover0);
        fillRollerFavorites(profile, dc);
        return rollers;
    }

    private void addRollerSettings(ArrayList<@Nullable ShellySettingsRoller> rollers,
            @Nullable Shelly2DevConfigCover coverConfig) {
        if (coverConfig == null) {
            return;
        }

        ShellySettingsRoller settings = new ShellySettingsRoller();
        settings.isValid = true;
        settings.defaultState = coverConfig.initialState;
        settings.inputMode = mapValue(MAP_INPUT_MODE, coverConfig.inMode);
        settings.btnReverse = getBool(coverConfig.invertDirections) ? 1 : 0;
        settings.swapInputs = coverConfig.swapInputs;
        settings.maxtime = 0.0; // n/a
        settings.maxtimeOpen = coverConfig.maxtimeOpen;
        settings.maxtimeClose = coverConfig.maxtimeClose;
        if (coverConfig.safetySwitch != null) {
            settings.safetySwitch = coverConfig.safetySwitch.enable;
            settings.safetyAction = coverConfig.safetySwitch.action;
        }
        if (coverConfig.obstructionDetection != null) {
            settings.obstacleAction = coverConfig.obstructionDetection.action;
            settings.obstacleDelay = coverConfig.obstructionDetection.holdoff.intValue();
            settings.obstaclePower = coverConfig.obstructionDetection.powerThr;
        }
        rollers.add(settings);
    }

    private void fillRollerFavorites(ShellyDeviceProfile profile, Shelly2GetConfigResult dc) {
        if (dc.sys.uiData.cover != null) {
            String[] favorites = dc.sys.uiData.cover.split(",");
            profile.settings.favorites = new ArrayList<>();
            for (int i = 0; i < favorites.length; i++) {
                ShellyFavPos fav = new ShellyFavPos();
                fav.pos = Integer.parseInt(favorites[i]);
                fav.name = fav.pos + "%";
                profile.settings.favorites.add(fav);
            }
            profile.settings.favoritesEnabled = profile.settings.favorites.size() > 0;
            logger.debug("{}: Roller Favorites loaded: {}", thingName,
                    profile.settings.favoritesEnabled ? profile.settings.favorites.size() : "none");
        }
    }

    private boolean updateRollerStatus(ShellySettingsStatus status, @Nullable Shelly2CoverStatus cs,
            boolean updateChannels) throws ShellyApiException {
        if (cs == null) {
            return false;
        }

        ShellyRollerStatus rs = status.rollers.get(cs.id);
        ShellySettingsMeter sm = status.meters.get(cs.id);
        ShellySettingsEMeter emeter = status.emeters.get(cs.id);
        rs.isValid = sm.isValid = emeter.isValid = true;
        if (cs.state != null) {
            if (!getString(rs.state).equals(cs.state)) {
                logger.debug("{}: Roller status changed from {} to {}, updateChannels={}", thingName, rs.state,
                        mapValue(MAP_ROLLER_STATE, cs.state), updateChannels);
            }
            rs.state = mapValue(MAP_ROLLER_STATE, cs.state);
            rs.calibrating = SHELLY2_RSTATE_CALIB.equals(cs.state);
        }
        if (cs.currentPos != null) {
            rs.currentPos = cs.currentPos;
        }
        if (cs.moveStartedAt != null) {
            rs.duration = (int) (now() - cs.moveStartedAt.longValue());
        }
        if (cs.temperature != null && cs.temperature.tC > getDouble(status.temperature)) {
            status.temperature = status.tmp.tC = getDouble(cs.temperature.tC);
        }
        if (cs.apower != null) {
            rs.power = sm.power = emeter.power = cs.apower;
        }
        if (cs.aenergy != null) {
            sm.total = emeter.total = cs.aenergy.total;
            sm.counters = cs.aenergy.byMinute;
            if (cs.aenergy.minuteTs != null) {
                sm.timestamp = (long) cs.aenergy.minuteTs;
            }
        }
        if (cs.voltage != null) {
            emeter.voltage = cs.voltage;
        }
        if (cs.current != null) {
            emeter.current = cs.current;
        }
        if (cs.pf != null) {
            emeter.pf = cs.pf;
        }

        rollerStatus.set(cs.id, rs);
        status.rollers.set(cs.id, rs);
        relayStatus.meters.set(cs.id, sm);
        status.meters.set(cs.id, sm);
        status.emeters.set(cs.id, emeter);

        postAlarms(cs.errors);
        if (rs.calibrating != null && rs.calibrating) {
            getThing().postEvent(SHELLY_EVENT_ROLLER_CALIB, false);
        }

        return updateChannels ? ShellyComponents.updateRoller((ShellyBaseHandler) getThing(), rs, cs.id) : false;
    }

    // Addon
    private void updateAddonStatus(ShellySettingsStatus status, @Nullable Shelly2DeviceStatusResult ds)
            throws ShellyApiException {
        if (ds == null) {
            return;
        }

        if (ds.temperature100 != null) {
            if (status.extTemperature == null) {
                status.extTemperature = new ShellyExtTemperature();
            }
            status.extTemperature.sensor1 = updateExtTempSensor(ds.temperature100);
            status.extTemperature.sensor2 = updateExtTempSensor(ds.temperature101);
            status.extTemperature.sensor3 = updateExtTempSensor(ds.temperature102);
            status.extTemperature.sensor4 = updateExtTempSensor(ds.temperature103);
            status.extTemperature.sensor5 = updateExtTempSensor(ds.temperature104);
        }
        if (ds.humidity100 != null) {
            status.extHumidity = new ShellyExtHumidity(ds.humidity100.rh);
        }
        if (ds.voltmeter100 != null) {
            status.extVoltage = new ShellyExtVoltage(ds.voltmeter100.voltage);
        }
        if (ds.input100 != null) {
            status.extDigitalInput = new ShellyExtDigitalInput(getBool(ds.input100.state));
        }
    }

    private @Nullable ShellyShortTemp updateExtTempSensor(@Nullable Shelly2DeviceStatusTempId value) {
        if (value != null) {
            ShellyShortTemp temp = new ShellyShortTemp();
            temp.hwID = value.id.toString();
            temp.tC = value.tC;
            temp.tF = value.tF;
            return temp;
        }
        return null;
    }

    protected void updateHumidityStatus(ShellyStatusSensor sdata, @Nullable Shelly2DeviceStatusHumidity value) {
        if (value == null) {
            return;
        }
        if (sdata.hum == null) {
            sdata.hum = new ShellySensorHum();
        }
        sdata.hum.value = getDouble(value.rh);
    }

    protected void updateTemperatureStatus(ShellyStatusSensor sdata, @Nullable Shelly2DeviceStatusTempId value) {
        if (value == null) {
            return;
        }
        if (sdata.tmp == null) {
            sdata.tmp = new ShellySensorTmp();
        }
        sdata.tmp.isValid = true;
        sdata.tmp.units = SHELLY_TEMP_CELSIUS;
        sdata.tmp.tC = value.tC;
        sdata.tmp.tF = value.tF;
    }

    protected void updateSmokeStatus(ShellyStatusSensor sdata, @Nullable Shelly2DeviceStatusSmoke value) {
        if (value == null) {
            return;
        }
        sdata.smoke = getBool(value.alarm);
        sdata.mute = getBool(value.mute);
    }

    protected void updateBatteryStatus(ShellyStatusSensor sdata, @Nullable Shelly2DeviceStatusPower value) {
        if (value == null) {
            return;
        }
        if (sdata.bat == null) {
            sdata.bat = new ShellySensorBat();
        }

        if (value.battery != null) {
            sdata.bat.voltage = value.battery.volt;
            sdata.bat.value = value.battery.percent;
        }
        if (value.external != null) {
            sdata.charger = value.external.present;
        }
    }

    private void postAlarms(@Nullable ArrayList<@Nullable String> errors) throws ShellyApiException {
        if (errors != null) {
            for (String e : errors) {
                if (e != null) {
                    getThing().postEvent(e, false);
                }
            }
        }
    }

    protected @Nullable ArrayList<ShellySettingsInput> fillInputSettings(ShellyDeviceProfile profile,
            Shelly2GetConfigResult dc) {
        if (dc.input0 == null) {
            return null; // device has no input
        }

        ArrayList<ShellySettingsInput> inputs = new ArrayList<>();
        addInputSettings(inputs, dc.input0);
        addInputSettings(inputs, dc.input1);
        addInputSettings(inputs, dc.input2);
        addInputSettings(inputs, dc.input3);
        return inputs;
    }

    private void addInputSettings(ArrayList<ShellySettingsInput> inputs, @Nullable Shelly2DevConfigInput ic) {
        if (ic == null) {
            return;
        }

        ShellySettingsInput settings = new ShellySettingsInput();
        settings.btnType = getString(ic.type).equalsIgnoreCase(SHELLY2_INPUTT_BUTTON) ? SHELLY_BTNT_MOMENTARY
                : SHELLY_BTNT_EDGE;
        inputs.add(settings);
    }

    protected boolean updateInputStatus(ShellySettingsStatus status, Shelly2DeviceStatusResult ds,
            boolean updateChannels) throws ShellyApiException {
        boolean updated = false;
        updated |= addInputStatus(status, ds.input0, updateChannels);
        updated |= addInputStatus(status, ds.input1, updateChannels);
        updated |= addInputStatus(status, ds.input2, updateChannels);
        updated |= addInputStatus(status, ds.input3, updateChannels);
        status.inputs = relayStatus.inputs;
        return updated;
    }

    private boolean addInputStatus(ShellySettingsStatus status, @Nullable Shelly2InputStatus is, boolean updateChannels)
            throws ShellyApiException {
        if (is == null) {
            return false;
        }
        ShellyDeviceProfile profile = getProfile();

        if (is.id == null || is.id > profile.numInputs) {
            logger.debug("{}: Invalid input id: {}", thingName, is.id);
            return false;
        }

        String group = profile.getInputGroup(is.id);
        ShellyInputState input = relayStatus.inputs.size() > is.id ? relayStatus.inputs.get(is.id)
                : new ShellyInputState();
        boolean updated = false;
        input.input = getBool(is.state) ? 1 : 0; // old format Integer, new one Boolean
        if (input.event == null && profile.inButtonMode(is.id)) {
            input.event = "";
            input.eventCount = 0;
        }
        if (is.percent != null) { // analogous input
            status.extAnalogInput = new ShellyExtAnalogInput(getDouble(is.percent));
        }
        relayStatus.inputs.set(is.id, input);
        if (updateChannels) {
            updated |= updateChannel(group, CHANNEL_INPUT + profile.getInputSuffix(is.id), getOnOff(getBool(is.state)));
        }
        return updated;
    }

    protected Shelly2RpcBaseMessage buildRequest(String method, @Nullable Object params) throws ShellyApiException {
        Shelly2RpcBaseMessage request = new Shelly2RpcBaseMessage();
        request.id = Math.abs(random.nextInt());
        request.src = thingName;
        request.method = !method.contains(".") ? SHELLYRPC_METHOD_CLASS_SHELLY + "." + method : method;
        request.params = params;
        request.auth = authReq;
        return request;
    }

    protected Shelly2AuthRequest buildAuthRequest(Shelly2AuthResponse authParm, String user, String realm,
            String password) throws ShellyApiException {
        Shelly2AuthRequest authReq = new Shelly2AuthRequest();
        authReq.username = "admin";
        authReq.realm = realm;
        authReq.nonce = authParm.nonce;
        authReq.cnonce = (long) Math.floor(Math.random() * 10e8);
        authReq.nc = authParm.nc != null ? authParm.nc : 1;
        authReq.authType = SHELLY2_AUTHTTYPE_DIGEST;
        authReq.algorithm = SHELLY2_AUTHALG_SHA256;
        String ha1 = sha256(authReq.username + ":" + authReq.realm + ":" + password);
        String ha2 = SHELLY2_AUTH_NOISE;
        authReq.response = sha256(
                ha1 + ":" + authReq.nonce + ":" + authReq.nc + ":" + authReq.cnonce + ":" + "auth" + ":" + ha2);
        return authReq;
    }

    protected String mapValue(Map<String, String> map, @Nullable String key) {
        String value;
        boolean known = key != null && !key.isEmpty() && map.containsKey(key);
        value = known ? getString(map.get(key)) : "";
        logger.trace("{}: API value {} was mapped to {}", thingName, key, known ? value : "UNKNOWN");
        return value;
    }

    protected boolean updateChannel(String group, String channel, State value) throws ShellyApiException {
        return getThing().updateChannel(group, channel, value);
    }

    protected ShellyThingInterface getThing() throws ShellyApiException {
        ShellyThingInterface t = thing;
        if (t != null) {
            return t;
        }
        throw new ShellyApiException("Thing/profile not initialized!");
    }

    protected ShellyDeviceProfile getProfile() throws ShellyApiException {
        if (thing != null) {
            return thing.getProfile();
        }
        throw new ShellyApiException("Unable to get profile, thing not initialized!");
    }
}<|MERGE_RESOLUTION|>--- conflicted
+++ resolved
@@ -289,7 +289,6 @@
             return false;
         }
 
-<<<<<<< HEAD
         if (em.totalCurrent != null) {
             status.totalCurrent = em.totalCurrent;
         }
@@ -300,9 +299,7 @@
             status.totalReturned = em.totalAprtPower;
         }
 
-=======
->>>>>>> 6dff1ffa
-        ShellySettingsMeter sm = new ShellySettingsMeter();
+      ShellySettingsMeter sm = new ShellySettingsMeter();
         ShellySettingsEMeter emeter = status.emeters.get(0);
         sm.isValid = emeter.isValid = true;
         if (em.aActPower != null) {
