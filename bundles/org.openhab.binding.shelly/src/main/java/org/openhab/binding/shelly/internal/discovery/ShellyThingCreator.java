/*
 * Copyright (c) 2010-2025 Contributors to the openHAB project
 *
 * See the NOTICE file(s) distributed with this work for additional
 * information.
 *
 * This program and the accompanying materials are made available under the
 * terms of the Eclipse Public License 2.0 which is available at
 * http://www.eclipse.org/legal/epl-2.0
 *
 * SPDX-License-Identifier: EPL-2.0
 */
package org.openhab.binding.shelly.internal.discovery;

import static org.openhab.binding.shelly.internal.ShellyBindingConstants.BINDING_ID;
import static org.openhab.binding.shelly.internal.api1.Shelly1ApiJsonDTO.*;
import static org.openhab.binding.shelly.internal.util.ShellyUtils.*;

import java.util.Map;
import java.util.regex.Pattern;

import org.eclipse.jdt.annotation.NonNullByDefault;
import org.openhab.core.thing.ThingTypeUID;
import org.openhab.core.thing.ThingUID;

/**
 * The {@link ShellyThingCreator} maps the device id into the thing type id
 *
 * @author Markus Michels - Initial contribution
 */
@NonNullByDefault
public class ShellyThingCreator {
    private static final Pattern SHELLY_SERVICE_NAME_PATTERN = Pattern
            .compile("^([a-z0-9]*shelly[a-z0-9]*)-([a-z0-9]+)$", Pattern.CASE_INSENSITIVE);

    // Device Types
    public static final String SHELLYDT_1 = "SHSW-1";
    public static final String SHELLYDT_1PM = "SHSW-PM";
    public static final String SHELLYDT_1L = "SHSW-L";
    public static final String SHELLYDT_SHPLG = "SHPLG-1";
    public static final String SHELLYDT_SHPLG_S = "SHPLG-S";
    public static final String SHELLYDT_SHPLG_U1 = "SHPLG-U1";
    public static final String SHELLYDT_SHELLY2 = "SHSW-21";
    public static final String SHELLYDT_SHELLY25 = "SHSW-25";
    public static final String SHELLYDT_SHPRO = "SHSW-44";
    public static final String SHELLYDT_EM = "SHEM";
    public static final String SHELLYDT_3EM = "SHEM-3";
    public static final String SHELLYDT_HT = "SHHT-1";
    public static final String SHELLYDT_DW = "SHDW-1";
    public static final String SHELLYDT_DW2 = "SHDW-2";
    public static final String SHELLYDT_SENSE = "SHSEN-1";
    public static final String SHELLYDT_MOTION = "SHMOS-01";
    public static final String SHELLYDT_MOTION2 = "SHMOS-02";
    public static final String SHELLYDT_GAS = "SHGS-1";
    public static final String SHELLYDT_DIMMER = "SHDM-1";
    public static final String SHELLYDT_DIMMER2 = "SHDM-2";
    public static final String SHELLYDT_IX3 = "SHIX3-1";
    public static final String SHELLYDT_BULB = "SHBLB-1";
    public static final String SHELLYDT_DUO = "SHBDUO-1";
    public static final String SHELLYDT_DUORGBW = "SHCB-1";
    public static final String SHELLYDT_VINTAGE = "SHVIN-1";
    public static final String SHELLYDT_RGBW2 = "SHRGBW2";
    public static final String SHELLYDT_BUTTON1 = "SHBTN-1";
    public static final String SHELLYDT_BUTTON2 = "SHBTN-2";
    public static final String SHELLYDT_UNI = "SHUNI-1";
    public static final String SHELLYDT_TRV = "SHTRV-01";

    // Shelly Plus Series
    public static final String SHELLYDT_PLUS1 = "SNSW-001X16EU";
    public static final String SHELLYDT_PLUS1G3 = "S3SW-001X16EU";
    public static final String SHELLYDT_PLUS1G4 = "S4SW-001X16EU";
    public static final String SHELLYDT_PLUS1PM = "SNSW-001P16EU";
    public static final String SHELLYDT_PLUS1PMG3 = "S3SW-001P16EU";
    public static final String SHELLYDT_PLUS1PMG4 = "S4SW-001P16EU";
    public static final String SHELLYDT_PLUS1UL = "SNSW-001X15UL";
    public static final String SHELLYDT_PLUS1PMUL = "SNSW-001P15UL";
    public static final String SHELLYDT_PLUS1L = "S3SW-0A1X1EUL";
    public static final String SHELLYDT_PLUS2L = "S3SW-0A2X4EUL";
    public static final String SHELLYDT_PLUS2PM = "SNSW-002P16EU";
    public static final String SHELLYDT_PLUS2PM_2 = "SNSW-102P16EU";
    public static final String SHELLYDT_PLUS2PMG3 = "S3SW-002P16EU";
    public static final String SHELLYDT_PLUS2PMG4 = "S4SW-002P16EU";
    public static final String SHELLYDT_PLUS2PMUL = "SNSW-002P15UL";
    public static final String SHELLYDT_PLUSSHUTTER = "S3SH-0A2P4EU";
    public static final String SHELLYDT_PLUSPLUGS = "SNPL-00112EU";
    public static final String SHELLYDT_PLUSPLUGS_2 = "SNPL-10112EU";
    public static final String SHELLYDT_PLUSPLUGSG3 = "S3PL-00112EU"; // Shelly Plug-S G3, Shelly AZ Plug
    public static final String SHELLYDT_PLUSPLUGOUTDOORSG3 = "S3PL-20112EU";
    public static final String SHELLYDT_PLUSPLUGIT = "SNPL-00110IT";
    public static final String SHELLYDT_PLUSPLUGUK = "SNPL-00112UK";
    public static final String SHELLYDT_PLUSPLUGUS = "SNPL-00116US";
    public static final String SHELLYDT_PLUSI4 = "SNSN-0024X";
    public static final String SHELLYDT_PLUSI4G3 = "S3SN-0024X";
    public static final String SHELLYDT_PLUSI4DC = "SNSN-0D24X";
    public static final String SHELLYDT_PLUSHT = "SNSN-0013A";
    public static final String SHELLYDT_PLUSHTG3 = "S3SN-0U12A";
    public static final String SHELLYDT_PLUSSMOKE = "SNSN-0031Z";
    public static final String SHELLYDT_PLUSUNI = "SNSN-0043X";
    public static final String SHELLYDT_PLUSDIMMERUS = "SNDM-0013US";
    public static final String SHELLYDT_PLUSDIMMERG3 = "S3DM-0A101WWL";
    public static final String SHELLYDT_PLUSDIMMER10V = "SNDM-00100WW";
    public static final String SHELLYDT_PLUSDIMMER0110VG3 = "S3DM-0010WW";
    public static final String SHELLYDT_PLUSWALLDISPLAY = "SAWD-0A1XX10EU1";
    public static final String SHELLYDT_PLUSRGBWPM = "SNDC-0D4P10WW";
    public static final String SHELLYDT_PLUSSTRIP = "S4PL-00416EU";
    public static final String SHELLYDT_PLUSEM = "S3EM-002CXCEU";
    public static final String SHELLYDT_PLUS3EM63 = "S3EM-003CXCEU63";

    // Shelly Pro Series
    public static final String SHELLYDT_PRO1 = "SPSW-001XE16EU";
    public static final String SHELLYDT_PRO1_2 = "SPSW-101XE16EU";
    public static final String SHELLYDT_PRO1_3 = "SPSW-201XE16EU";
    public static final String SHELLYDT_PRO1PM = "SPSW-001PE16EU";
    public static final String SHELLYDT_PRO1PM_2 = "SPSW-101PE16EU";
    public static final String SHELLYDT_PRO1PM_3 = "SPSW-201PE16EU";
    public static final String SHELLYDT_PRO1CB = "SPCB-01VENEU";
    public static final String SHELLYDT_PRO2 = "SPSW-002XE16EU";
    public static final String SHELLYDT_PRO2_2 = "SPSW-102XE16EU";
    public static final String SHELLYDT_PRO2_3 = "SPSW-202XE16EU";
    public static final String SHELLYDT_PRO2PM = "SPSW-002PE16EU";
    public static final String SHELLYDT_PRO2PM_2 = "SPSW-102PE16EU";
    public static final String SHELLYDT_PRO2PM_3 = "SPSW-202PE16EU";
    public static final String SHELLYDT_PRO3 = "SPSW-003XE16EU";
    public static final String SHELLYDT_PRO3EM = "SPEM-003CEBEU";
    public static final String SHELLYDT_PROEM50 = "SPEM-002CEBEU50";
    public static final String SHELLYDT_PRO4PM = "SPSW-004PE16EU";
    public static final String SHELLYDT_PRO4PM_2 = "SPSW-104PE16EU";
    public static final String SHELLYDT_4PRO = "SHPSW04P";

    // Shelly Plus Mini Series
    public static final String SHELLYDT_MINI_1 = "SNSW-001X8EU";
    public static final String SHELLYDT_MINI_1G3 = "S3SW-001X8EU";
    public static final String SHELLYDT_MINI_1G4 = "S4SW-001X8EU";
    public static final String SHELLYDT_MINI_1PM = "SNSW-001P8EU";
    public static final String SHELLYDT_MINI_1PMG3 = "S3SW-001P8EU";
    public static final String SHELLYDT_MINI_1PMG4 = "S4SW-001P8EU";
    public static final String SHELLYDT_MINI_PM = "SNPM-001PCEU16";
    public static final String SHELLYDT_MINI_PMG3 = "S3PM-001PCEU16";
    public static final String SHELLYDT_MINI_EM = "S4EM-001PXCEU16"; // PM was renamed to EM in Gen4

    // Shelly BLU Series
    public static final String SHELLYDT_BLUBUTTON = "SBBT";
    public static final String SHELLYDT_BLUDW = "SBDW";
    public static final String SHELLYDT_BLUMOTION = "SBMO";
    public static final String SHELLYDT_BLUHT = "SBHT";
    public static final String SHELLYDT_BLUGW = "SNGW-BT01";
    public static final String SHELLYDT_BLUGWG3 = "S3GW-1DBT001";

    // Thing Type ID prefixes
    public static final String THING_TYPE_SHELLYPLUS_PREFIX = "shellyplus";
    public static final String THING_TYPE_SHELLYPRO_PREFIX = "shellypro";

    // Service name prefixes
    public static final String SERVICE_NAME_SHELLYBLU_PREFIX = "shellyblu";
<<<<<<< HEAD
=======
    public static final String SERVICE_NAME_SHELLYPLUSRANGE_PREFIX = "shellyplusrange";

>>>>>>> d6789608
    private static final String SERVICE_NAME_SHELLY2_PREFIX = "shellyswitch";
    private static final String SERVICE_NAME_SHELLY25_PREFIX = "shellyswitch25";
    private static final String SERVICE_NAME_SHELLYPLUG_PREFIX = "shellyplug";
    private static final String SERVICE_NAME_SHELLYPLUGS_PREFIX = "shellyplugs";
    private static final String SERVICE_NAME_SHELLYPLUGU1_PREFIX = "shellyplugu1"; // Shelly Plug US
    private static final String SERVICE_NAME_SHELLYRGBW2_PREFIX = "shellyrgbw2";
    private static final String SERVICE_NAME_SHELLYMOTION_PREFIX = "shellymotion";

    // Password protected or unknown device
    public static final String THING_TYPE_SHELLYPROTECTED_STR = "shellydevice";
    public static final String THING_TYPE_SHELLYUNKNOWN_STR = "shellyunknown";

    // List of all Thing Type UIDs
    public static final ThingTypeUID THING_TYPE_SHELLY1 = new ThingTypeUID(BINDING_ID, "shelly1");
    public static final ThingTypeUID THING_TYPE_SHELLY1L = new ThingTypeUID(BINDING_ID, "shelly1l");
    public static final ThingTypeUID THING_TYPE_SHELLY1PM = new ThingTypeUID(BINDING_ID, "shelly1pm");
    public static final ThingTypeUID THING_TYPE_SHELLYEM = new ThingTypeUID(BINDING_ID, "shellyem");
    public static final ThingTypeUID THING_TYPE_SHELLY3EM = new ThingTypeUID(BINDING_ID, "shellyem3");
    public static final ThingTypeUID THING_TYPE_SHELLY2_RELAY = new ThingTypeUID(BINDING_ID, "shelly2-relay");
    public static final ThingTypeUID THING_TYPE_SHELLY2_ROLLER = new ThingTypeUID(BINDING_ID, "shelly2-roller");
    public static final ThingTypeUID THING_TYPE_SHELLY25_RELAY = new ThingTypeUID(BINDING_ID, "shelly25-relay");
    public static final ThingTypeUID THING_TYPE_SHELLY25_ROLLER = new ThingTypeUID(BINDING_ID, "shelly25-roller");
    public static final ThingTypeUID THING_TYPE_SHELLY4PRO = new ThingTypeUID(BINDING_ID, "shelly4pro");
    public static final ThingTypeUID THING_TYPE_SHELLYPLUG = new ThingTypeUID(BINDING_ID, "shellyplug");
    public static final ThingTypeUID THING_TYPE_SHELLYPLUGS = new ThingTypeUID(BINDING_ID, "shellyplugs");
    public static final ThingTypeUID THING_TYPE_SHELLYPLUGU1 = new ThingTypeUID(BINDING_ID, "shellyplugu1");
    public static final ThingTypeUID THING_TYPE_SHELLYUNI = new ThingTypeUID(BINDING_ID, "shellyuni");
    public static final ThingTypeUID THING_TYPE_SHELLYDIMMER = new ThingTypeUID(BINDING_ID, "shellydimmer");
    public static final ThingTypeUID THING_TYPE_SHELLYDIMMER2 = new ThingTypeUID(BINDING_ID, "shellydimmer2");
    public static final ThingTypeUID THING_TYPE_SHELLYIX3 = new ThingTypeUID(BINDING_ID, "shellyix3");
    public static final ThingTypeUID THING_TYPE_SHELLYBULB = new ThingTypeUID(BINDING_ID, "shellybulb");
    public static final ThingTypeUID THING_TYPE_SHELLYDUO = new ThingTypeUID(BINDING_ID, "shellybulbduo");
    public static final ThingTypeUID THING_TYPE_SHELLYVINTAGE = new ThingTypeUID(BINDING_ID, "shellyvintage");
    public static final ThingTypeUID THING_TYPE_SHELLYDUORGBW = new ThingTypeUID(BINDING_ID, "shellycolorbulb");
    public static final ThingTypeUID THING_TYPE_SHELLYHT = new ThingTypeUID(BINDING_ID, "shellyht");
    public static final ThingTypeUID THING_TYPE_SHELLYSENSE = new ThingTypeUID(BINDING_ID, "shellysense");
    public static final ThingTypeUID THING_TYPE_SHELLYSMOKE = new ThingTypeUID(BINDING_ID, "shellysmoke");
    public static final ThingTypeUID THING_TYPE_SHELLYGAS = new ThingTypeUID(BINDING_ID, "shellygas");
    public static final ThingTypeUID THING_TYPE_SHELLYFLOOD = new ThingTypeUID(BINDING_ID, "shellyflood");
    public static final ThingTypeUID THING_TYPE_SHELLYDOORWIN = new ThingTypeUID(BINDING_ID, "shellydw");
    public static final ThingTypeUID THING_TYPE_SHELLYDOORWIN2 = new ThingTypeUID(BINDING_ID, "shellydw2");
    public static final ThingTypeUID THING_TYPE_SHELLYTRV = new ThingTypeUID(BINDING_ID, "shellytrv");
    public static final ThingTypeUID THING_TYPE_SHELLYBUTTON1 = new ThingTypeUID(BINDING_ID, "shellybutton1");
    public static final ThingTypeUID THING_TYPE_SHELLYBUTTON2 = new ThingTypeUID(BINDING_ID, "shellybutton2");
    public static final ThingTypeUID THING_TYPE_SHELLYEYE = new ThingTypeUID(BINDING_ID, "shellyseye");
    public static final ThingTypeUID THING_TYPE_SHELLYMOTION = new ThingTypeUID(BINDING_ID, "shellymotion");
    public static final ThingTypeUID THING_TYPE_SHELLYRGBW2_COLOR = new ThingTypeUID(BINDING_ID, "shellyrgbw2-color");
    public static final ThingTypeUID THING_TYPE_SHELLYRGBW2_WHITE = new ThingTypeUID(BINDING_ID, "shellyrgbw2-white");
    public static final ThingTypeUID THING_TYPE_SHELLYPROTECTED = new ThingTypeUID(BINDING_ID,
            THING_TYPE_SHELLYPROTECTED_STR);
    public static final ThingTypeUID THING_TYPE_SHELLYUNKNOWN = new ThingTypeUID(BINDING_ID,
            THING_TYPE_SHELLYUNKNOWN_STR);

    // Shelly Plus
    public static final ThingTypeUID THING_TYPE_SHELLYPLUS1 = new ThingTypeUID(BINDING_ID, "shellyplus1");
    public static final ThingTypeUID THING_TYPE_SHELLYPLUS1PM = new ThingTypeUID(BINDING_ID, "shellyplus1pm");
    public static final ThingTypeUID THING_TYPE_SHELLYPLUS1L = new ThingTypeUID(BINDING_ID, "shellyplus1l");
    public static final ThingTypeUID THING_TYPE_SHELLYPLUS2PM_RELAY = new ThingTypeUID(BINDING_ID,
            "shellyplus2pm-relay");
    public static final ThingTypeUID THING_TYPE_SHELLYPLUS2PM_ROLLER = new ThingTypeUID(BINDING_ID,
            "shellyplus2pm-roller");
    public static final ThingTypeUID THING_TYPE_SHELLYPLUS2L = new ThingTypeUID(BINDING_ID, "shellyplus2l");
    public static final ThingTypeUID THING_TYPE_SHELLYPLUSSHUTTER = new ThingTypeUID(BINDING_ID, "shellyplusshutter");
    public static final ThingTypeUID THING_TYPE_SHELLYPLUSI4 = new ThingTypeUID(BINDING_ID, "shellyplusi4");
    public static final ThingTypeUID THING_TYPE_SHELLYPLUSI4DC = new ThingTypeUID(BINDING_ID, "shellyplusi4dc");
    public static final ThingTypeUID THING_TYPE_SHELLYPLUSHT = new ThingTypeUID(BINDING_ID, "shellyplusht");
    public static final ThingTypeUID THING_TYPE_SHELLYPLUSUNI = new ThingTypeUID(BINDING_ID, "shellyplusuni");
    public static final ThingTypeUID THING_TYPE_SHELLYPLUSHTG3 = new ThingTypeUID(BINDING_ID, "shellyhtg3");
    public static final ThingTypeUID THING_TYPE_SHELLYPLUSSMOKE = new ThingTypeUID(BINDING_ID, "shellyplussmoke");
    public static final ThingTypeUID THING_TYPE_SHELLYPLUSPLUGS = new ThingTypeUID(BINDING_ID, "shellyplusplug");
    public static final ThingTypeUID THING_TYPE_SHELLYPLUSPLUGUS = new ThingTypeUID(BINDING_ID, "shellyplusplugus");
    public static final ThingTypeUID THING_TYPE_SHELLYPLUSDIMMERUS = new ThingTypeUID(BINDING_ID, "shellypluswdus");
    public static final ThingTypeUID THING_TYPE_SHELLYPLUSDIMMER10V = new ThingTypeUID(BINDING_ID, "shellyplus10v");
    public static final ThingTypeUID THING_TYPE_SHELLYPLUSDIMMER = new ThingTypeUID(BINDING_ID, "shellyplusdimmer");
    public static final ThingTypeUID THING_TYPE_SHELLYPLUSRGBWPM = new ThingTypeUID(BINDING_ID, "shellyplusrgbwpm");
    public static final ThingTypeUID THING_TYPE_SHELLYPLUSSTRIP = new ThingTypeUID(BINDING_ID, "shellyplusstrip");
    public static final ThingTypeUID THING_TYPE_SHELLYPLUSEM = new ThingTypeUID(BINDING_ID, "shellyplusem");
    public static final ThingTypeUID THING_TYPE_SHELLYPLUS3EM63 = new ThingTypeUID(BINDING_ID, "shellyplus3em63");

    // Shelly Wall Display
    public static final ThingTypeUID THING_TYPE_SHELLYPLUSWALLDISPLAY = new ThingTypeUID(BINDING_ID,
            "shellywalldisplay");

    // Shelly Plus Mini Series
    public static final ThingTypeUID THING_TYPE_SHELLYMINI_1 = new ThingTypeUID(BINDING_ID, "shelly1mini");
    public static final ThingTypeUID THING_TYPE_SHELLYMINI_PM = new ThingTypeUID(BINDING_ID, "shellypmmini");
    public static final ThingTypeUID THING_TYPE_SHELLYMINI_1PM = new ThingTypeUID(BINDING_ID, "shelly1pmmini");
    public static final ThingTypeUID THING_TYPE_SHELLYMINI_EM = new ThingTypeUID(BINDING_ID, "shellyemmini");

    // Shelly Pro
    public static final ThingTypeUID THING_TYPE_SHELLYPRO1 = new ThingTypeUID(BINDING_ID, "shellypro1");
    public static final ThingTypeUID THING_TYPE_SHELLYPRO1PM = new ThingTypeUID(BINDING_ID, "shellypro1pm");
    public static final ThingTypeUID THING_TYPE_SHELLYPRO1CB = new ThingTypeUID(BINDING_ID, "shellypro1cb");
    public static final ThingTypeUID THING_TYPE_SHELLYPRO2 = new ThingTypeUID(BINDING_ID, "shellypro2");
    public static final ThingTypeUID THING_TYPE_SHELLYPRO2PM_RELAY = new ThingTypeUID(BINDING_ID, "shellypro2pm-relay");
    public static final ThingTypeUID THING_TYPE_SHELLYPRO2PM_ROLLER = new ThingTypeUID(BINDING_ID,
            "shellypro2pm-roller");
    public static final ThingTypeUID THING_TYPE_SHELLYPRO3 = new ThingTypeUID(BINDING_ID, "shellypro3");
    public static final ThingTypeUID THING_TYPE_SHELLYPRO3EM = new ThingTypeUID(BINDING_ID, "shellypro3em");
    public static final ThingTypeUID THING_TYPE_SHELLYPROEM50 = new ThingTypeUID(BINDING_ID, "shellyproem50");
    public static final ThingTypeUID THING_TYPE_SHELLYPRO4PM = new ThingTypeUID(BINDING_ID, "shellypro4pm");

    // Shelly Blu series
    public static final ThingTypeUID THING_TYPE_SHELLYBLUBUTTON = new ThingTypeUID(BINDING_ID, "shellyblubutton");
    public static final ThingTypeUID THING_TYPE_SHELLYBLUDW = new ThingTypeUID(BINDING_ID, "shellybludw");
    public static final ThingTypeUID THING_TYPE_SHELLYBLUMOTION = new ThingTypeUID(BINDING_ID, "shellyblumotion");
    public static final ThingTypeUID THING_TYPE_SHELLYBLUHT = new ThingTypeUID(BINDING_ID, "shellybluht");
    public static final ThingTypeUID THING_TYPE_SHELLYBLUGW = new ThingTypeUID(BINDING_ID, "shellyblugw");

    private static final Map<String, ThingTypeUID> THING_TYPE_BY_DEVICE_TYPE = Map.ofEntries(
            Map.entry(SHELLYDT_1PM, THING_TYPE_SHELLY1PM), //
            Map.entry(SHELLYDT_1L, THING_TYPE_SHELLY1L), //
            Map.entry(SHELLYDT_1, THING_TYPE_SHELLY1), //
            Map.entry(SHELLYDT_SHPRO, THING_TYPE_SHELLY4PRO), //
            Map.entry(SHELLYDT_3EM, THING_TYPE_SHELLY3EM), //
            Map.entry(SHELLYDT_EM, THING_TYPE_SHELLYEM), //
            Map.entry(SHELLYDT_SHPLG_S, THING_TYPE_SHELLYPLUGS), //
            Map.entry(SHELLYDT_SHPLG_U1, THING_TYPE_SHELLYPLUGU1), //
            Map.entry(SHELLYDT_GAS, THING_TYPE_SHELLYGAS), //
            Map.entry(SHELLYDT_DW, THING_TYPE_SHELLYDOORWIN), //
            Map.entry(SHELLYDT_DW2, THING_TYPE_SHELLYDOORWIN2), //
            Map.entry(SHELLYDT_DUO, THING_TYPE_SHELLYDUO), //
            Map.entry(SHELLYDT_DUORGBW, THING_TYPE_SHELLYDUORGBW), //
            Map.entry(SHELLYDT_BULB, THING_TYPE_SHELLYBULB), //
            Map.entry(SHELLYDT_VINTAGE, THING_TYPE_SHELLYVINTAGE), //
            Map.entry(SHELLYDT_DIMMER, THING_TYPE_SHELLYDIMMER), //
            Map.entry(SHELLYDT_DIMMER2, THING_TYPE_SHELLYDIMMER2), //
            Map.entry(SHELLYDT_IX3, THING_TYPE_SHELLYIX3), //
            Map.entry(SHELLYDT_BUTTON1, THING_TYPE_SHELLYBUTTON1),
            Map.entry(SHELLYDT_BUTTON2, THING_TYPE_SHELLYBUTTON2), //
            Map.entry(SHELLYDT_UNI, THING_TYPE_SHELLYUNI), //
            Map.entry(SHELLYDT_HT, THING_TYPE_SHELLYHT), //
            Map.entry(SHELLYDT_TRV, THING_TYPE_SHELLYTRV), //
            Map.entry(SHELLYDT_MOTION, THING_TYPE_SHELLYMOTION),

            // Plus Series
            Map.entry(SHELLYDT_PLUS1, THING_TYPE_SHELLYPLUS1), //
            Map.entry(SHELLYDT_PLUS1G3, THING_TYPE_SHELLYPLUS1), //
            Map.entry(SHELLYDT_PLUS1G4, THING_TYPE_SHELLYPLUS1), //
            Map.entry(SHELLYDT_PLUS1UL, THING_TYPE_SHELLYPLUS1), //
            Map.entry(SHELLYDT_PLUS1PM, THING_TYPE_SHELLYPLUS1PM),
            Map.entry(SHELLYDT_PLUS1PMG3, THING_TYPE_SHELLYPLUS1PM),
            Map.entry(SHELLYDT_PLUS1PMG4, THING_TYPE_SHELLYPLUS1PM),
            Map.entry(SHELLYDT_PLUS1PMUL, THING_TYPE_SHELLYPLUS1PM),
            Map.entry(SHELLYDT_PLUS1L, THING_TYPE_SHELLYPLUS1L), //
            Map.entry(SHELLYDT_PLUS2L, THING_TYPE_SHELLYPLUS2L),
            Map.entry(SHELLYDT_PLUSSHUTTER, THING_TYPE_SHELLYPLUSSHUTTER),
            Map.entry(SHELLYDT_PLUSPLUGS, THING_TYPE_SHELLYPLUSPLUGS),
            Map.entry(SHELLYDT_PLUSPLUGS_2, THING_TYPE_SHELLYPLUSPLUGS),
            Map.entry(SHELLYDT_PLUSPLUGSG3, THING_TYPE_SHELLYPLUSPLUGS),
            Map.entry(SHELLYDT_PLUSPLUGIT, THING_TYPE_SHELLYPLUSPLUGS),
            Map.entry(SHELLYDT_PLUSPLUGOUTDOORSG3, THING_TYPE_SHELLYPLUSPLUGS),
            Map.entry(SHELLYDT_PLUSPLUGUK, THING_TYPE_SHELLYPLUSPLUGS),
            Map.entry(SHELLYDT_PLUSPLUGUS, THING_TYPE_SHELLYPLUSPLUGUS),
            Map.entry(SHELLYDT_PLUSSTRIP, THING_TYPE_SHELLYPLUSSTRIP),
            Map.entry(SHELLYDT_PLUSI4, THING_TYPE_SHELLYPLUSI4), //
            Map.entry(SHELLYDT_PLUSI4G3, THING_TYPE_SHELLYPLUSI4),
            Map.entry(SHELLYDT_PLUSI4DC, THING_TYPE_SHELLYPLUSI4DC),
            Map.entry(SHELLYDT_PLUSHT, THING_TYPE_SHELLYPLUSHT), //
            Map.entry(SHELLYDT_PLUSHTG3, THING_TYPE_SHELLYPLUSHT),
            Map.entry(SHELLYDT_PLUSSMOKE, THING_TYPE_SHELLYPLUSSMOKE),
            Map.entry(SHELLYDT_PLUSUNI, THING_TYPE_SHELLYPLUSUNI),
            Map.entry(SHELLYDT_PLUSDIMMERUS, THING_TYPE_SHELLYPLUSDIMMERUS),
            Map.entry(SHELLYDT_PLUSDIMMER10V, THING_TYPE_SHELLYPLUSDIMMER10V),
            Map.entry(SHELLYDT_PLUSDIMMER0110VG3, THING_TYPE_SHELLYPLUSDIMMER10V),
            Map.entry(SHELLYDT_PLUSDIMMERG3, THING_TYPE_SHELLYPLUSDIMMER),
            Map.entry(SHELLYDT_PLUSRGBWPM, THING_TYPE_SHELLYPLUSRGBWPM),
            Map.entry(SHELLYDT_PLUSEM, THING_TYPE_SHELLYPLUSEM),
            Map.entry(SHELLYDT_PLUS3EM63, THING_TYPE_SHELLYPLUS3EM63),

            // Plus Mini Series
            Map.entry(SHELLYDT_MINI_1, THING_TYPE_SHELLYMINI_1), //
            Map.entry(SHELLYDT_MINI_1G3, THING_TYPE_SHELLYMINI_1),
            Map.entry(SHELLYDT_MINI_1G4, THING_TYPE_SHELLYMINI_1),
            Map.entry(SHELLYDT_MINI_PM, THING_TYPE_SHELLYMINI_PM),
            Map.entry(SHELLYDT_MINI_PMG3, THING_TYPE_SHELLYMINI_PM),
            Map.entry(SHELLYDT_MINI_EM, THING_TYPE_SHELLYMINI_PM),
            Map.entry(SHELLYDT_MINI_1PM, THING_TYPE_SHELLYMINI_1PM),
            Map.entry(SHELLYDT_MINI_1PMG3, THING_TYPE_SHELLYMINI_1PM),
            Map.entry(SHELLYDT_MINI_1PMG4, THING_TYPE_SHELLYMINI_1PM),

            // Pro Series
            Map.entry(SHELLYDT_PRO1, THING_TYPE_SHELLYPRO1), //
            Map.entry(SHELLYDT_PRO1_2, THING_TYPE_SHELLYPRO1), //
            Map.entry(SHELLYDT_PRO1_3, THING_TYPE_SHELLYPRO1), //
            Map.entry(SHELLYDT_PRO1PM, THING_TYPE_SHELLYPRO1PM), //
            Map.entry(SHELLYDT_PRO1PM_2, THING_TYPE_SHELLYPRO1PM),
            Map.entry(SHELLYDT_PRO1PM_3, THING_TYPE_SHELLYPRO1PM), //
            Map.entry(SHELLYDT_PRO1CB, THING_TYPE_SHELLYPRO1CB), //
            Map.entry(SHELLYDT_PRO2, THING_TYPE_SHELLYPRO2), //
            Map.entry(SHELLYDT_PRO2_2, THING_TYPE_SHELLYPRO2), //
            Map.entry(SHELLYDT_PRO2_3, THING_TYPE_SHELLYPRO2), //
            Map.entry(SHELLYDT_PRO3, THING_TYPE_SHELLYPRO3), //
            Map.entry(SHELLYDT_PROEM50, THING_TYPE_SHELLYPROEM50), //
            Map.entry(SHELLYDT_PRO3EM, THING_TYPE_SHELLYPRO3EM), //
            Map.entry(SHELLYDT_PRO4PM, THING_TYPE_SHELLYPRO4PM), //
            Map.entry(SHELLYDT_PRO4PM_2, THING_TYPE_SHELLYPRO4PM), //
            Map.entry(SHELLYDT_4PRO, THING_TYPE_SHELLYPRO4PM), //

            // BLU Series
            Map.entry(SHELLYDT_BLUBUTTON, THING_TYPE_SHELLYBLUBUTTON),
            Map.entry(SHELLYDT_BLUDW, THING_TYPE_SHELLYBLUDW),
            Map.entry(SHELLYDT_BLUMOTION, THING_TYPE_SHELLYBLUMOTION),
            Map.entry(SHELLYDT_BLUHT, THING_TYPE_SHELLYBLUHT), //
            Map.entry(SHELLYDT_BLUGW, THING_TYPE_SHELLYBLUGW), //
            Map.entry(SHELLYDT_BLUGWG3, THING_TYPE_SHELLYBLUGW),

            // Wall displays
            Map.entry(SHELLYDT_PLUSWALLDISPLAY, THING_TYPE_SHELLYPLUSWALLDISPLAY));

    private static final Map<String, ThingTypeUID> RELAY_THING_TYPE_BY_DEVICE_TYPE = Map.ofEntries(
            // Plus Series
            Map.entry(SHELLYDT_PLUS2PM, THING_TYPE_SHELLYPLUS2PM_RELAY),
            Map.entry(SHELLYDT_PLUS2PM_2, THING_TYPE_SHELLYPLUS2PM_RELAY),
            Map.entry(SHELLYDT_PLUS2PMG3, THING_TYPE_SHELLYPLUS2PM_RELAY),
            Map.entry(SHELLYDT_PLUS2PMG4, THING_TYPE_SHELLYPLUS2PM_RELAY),
            Map.entry(SHELLYDT_PLUS2PMUL, THING_TYPE_SHELLYPLUS2PM_RELAY),

            // Pro Series
            Map.entry(SHELLYDT_PRO2PM, THING_TYPE_SHELLYPRO2PM_RELAY),
            Map.entry(SHELLYDT_PRO2PM_2, THING_TYPE_SHELLYPRO2PM_RELAY),
            Map.entry(SHELLYDT_PRO2PM_3, THING_TYPE_SHELLYPRO2PM_RELAY));

    private static final Map<String, ThingTypeUID> ROLLER_THING_TYPE_BY_DEVICE_TYPE = Map.ofEntries(
            // Plus Series
            Map.entry(SHELLYDT_PLUS2PM, THING_TYPE_SHELLYPLUS2PM_ROLLER),
            Map.entry(SHELLYDT_PLUS2PM_2, THING_TYPE_SHELLYPLUS2PM_ROLLER),
            Map.entry(SHELLYDT_PLUS2PMUL, THING_TYPE_SHELLYPLUS2PM_ROLLER),
            Map.entry(SHELLYDT_PLUS2PMG3, THING_TYPE_SHELLYPLUS2PM_ROLLER),
            Map.entry(SHELLYDT_PLUS2PMG4, THING_TYPE_SHELLYPLUS2PM_ROLLER),

            // Pro Series
            Map.entry(SHELLYDT_PRO2PM, THING_TYPE_SHELLYPRO2PM_ROLLER),
            Map.entry(SHELLYDT_PRO2PM_2, THING_TYPE_SHELLYPRO2PM_ROLLER),
            Map.entry(SHELLYDT_PRO2PM_3, THING_TYPE_SHELLYPRO2PM_ROLLER));

    private static final Map<String, ThingTypeUID> THING_TYPE_BY_SERVICE_NAME = Map.ofEntries(
            // Shelly Gen1
            Map.entry("shelly1", THING_TYPE_SHELLY1), //
            Map.entry("shelly1pm", THING_TYPE_SHELLY1PM), //
            Map.entry("shelly1l", THING_TYPE_SHELLY1L), //
            Map.entry("shellyem3", THING_TYPE_SHELLY3EM), // Product name is 3EM
            Map.entry("shellyem", THING_TYPE_SHELLYEM), //
            Map.entry("shelly4pro", THING_TYPE_SHELLY4PRO), //
            Map.entry("shellydimmer2", THING_TYPE_SHELLYDIMMER2), //
            Map.entry("shellydimmer", THING_TYPE_SHELLYDIMMER), //
            Map.entry("shellyix3", THING_TYPE_SHELLYIX3), //
            Map.entry("shellycolorbulb", THING_TYPE_SHELLYDUORGBW),
            Map.entry("shellyvintage", THING_TYPE_SHELLYVINTAGE), //
            Map.entry("shellybulb", THING_TYPE_SHELLYBULB), //
            Map.entry("shellybulbduo", THING_TYPE_SHELLYDUO), //
            Map.entry("shellyht", THING_TYPE_SHELLYHT), //
            Map.entry("shellysmoke", THING_TYPE_SHELLYSMOKE), //
            Map.entry("shellygas", THING_TYPE_SHELLYGAS), //
            Map.entry("shellyflood", THING_TYPE_SHELLYFLOOD), //
            Map.entry("shellytrv", THING_TYPE_SHELLYTRV), //
            Map.entry("shellydw", THING_TYPE_SHELLYDOORWIN), //
            Map.entry("shellydw2", THING_TYPE_SHELLYDOORWIN2), //
            Map.entry("shellysense", THING_TYPE_SHELLYSENSE), //
            Map.entry("shellyseye", THING_TYPE_SHELLYEYE), //
            Map.entry("shellybutton1", THING_TYPE_SHELLYBUTTON1), //
            Map.entry("shellybutton2", THING_TYPE_SHELLYBUTTON2), //
            Map.entry("shellyuni", THING_TYPE_SHELLYUNI), //
            Map.entry("shellymotion2", THING_TYPE_SHELLYMOTION),

            // Shelly Plus Series
            Map.entry("shellyplus1", THING_TYPE_SHELLYPLUS1), //
            Map.entry("shelly1g3", THING_TYPE_SHELLYPLUS1), //
            Map.entry("shelly1g4", THING_TYPE_SHELLYPLUS1), //
            Map.entry("shellyplus1pm", THING_TYPE_SHELLYPLUS1PM), //
            Map.entry("shelly1pmg3", THING_TYPE_SHELLYPLUS1PM), //
            Map.entry("shelly1pmg4", THING_TYPE_SHELLYPLUS1PM), //
            Map.entry("shellyplus1l", THING_TYPE_SHELLYPLUS1L), //
            Map.entry("shellyplus2pm-relay", THING_TYPE_SHELLYPLUS2PM_RELAY),
            Map.entry("shellyplus2pm-roller", THING_TYPE_SHELLYPLUS2PM_ROLLER),
            Map.entry("shellyplusshutter", THING_TYPE_SHELLYPLUSSHUTTER),
            Map.entry("shellyplus2l", THING_TYPE_SHELLYPLUS2L), //
            Map.entry("shellyplugus", THING_TYPE_SHELLYPLUSPLUGUS),
            Map.entry("shellyplusplug", THING_TYPE_SHELLYPLUSPLUGS),
            Map.entry("shellyplusplugus", THING_TYPE_SHELLYPLUSPLUGUS),
            Map.entry("shellyplusi4", THING_TYPE_SHELLYPLUSI4), //
            Map.entry("shellyi4g3", THING_TYPE_SHELLYPLUSI4), //
            Map.entry("shellyplusi4dc", THING_TYPE_SHELLYPLUSI4DC), //
            Map.entry("shellyplusht", THING_TYPE_SHELLYPLUSHT), //
            Map.entry("shellyplussmoke", THING_TYPE_SHELLYPLUSSMOKE),
            Map.entry("shellyplusuni", THING_TYPE_SHELLYPLUSUNI),
            Map.entry("shellypluswdus", THING_TYPE_SHELLYPLUSDIMMERUS),
            Map.entry("shellyplus10v", THING_TYPE_SHELLYPLUSDIMMER10V),
            Map.entry("shellyplusdimmer", THING_TYPE_SHELLYPLUSDIMMER),
            Map.entry("shellyplusrgbwpm", THING_TYPE_SHELLYPLUSRGBWPM),
            Map.entry("shellyplusstrip", THING_TYPE_SHELLYPLUSSTRIP),
            Map.entry("shellyplusem", THING_TYPE_SHELLYPLUSEM),
            Map.entry("shellyplus3em63", THING_TYPE_SHELLYPLUS3EM63),
            Map.entry("shellywalldisplay", THING_TYPE_SHELLYPLUSWALLDISPLAY),

            // Shelly Plus Mini Series
            Map.entry("shelly1mini", THING_TYPE_SHELLYMINI_1), //
            Map.entry("shelly1minig3", THING_TYPE_SHELLYMINI_1), //
            Map.entry("shelly1minig4", THING_TYPE_SHELLYMINI_1), //
            Map.entry("shellypmmini", THING_TYPE_SHELLYMINI_PM), //
            Map.entry("shellypmminig3", THING_TYPE_SHELLYMINI_PM), //
            Map.entry("shellyemmini", THING_TYPE_SHELLYMINI_EM), // // G4 device was renamed to EM
            Map.entry("shelly1pmmini", THING_TYPE_SHELLYMINI_1PM), //
            Map.entry("shelly1pmminig3", THING_TYPE_SHELLYMINI_1PM),
            Map.entry("shelly1pmminig4", THING_TYPE_SHELLYMINI_1PM),

            // Shelly Pro Series
            Map.entry("shellypro1", THING_TYPE_SHELLYPRO1), //
            Map.entry("shellypro1pm", THING_TYPE_SHELLYPRO1PM), //
            Map.entry("shellypro1cb", THING_TYPE_SHELLYPRO1CB), //
            Map.entry("shellypro2pm-relay", THING_TYPE_SHELLYPRO2PM_RELAY),
            Map.entry("shellypro2pm-roller", THING_TYPE_SHELLYPRO2PM_ROLLER),
            Map.entry("shellypro2", THING_TYPE_SHELLYPRO2), //
            Map.entry("shellyproem50", THING_TYPE_SHELLYPROEM50), //
            Map.entry("shellypro3em", THING_TYPE_SHELLYPRO3EM), //
            Map.entry("shellypro3", THING_TYPE_SHELLYPRO3), //
            Map.entry("shellypro4pm", THING_TYPE_SHELLYPRO4PM),

            // Shelly BLU Series
            Map.entry("shellyblubutton", THING_TYPE_SHELLYBLUBUTTON), //
            Map.entry("shellybludw", THING_TYPE_SHELLYBLUDW), //
            Map.entry("shellyblumotion", THING_TYPE_SHELLYBLUMOTION), //
            Map.entry("shellybluht", THING_TYPE_SHELLYBLUHT), //
            Map.entry("shellyblugw", THING_TYPE_SHELLYBLUGW), //
            Map.entry("shellyblugwg3", THING_TYPE_SHELLYBLUGW),

            // Password protected device
            Map.entry(THING_TYPE_SHELLYPROTECTED_STR, THING_TYPE_SHELLYPROTECTED));

    public static ThingUID getThingUID(String serviceName) {
        return getThingUID(serviceName, "", "");
    }

    public static ThingUID getThingUID(String serviceName, String deviceType, String mode) {
        String deviceId = getDeviceIdOrThrow(serviceName);
        return new ThingUID(getThingTypeUID(serviceName, deviceType, mode), deviceId);
    }

    public static ThingUID getThingUIDForUnknown(String serviceName, String deviceType, String mode) {
        String deviceId = getDeviceIdOrThrow(serviceName);
        return new ThingUID(getThingTypeUID(THING_TYPE_SHELLYPROTECTED_STR + "-" + deviceId, deviceType, mode),
                deviceId);
    }

    private static String getDeviceIdOrThrow(String serviceName) {
        String deviceId = substringAfterLast(serviceName, "-");
        if (deviceId.isEmpty()) {
            throw new IllegalArgumentException("Invalid serviceName format: " + serviceName);
        }
        return deviceId;
    }

    public static ThingTypeUID getThingTypeUID(String serviceName) {
        return getThingTypeUID(serviceName, "", "");
    }

    public static ThingTypeUID getThingTypeUID(String serviceName, String deviceType, String mode) {
        if (THING_TYPE_SHELLYPROTECTED_STR.equals(serviceName)) {
            return THING_TYPE_SHELLYPROTECTED;
        }
        String serviceNameLowerCase = serviceName.toLowerCase();
        String type = substringBefore(serviceNameLowerCase, "-");
        if (type.isEmpty()) {
            throw new IllegalArgumentException("Invalid serviceName format: " + serviceName);
        }

        // First check for special handling
        if (serviceNameLowerCase.startsWith(SERVICE_NAME_SHELLY25_PREFIX)) { // Shelly v2.5
            return getRelayOrRollerType(THING_TYPE_SHELLY25_RELAY, THING_TYPE_SHELLY25_ROLLER, mode);
        }
        if (serviceNameLowerCase.startsWith(SERVICE_NAME_SHELLY2_PREFIX)) { // Shelly v2
            return getRelayOrRollerType(THING_TYPE_SHELLY2_RELAY, THING_TYPE_SHELLY2_ROLLER, mode);
        }
        if (serviceNameLowerCase.startsWith(SERVICE_NAME_SHELLYPLUG_PREFIX) && !serviceNameLowerCase.contains("plugus")
                && !serviceNameLowerCase.contains("plugsg3")) {
            // shellyplug-s needs to be mapped to shellyplugs to follow the schema
            // for the thing types: <thing type>-<mode>
            if (serviceNameLowerCase.startsWith(SERVICE_NAME_SHELLYPLUGS_PREFIX)
                    || serviceNameLowerCase.contains("-s")) {
                return THING_TYPE_SHELLYPLUGS;
            }
            if (serviceNameLowerCase.startsWith(SERVICE_NAME_SHELLYPLUGU1_PREFIX)) {
                return THING_TYPE_SHELLYPLUGU1;
            }
            return THING_TYPE_SHELLYPLUG;
        }
        if (serviceNameLowerCase.startsWith(SERVICE_NAME_SHELLYRGBW2_PREFIX)) {
            return SHELLY_MODE_COLOR.equals(mode) ? THING_TYPE_SHELLYRGBW2_COLOR : THING_TYPE_SHELLYRGBW2_WHITE;
        }
        if (serviceNameLowerCase.startsWith(SERVICE_NAME_SHELLYMOTION_PREFIX)) {
            // depending on firmware release the Motion advertises under shellymotion-xxx or shellymotionsensor-xxxx
            return THING_TYPE_SHELLYMOTION;
        }

        if (!deviceType.isEmpty()) {
            Map<String, ThingTypeUID> deviceTypeMap = switch (mode) {
                case SHELLY_MODE_RELAY -> RELAY_THING_TYPE_BY_DEVICE_TYPE;
                case SHELLY_MODE_ROLLER -> ROLLER_THING_TYPE_BY_DEVICE_TYPE;
                default -> THING_TYPE_BY_DEVICE_TYPE;
            };

            ThingTypeUID res = deviceTypeMap.get(deviceType);
            if (res != null) {
                return res;
            }
        }

        return THING_TYPE_BY_SERVICE_NAME.getOrDefault(type, THING_TYPE_SHELLYUNKNOWN);
    }

    private static ThingTypeUID getRelayOrRollerType(ThingTypeUID relayType, ThingTypeUID rollerType, String mode) {
        return SHELLY_MODE_RELAY.equals(mode) ? relayType : rollerType;
    }

    public static boolean isValidShellyServiceName(String serviceName) {
        return SHELLY_SERVICE_NAME_PATTERN.matcher(serviceName).matches();
    }
}<|MERGE_RESOLUTION|>--- conflicted
+++ resolved
@@ -152,11 +152,8 @@
 
     // Service name prefixes
     public static final String SERVICE_NAME_SHELLYBLU_PREFIX = "shellyblu";
-<<<<<<< HEAD
-=======
     public static final String SERVICE_NAME_SHELLYPLUSRANGE_PREFIX = "shellyplusrange";
 
->>>>>>> d6789608
     private static final String SERVICE_NAME_SHELLY2_PREFIX = "shellyswitch";
     private static final String SERVICE_NAME_SHELLY25_PREFIX = "shellyswitch25";
     private static final String SERVICE_NAME_SHELLYPLUG_PREFIX = "shellyplug";
