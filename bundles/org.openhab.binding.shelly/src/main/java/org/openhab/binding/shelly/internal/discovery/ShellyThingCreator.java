--- conflicted
+++ resolved
@@ -376,202 +376,6 @@
     public static final ThingTypeUID THING_TYPE_SHELLYBLUHT = new ThingTypeUID(BINDING_ID, THING_TYPE_SHELLYBLUHT_STR);
     public static final ThingTypeUID THING_TYPE_SHELLYBLUGW = new ThingTypeUID(BINDING_ID, THING_TYPE_SHELLYBLUGW_STR);
 
-<<<<<<< HEAD
-    private static final Map<String, String> THING_TYPE_MAPPING = new LinkedHashMap<>();
-    static {
-        // mapping by device type id
-        THING_TYPE_MAPPING.put(SHELLYDT_1PM, THING_TYPE_SHELLY1PM_STR);
-        THING_TYPE_MAPPING.put(SHELLYDT_1L, THING_TYPE_SHELLY1L_STR);
-        THING_TYPE_MAPPING.put(SHELLYDT_1, THING_TYPE_SHELLY1_STR);
-        THING_TYPE_MAPPING.put(SHELLYDT_SHPRO, THING_TYPE_SHELLY4PRO_STR);
-        THING_TYPE_MAPPING.put(SHELLYDT_4PRO, THING_TYPE_SHELLY4PRO_STR);
-        THING_TYPE_MAPPING.put(SHELLYDT_3EM, THING_TYPE_SHELLY3EM_STR);
-        THING_TYPE_MAPPING.put(SHELLYDT_EM, THING_TYPE_SHELLYEM_STR);
-        THING_TYPE_MAPPING.put(SHELLYDT_SHPLG_S, THING_TYPE_SHELLYPLUGS_STR);
-        THING_TYPE_MAPPING.put(SHELLYDT_SHPLG_U1, THING_TYPE_SHELLYPLUGU1_STR);
-        THING_TYPE_MAPPING.put(SHELLYDT_GAS, THING_TYPE_SHELLYGAS_STR);
-        THING_TYPE_MAPPING.put(SHELLYDT_DW, THING_TYPE_SHELLYDOORWIN_STR);
-        THING_TYPE_MAPPING.put(SHELLYDT_DW2, THING_TYPE_SHELLYDOORWIN2_STR);
-        THING_TYPE_MAPPING.put(SHELLYDT_DUO, THING_TYPE_SHELLYDUO_STR);
-        THING_TYPE_MAPPING.put(SHELLYDT_DUORGBW, THING_TYPE_SHELLYDUORGBW_STR);
-        THING_TYPE_MAPPING.put(SHELLYDT_BULB, THING_TYPE_SHELLYBULB_STR);
-        THING_TYPE_MAPPING.put(SHELLYDT_VINTAGE, THING_TYPE_SHELLYVINTAGE_STR);
-        THING_TYPE_MAPPING.put(SHELLYDT_DIMMER, THING_TYPE_SHELLYDIMMER_STR);
-        THING_TYPE_MAPPING.put(SHELLYDT_DIMMER2, THING_TYPE_SHELLYDIMMER2_STR);
-        THING_TYPE_MAPPING.put(SHELLYDT_IX3, THING_TYPE_SHELLYIX3_STR);
-        THING_TYPE_MAPPING.put(SHELLYDT_BUTTON1, THING_TYPE_SHELLYBUTTON1_STR);
-        THING_TYPE_MAPPING.put(SHELLYDT_BUTTON2, THING_TYPE_SHELLYBUTTON2_STR);
-        THING_TYPE_MAPPING.put(SHELLYDT_UNI, THING_TYPE_SHELLYUNI_STR);
-        THING_TYPE_MAPPING.put(SHELLYDT_HT, THING_TYPE_SHELLYHT_STR);
-        THING_TYPE_MAPPING.put(SHELLYDT_TRV, THING_TYPE_SHELLYTRV_STR);
-        THING_TYPE_MAPPING.put(SHELLYDT_MOTION, THING_TYPE_SHELLYMOTION_STR);
-
-        // Plus Series
-        THING_TYPE_MAPPING.put(SHELLYDT_PLUS1, THING_TYPE_SHELLYPLUS1_STR);
-        THING_TYPE_MAPPING.put(SHELLYDT_PLUS1G3, THING_TYPE_SHELLYPLUS1_STR);
-        THING_TYPE_MAPPING.put(SHELLYDT_PLUS1G4, THING_TYPE_SHELLYPLUS1_STR);
-        THING_TYPE_MAPPING.put(SHELLYDT_PLUS1UL, THING_TYPE_SHELLYPLUS1_STR);
-        THING_TYPE_MAPPING.put(SHELLYDT_PLUS1PM, THING_TYPE_SHELLYPLUS1PM_STR);
-        THING_TYPE_MAPPING.put(SHELLYDT_PLUS1PMG3, THING_TYPE_SHELLYPLUS1PM_STR);
-        THING_TYPE_MAPPING.put(SHELLYDT_PLUS1PMG4, THING_TYPE_SHELLYPLUS1PM_STR);
-        THING_TYPE_MAPPING.put(SHELLYDT_PLUS1PMUL, THING_TYPE_SHELLYPLUS1PM_STR);
-        THING_TYPE_MAPPING.put(SHELLYDT_PLUS2PM_RELAY, THING_TYPE_SHELLYPLUS2PM_RELAY_STR);
-        THING_TYPE_MAPPING.put(SHELLYDT_PLUS2PM_ROLLER, THING_TYPE_SHELLYPLUS2PM_ROLLER_STR);
-        THING_TYPE_MAPPING.put(SHELLYDT_PLUS2PM_RELAY_2, THING_TYPE_SHELLYPLUS2PM_RELAY_STR);
-        THING_TYPE_MAPPING.put(SHELLYDT_PLUS2PM_ROLLER_2, THING_TYPE_SHELLYPLUS2PM_ROLLER_STR);
-        THING_TYPE_MAPPING.put(SHELLYDT_PLUS2PMUL_RELAY, THING_TYPE_SHELLYPLUS2PM_RELAY_STR);
-        THING_TYPE_MAPPING.put(SHELLYDT_PLUS2PMUL_ROLLER, THING_TYPE_SHELLYPLUS2PM_ROLLER_STR);
-        THING_TYPE_MAPPING.put(SHELLYDT_PLUS2PMG3_RELAY, THING_TYPE_SHELLYPLUS2PM_RELAY_STR);
-        THING_TYPE_MAPPING.put(SHELLYDT_PLUS2PMG3_ROLLER, THING_TYPE_SHELLYPLUS2PM_ROLLER_STR);
-        THING_TYPE_MAPPING.put(SHELLYDT_PLUSPLUGS, THING_TYPE_SHELLYPLUSPLUGS_STR);
-        THING_TYPE_MAPPING.put(SHELLYDT_PLUSPLUGS_2, THING_TYPE_SHELLYPLUSPLUGS_STR);
-        THING_TYPE_MAPPING.put(SHELLYDT_PLUSPLUGIT, THING_TYPE_SHELLYPLUSPLUGS_STR);
-        THING_TYPE_MAPPING.put(SHELLYDT_PLUSPLUGUK, THING_TYPE_SHELLYPLUSPLUGS_STR);
-        THING_TYPE_MAPPING.put(SHELLYDT_PLUSPLUGUS, THING_TYPE_SHELLYPLUSPLUGUS_STR);
-        THING_TYPE_MAPPING.put(SHELLYDT_PLUSPLUGSG3, THING_TYPE_SHELLYPLUSPLUGS_STR);
-        THING_TYPE_MAPPING.put(SHELLYDT_PLUSI4, THING_TYPE_SHELLYPLUSI4_STR);
-        THING_TYPE_MAPPING.put(SHELLYDT_PLUSI4G3, THING_TYPE_SHELLYPLUSI4_STR);
-        THING_TYPE_MAPPING.put(SHELLYDT_PLUSI4DC, THING_TYPE_SHELLYPLUSI4DC_STR);
-        THING_TYPE_MAPPING.put(SHELLYDT_PLUSHT, THING_TYPE_SHELLYPLUSHT_STR);
-        THING_TYPE_MAPPING.put(SHELLYDT_PLUSHTG3, THING_TYPE_SHELLYPLUSHTG3_STR);
-        THING_TYPE_MAPPING.put(SHELLYDT_PLUSSMOKE, THING_TYPE_SHELLYPLUSSMOKE_STR);
-        THING_TYPE_MAPPING.put(SHELLYDT_PLUSUNI, THING_TYPE_SHELLYPLUSUNI_STR);
-        THING_TYPE_MAPPING.put(SHELLYDT_PLUSDIMMERUS, THING_TYPE_SHELLYPLUSDIMMERUS_STR);
-        THING_TYPE_MAPPING.put(SHELLYDT_PLUSDIMMERG3, THING_TYPE_SHELLYPLUSDIMMER_STR);
-        THING_TYPE_MAPPING.put(SHELLYDT_PLUSDIMMER10V, THING_TYPE_SHELLYPLUSDIMMER10V_STR);
-        THING_TYPE_MAPPING.put(SHELLYDT_PLUSDIMMER0110VG3, THING_TYPE_SHELLYPLUSDIMMER10V_STR);
-        THING_TYPE_MAPPING.put(SHELLYDT_PLUSRGBWPM, THING_TYPE_SHELLYPLUSRGBWPM_STR);
-
-        // Plus Mini Series
-        THING_TYPE_MAPPING.put(SHELLYDT_MINI1, THING_TYPE_SHELLY1MINI_STR);
-        THING_TYPE_MAPPING.put(SHELLYDT_MINIG3_1, THING_TYPE_SHELLY1MINI_STR);
-        THING_TYPE_MAPPING.put(SHELLYDT_MINIG4_1, THING_TYPE_SHELLY1MINI_STR);
-        THING_TYPE_MAPPING.put(SHELLYDT_MINIPM, THING_TYPE_SHELLYPMMINI_STR);
-        THING_TYPE_MAPPING.put(SHELLYDT_MINIG3_PM, THING_TYPE_SHELLYPMMINI_STR);
-        THING_TYPE_MAPPING.put(SHELLYDT_MINIG4_PM, THING_TYPE_SHELLYPMMINI_STR);
-        THING_TYPE_MAPPING.put(SHELLYDT_MINI1PM, THING_TYPE_SHELLY1PMMINI_STR);
-        THING_TYPE_MAPPING.put(SHELLYDT_MINIG3_1PM, THING_TYPE_SHELLY1PMMINI_STR);
-        THING_TYPE_MAPPING.put(SHELLYDT_MINIG4_1PM, THING_TYPE_SHELLY1PMMINI_STR);
-
-        // Pro Series
-        THING_TYPE_MAPPING.put(SHELLYDT_PRO1, THING_TYPE_SHELLYPRO1_STR);
-        THING_TYPE_MAPPING.put(SHELLYDT_PRO1_2, THING_TYPE_SHELLYPRO1_STR);
-        THING_TYPE_MAPPING.put(SHELLYDT_PRO1_3, THING_TYPE_SHELLYPRO1_STR);
-        THING_TYPE_MAPPING.put(SHELLYDT_PRO1PM, THING_TYPE_SHELLYPRO1PM_STR);
-        THING_TYPE_MAPPING.put(SHELLYDT_PRO1PM_2, THING_TYPE_SHELLYPRO1PM_STR);
-        THING_TYPE_MAPPING.put(SHELLYDT_PRO1PM_3, THING_TYPE_SHELLYPRO1PM_STR);
-        THING_TYPE_MAPPING.put(SHELLYDT_PRO1CB, THING_TYPE_SHELLYPRO1CB_STR);
-        THING_TYPE_MAPPING.put(SHELLYDT_PRO2_RELAY, THING_TYPE_SHELLYPRO2_RELAY_STR);
-        THING_TYPE_MAPPING.put(SHELLYDT_PRO2_RELAY_2, THING_TYPE_SHELLYPRO2_RELAY_STR);
-        THING_TYPE_MAPPING.put(SHELLYDT_PRO2_RELAY_3, THING_TYPE_SHELLYPRO2_RELAY_STR);
-        THING_TYPE_MAPPING.put(SHELLYDT_PRO2PM_RELAY, THING_TYPE_SHELLYPRO2PM_RELAY_STR);
-        THING_TYPE_MAPPING.put(SHELLYDT_PRO2PM_RELAY_2, THING_TYPE_SHELLYPRO2PM_RELAY_STR);
-        THING_TYPE_MAPPING.put(SHELLYDT_PRO2PM_RELAY_3, THING_TYPE_SHELLYPRO2PM_RELAY_STR);
-        THING_TYPE_MAPPING.put(SHELLYDT_PRO2PM_ROLLER, THING_TYPE_SHELLYPRO2PM_ROLLER_STR);
-        THING_TYPE_MAPPING.put(SHELLYDT_PRO2PM_ROLLER_2, THING_TYPE_SHELLYPRO2PM_ROLLER_STR);
-        THING_TYPE_MAPPING.put(SHELLYDT_PRO2PM_ROLLER_3, THING_TYPE_SHELLYPRO2PM_ROLLER_STR);
-        THING_TYPE_MAPPING.put(SHELLYDT_PRO3, THING_TYPE_SHELLYPRO3_STR);
-        THING_TYPE_MAPPING.put(SHELLYDT_PROEM50, THING_TYPE_SHELLYPROEM50_STR);
-        THING_TYPE_MAPPING.put(SHELLYDT_PRO3EM, THING_TYPE_SHELLYPRO3EM_STR);
-        THING_TYPE_MAPPING.put(SHELLYDT_PRO4PM, THING_TYPE_SHELLYPRO4PM_STR);
-        THING_TYPE_MAPPING.put(SHELLYDT_PRO4PM_2, THING_TYPE_SHELLYPRO4PM_STR);
-
-        // BLU Series
-        THING_TYPE_MAPPING.put(SHELLYDT_BLUBUTTON, THING_TYPE_SHELLYBLUBUTTON_STR);
-        THING_TYPE_MAPPING.put(SHELLYDT_BLUDW, THING_TYPE_SHELLYBLUDW_STR);
-        THING_TYPE_MAPPING.put(SHELLYDT_BLUMOTION, THING_TYPE_SHELLYBLUMOTION_STR);
-        THING_TYPE_MAPPING.put(SHELLYDT_BLUHT, THING_TYPE_SHELLYBLUHT_STR);
-        THING_TYPE_MAPPING.put(SHELLYDT_BLUGW, THING_TYPE_SHELLYBLUGW_STR);
-        THING_TYPE_MAPPING.put(SHELLYDT_BLUGWG3, THING_TYPE_SHELLYBLUGW_STR);
-
-        // Wall displays
-        THING_TYPE_MAPPING.put(SHELLYDT_PLUSWALLDISPLAY, THING_TYPE_SHELLYPLUSWALLDISPLAY_STR);
-
-        // mapping by thing type
-        THING_TYPE_MAPPING.put(THING_TYPE_SHELLY1_STR, THING_TYPE_SHELLY1_STR);
-        THING_TYPE_MAPPING.put(THING_TYPE_SHELLY1PM_STR, THING_TYPE_SHELLY1PM_STR);
-        THING_TYPE_MAPPING.put(THING_TYPE_SHELLY1L_STR, THING_TYPE_SHELLY1L_STR);
-        THING_TYPE_MAPPING.put(THING_TYPE_SHELLY3EM_STR, THING_TYPE_SHELLY3EM_STR);
-        THING_TYPE_MAPPING.put(THING_TYPE_SHELLYEM_STR, THING_TYPE_SHELLYEM_STR);
-        THING_TYPE_MAPPING.put(THING_TYPE_SHELLY4PRO_STR, THING_TYPE_SHELLY4PRO_STR);
-        THING_TYPE_MAPPING.put(THING_TYPE_SHELLYDIMMER2_STR, THING_TYPE_SHELLYDIMMER2_STR);
-        THING_TYPE_MAPPING.put(THING_TYPE_SHELLYDIMMER_STR, THING_TYPE_SHELLYDIMMER_STR);
-        THING_TYPE_MAPPING.put(THING_TYPE_SHELLYIX3_STR, THING_TYPE_SHELLYIX3_STR);
-        THING_TYPE_MAPPING.put(THING_TYPE_SHELLYDUORGBW_STR, THING_TYPE_SHELLYDUORGBW_STR);
-        THING_TYPE_MAPPING.put(THING_TYPE_SHELLYDUO_STR, THING_TYPE_SHELLYDUO_STR);
-        THING_TYPE_MAPPING.put(THING_TYPE_SHELLYVINTAGE_STR, THING_TYPE_SHELLYVINTAGE_STR);
-        THING_TYPE_MAPPING.put(THING_TYPE_SHELLYBULB_STR, THING_TYPE_SHELLYBULB_STR);
-        THING_TYPE_MAPPING.put(THING_TYPE_SHELLYDUO_STR, THING_TYPE_SHELLYDUO_STR);
-        THING_TYPE_MAPPING.put(THING_TYPE_SHELLYHT_STR, THING_TYPE_SHELLYHT_STR);
-        THING_TYPE_MAPPING.put(THING_TYPE_SHELLYSMOKE_STR, THING_TYPE_SHELLYSMOKE_STR);
-        THING_TYPE_MAPPING.put(THING_TYPE_SHELLYGAS_STR, THING_TYPE_SHELLYGAS_STR);
-        THING_TYPE_MAPPING.put(THING_TYPE_SHELLYFLOOD_STR, THING_TYPE_SHELLYFLOOD_STR);
-        THING_TYPE_MAPPING.put(THING_TYPE_SHELLYTRV_STR, THING_TYPE_SHELLYTRV_STR);
-        THING_TYPE_MAPPING.put(THING_TYPE_SHELLYDOORWIN_STR, THING_TYPE_SHELLYDOORWIN_STR);
-        THING_TYPE_MAPPING.put(THING_TYPE_SHELLYDOORWIN2_STR, THING_TYPE_SHELLYDOORWIN2_STR);
-        THING_TYPE_MAPPING.put(THING_TYPE_SHELLYSENSE_STR, THING_TYPE_SHELLYSENSE_STR);
-        THING_TYPE_MAPPING.put(THING_TYPE_SHELLYEYE_STR, THING_TYPE_SHELLYEYE_STR);
-        THING_TYPE_MAPPING.put(THING_TYPE_SHELLYBUTTON1_STR, THING_TYPE_SHELLYBUTTON1_STR);
-        THING_TYPE_MAPPING.put(THING_TYPE_SHELLYBUTTON2_STR, THING_TYPE_SHELLYBUTTON2_STR);
-        THING_TYPE_MAPPING.put(THING_TYPE_SHELLYUNI_STR, THING_TYPE_SHELLYUNI_STR);
-        THING_TYPE_MAPPING.put(THING_TYPE_SHELLYMOTION2_STR, THING_TYPE_SHELLYMOTION_STR);
-
-        THING_TYPE_MAPPING.put(THING_TYPE_SHELLYPLUS1_STR, THING_TYPE_SHELLYPLUS1_STR);
-        THING_TYPE_MAPPING.put(THING_TYPE_SHELLYPLUS1G3_STR, THING_TYPE_SHELLYPLUS1_STR);
-        THING_TYPE_MAPPING.put(THING_TYPE_SHELLYPLUS1G4_STR, THING_TYPE_SHELLYPLUS1_STR);
-        THING_TYPE_MAPPING.put(THING_TYPE_SHELLYPLUS1PM_STR, THING_TYPE_SHELLYPLUS1PM_STR);
-        THING_TYPE_MAPPING.put(THING_TYPE_SHELLYPLUS1PMG3_STR, THING_TYPE_SHELLYPLUS1PM_STR);
-        THING_TYPE_MAPPING.put(THING_TYPE_SHELLYPLUS1PMG4_STR, THING_TYPE_SHELLYPLUS1PM_STR);
-        THING_TYPE_MAPPING.put(THING_TYPE_SHELLYPLUS2PM_RELAY_STR, THING_TYPE_SHELLYPLUS2PM_RELAY_STR);
-        THING_TYPE_MAPPING.put(THING_TYPE_SHELLYPLUS2PM_ROLLER_STR, THING_TYPE_SHELLYPLUS2PM_ROLLER_STR);
-        THING_TYPE_MAPPING.put(THING_TYPE_SHELLYPLUS2PM_RELAY_STR, THING_TYPE_SHELLYPLUS2PM_RELAY_STR);
-        THING_TYPE_MAPPING.put(THING_TYPE_SHELLYPLUS2PM_ROLLER_STR, THING_TYPE_SHELLYPLUS2PM_ROLLER_STR);
-        THING_TYPE_MAPPING.put(THING_TYPE_SHELLYPLUSPLUGS_STR, THING_TYPE_SHELLYPLUSPLUGS_STR);
-        THING_TYPE_MAPPING.put(THING_TYPE_SHELLYPLUSPLUGUS_STR, THING_TYPE_SHELLYPLUSPLUGUS_STR);
-        THING_TYPE_MAPPING.put(THING_TYPE_SHELLYPLUSI4_STR, THING_TYPE_SHELLYPLUSI4_STR);
-        THING_TYPE_MAPPING.put(THING_TYPE_SHELLYPLUSI4G3_STR, THING_TYPE_SHELLYPLUSI4_STR);
-        THING_TYPE_MAPPING.put(THING_TYPE_SHELLYPLUSI4DC_STR, THING_TYPE_SHELLYPLUSI4DC_STR);
-        THING_TYPE_MAPPING.put(THING_TYPE_SHELLYPLUSHT_STR, THING_TYPE_SHELLYPLUSHT_STR);
-        THING_TYPE_MAPPING.put(THING_TYPE_SHELLYPLUSSMOKE_STR, THING_TYPE_SHELLYPLUSSMOKE_STR);
-        THING_TYPE_MAPPING.put(THING_TYPE_SHELLYPLUSUNI_STR, THING_TYPE_SHELLYPLUSUNI_STR);
-        THING_TYPE_MAPPING.put(THING_TYPE_SHELLYPLUSDIMMERUS_STR, THING_TYPE_SHELLYPLUSDIMMERUS_STR);
-        THING_TYPE_MAPPING.put(THING_TYPE_SHELLYPLUSDIMMER_STR, THING_TYPE_SHELLYPLUSDIMMER_STR);
-        THING_TYPE_MAPPING.put(THING_TYPE_SHELLYPLUSDIMMER10V_STR, THING_TYPE_SHELLYPLUSDIMMER10V_STR);
-        THING_TYPE_MAPPING.put(THING_TYPE_SHELLYPLUSDIMMER0110VG3_STR, THING_TYPE_SHELLYPLUSDIMMER10V_STR);
-        THING_TYPE_MAPPING.put(THING_TYPE_SHELLYPLUSRGBWPM_STR, THING_TYPE_SHELLYPLUSRGBWPM_STR);
-
-        THING_TYPE_MAPPING.put(THING_TYPE_SHELLYPLUSWALLDISPLAY_STR, THING_TYPE_SHELLYPLUSWALLDISPLAY_STR);
-
-        THING_TYPE_MAPPING.put(THING_TYPE_SHELLY1MINI_STR, THING_TYPE_SHELLY1MINI_STR);
-        THING_TYPE_MAPPING.put(THING_TYPE_SHELLYMINI1G3_STR, THING_TYPE_SHELLY1MINI_STR);
-        THING_TYPE_MAPPING.put(THING_TYPE_SHELLYMINI1G4_STR, THING_TYPE_SHELLY1MINI_STR);
-        THING_TYPE_MAPPING.put(THING_TYPE_SHELLYPMMINI_STR, THING_TYPE_SHELLYPMMINI_STR);
-        THING_TYPE_MAPPING.put(THING_TYPE_SHELLYPMMINIG3_STR, THING_TYPE_SHELLYPMMINI_STR);
-        THING_TYPE_MAPPING.put(THING_TYPE_SHELLYPMMINIG4_STR, THING_TYPE_SHELLYPMMINI_STR);
-        THING_TYPE_MAPPING.put(THING_TYPE_SHELLY1PMMINI_STR, THING_TYPE_SHELLY1PMMINI_STR);
-        THING_TYPE_MAPPING.put(THING_TYPE_SHELLY1PMMINIG3_STR, THING_TYPE_SHELLY1PMMINIG3_STR);
-        THING_TYPE_MAPPING.put(THING_TYPE_SHELLY1PMMINIG4_STR, THING_TYPE_SHELLY1PMMINIG3_STR);
-
-        THING_TYPE_MAPPING.put(THING_TYPE_SHELLYPRO1_STR, THING_TYPE_SHELLYPRO1_STR);
-        THING_TYPE_MAPPING.put(THING_TYPE_SHELLYPRO1PM_STR, THING_TYPE_SHELLYPRO1PM_STR);
-        THING_TYPE_MAPPING.put(THING_TYPE_SHELLYPRO1CB_STR, THING_TYPE_SHELLYPRO1CB_STR);
-        THING_TYPE_MAPPING.put(THING_TYPE_SHELLYPRO2PM_RELAY_STR, THING_TYPE_SHELLYPRO2PM_RELAY_STR);
-        THING_TYPE_MAPPING.put(THING_TYPE_SHELLYPRO2PM_ROLLER_STR, THING_TYPE_SHELLYPRO2PM_ROLLER_STR);
-        THING_TYPE_MAPPING.put(THING_TYPE_SHELLYPRO2_RELAY_STR, THING_TYPE_SHELLYPRO2_RELAY_STR);
-        THING_TYPE_MAPPING.put(THING_TYPE_SHELLYPROEM50_STR, THING_TYPE_SHELLYPROEM50_STR);
-        THING_TYPE_MAPPING.put(THING_TYPE_SHELLYPRO3EM_STR, THING_TYPE_SHELLYPRO3EM_STR);
-        THING_TYPE_MAPPING.put(THING_TYPE_SHELLYPRO3_STR, THING_TYPE_SHELLYPRO3_STR);
-        THING_TYPE_MAPPING.put(THING_TYPE_SHELLYPRO4PM_STR, THING_TYPE_SHELLYPRO4PM_STR);
-
-        THING_TYPE_MAPPING.put(THING_TYPE_SHELLYBLUBUTTON_STR, THING_TYPE_SHELLYBLUBUTTON_STR);
-        THING_TYPE_MAPPING.put(THING_TYPE_SHELLYBLUDW_STR, THING_TYPE_SHELLYBLUDW_STR);
-        THING_TYPE_MAPPING.put(THING_TYPE_SHELLYBLUMOTION_STR, THING_TYPE_SHELLYBLUMOTION_STR);
-        THING_TYPE_MAPPING.put(THING_TYPE_SHELLYBLUHT_STR, THING_TYPE_SHELLYBLUHT_STR);
-        THING_TYPE_MAPPING.put(THING_TYPE_SHELLYBLUGW_STR, THING_TYPE_SHELLYBLUGW_STR);
-        THING_TYPE_MAPPING.put(THING_TYPE_SHELLYBLUGWG3_STR, THING_TYPE_SHELLYBLUGW_STR);
-
-        THING_TYPE_MAPPING.put(THING_TYPE_SHELLYPROTECTED_STR, THING_TYPE_SHELLYPROTECTED_STR);
-=======
     private static final Map<String, String> THING_TYPE_BY_DEVICE_TYPE = Map.ofEntries(
             Map.entry(SHELLYDT_1PM, THING_TYPE_SHELLY1PM_STR), //
             Map.entry(SHELLYDT_1L, THING_TYPE_SHELLY1L_STR), //
@@ -762,7 +566,6 @@
 
     public static ThingUID getThingUID(String serviceName) {
         return getThingUID(serviceName, "", "");
->>>>>>> c646a070
     }
 
     public static ThingUID getThingUID(String serviceName, String deviceType, String mode) {
