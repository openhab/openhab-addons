--- conflicted
+++ resolved
@@ -410,16 +410,9 @@
 
     public static boolean isGeneration2(ThingTypeUID thingTypeUID) {
         String thingTypeID = thingTypeUID.getId();
-<<<<<<< HEAD
         return thingTypeID.startsWith(SERVICE_NAME_SHELLYPLUS_PREFIX)
                 || thingTypeID.startsWith(SERVICE_NAME_SHELLYPRO_PREFIX) || thingTypeID.contains("mini")
                 || THING_TYPE_SHELLYPLUSWALLDISPLAY.equals(thingTypeUID) || isBluSeries(thingTypeUID)
-=======
-        return thingTypeID.startsWith(THING_TYPE_SHELLYPLUS_PREFIX)
-                || thingTypeID.startsWith(THING_TYPE_SHELLYPRO_PREFIX) || thingTypeID.contains("mini")
-                || THING_TYPE_SHELLYPLUSWALLDISPLAY.equals(thingTypeUID)
-                || THING_TYPE_SHELLYPLUSHTG3.equals(thingTypeUID) || isBluSeries(thingTypeUID)
->>>>>>> 4179b899
                 || THING_TYPE_SHELLYBLUGW.equals(thingTypeUID);
     }
 
