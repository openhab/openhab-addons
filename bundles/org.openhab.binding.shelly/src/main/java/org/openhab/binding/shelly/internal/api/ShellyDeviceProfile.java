--- conflicted
+++ resolved
@@ -199,25 +199,13 @@
 
         String type = getString(device.type);
         isDimmer = type.equalsIgnoreCase(SHELLYDT_DIMMER) || type.equalsIgnoreCase(SHELLYDT_DIMMER2)
-<<<<<<< HEAD
-                || type.equalsIgnoreCase(SHELLYDT_PLUSDIMMERUS) || type.equalsIgnoreCase(SHELLYDT_PLUSDIMMERG3)
-                || thingType.equalsIgnoreCase(THING_TYPE_SHELLYPLUSDIMMERUS_STR)
-                || thingType.equalsIgnoreCase(THING_TYPE_SHELLYPLUSDIMMER_STR)
-                || thingType.equalsIgnoreCase(THING_TYPE_SHELLYPLUSDIMMER10V_STR);
-        isBulb = thingType.equals(THING_TYPE_SHELLYBULB_STR);
-        isDuo = thingType.equals(THING_TYPE_SHELLYDUO_STR) || thingType.equals(THING_TYPE_SHELLYVINTAGE_STR)
-                || thingType.equals(THING_TYPE_SHELLYDUORGBW_STR);
-        isRGBW2 = thingType.startsWith(THING_TYPE_SHELLYRGBW2_PREFIX)
-                || thingType.equals(THING_TYPE_SHELLYPLUSRGBWPM_STR);
-=======
                 || type.equalsIgnoreCase(SHELLYDT_PLUSDIMMERUS) || THING_TYPE_SHELLYPLUSDIMMERUS.equals(thingTypeUID)
-                || THING_TYPE_SHELLYPLUSDIMMER10V.equals(thingTypeUID);
+                || THING_TYPE_SHELLYPLUSDIMMER10V.equals(thingTypeUID) || THING_TYPE_SHELLYPLUSDIMMER.equals(thingTypeUID);
         isBulb = THING_TYPE_SHELLYBULB.equals(thingTypeUID);
         isDuo = THING_TYPE_SHELLYDUO.equals(thingTypeUID) || THING_TYPE_SHELLYVINTAGE.equals(thingTypeUID)
                 || THING_TYPE_SHELLYDUORGBW.equals(thingTypeUID);
         isRGBW2 = THING_TYPE_SHELLYRGBW2_COLOR.equals(thingTypeUID) || THING_TYPE_SHELLYRGBW2_WHITE.equals(thingTypeUID)
                 || THING_TYPE_SHELLYPLUSRGBWPM.equals(thingTypeUID);
->>>>>>> 42527780
         isLight = isBulb || isDuo || isRGBW2;
         if (isLight) {
             minTemp = isBulb ? MIN_COLOR_TEMP_BULB : MIN_COLOR_TEMP_DUO;
