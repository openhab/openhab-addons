--- conflicted
+++ resolved
@@ -102,12 +102,8 @@
      * A HashMap which saves all the 'channel-acceppted_item_type' pairs.
      * It is set before all the tests.
      */
-<<<<<<< HEAD
     private static HashMap<String, String> acceptedItemTypes;
     private static HashMap<String, String> ACCEPTED_ITEM_TYPES = acceptedItemTypes;
-=======
-    private static Map<String, String> acceptedItemTypes;
->>>>>>> 95c84bcc
 
     /**
      * ArrayList of channels which is used to initialize a radioThing in the test cases.
@@ -757,7 +753,6 @@
     }
 
     private static void setTheChannelsMap() {
-<<<<<<< HEAD
         ACCEPTED_ITEM_TYPES = new HashMap<String, String>();
         ACCEPTED_ITEM_TYPES.put(FSInternetRadioBindingConstants.CHANNEL_POWER, "Switch");
         ACCEPTED_ITEM_TYPES.put(FSInternetRadioBindingConstants.CHANNEL_MODE, "Number");
@@ -767,17 +762,6 @@
         ACCEPTED_ITEM_TYPES.put(FSInternetRadioBindingConstants.CHANNEL_PRESET, "Number");
         ACCEPTED_ITEM_TYPES.put(FSInternetRadioBindingConstants.CHANNEL_VOLUME_ABSOLUTE, "Number");
         ACCEPTED_ITEM_TYPES.put(FSInternetRadioBindingConstants.CHANNEL_VOLUME_PERCENT, "Dimmer");
-=======
-        acceptedItemTypes = new HashMap<>();
-        acceptedItemTypes.put(FSInternetRadioBindingConstants.CHANNEL_POWER, "Switch");
-        acceptedItemTypes.put(FSInternetRadioBindingConstants.CHANNEL_MODE, "Number");
-        acceptedItemTypes.put(FSInternetRadioBindingConstants.CHANNEL_MUTE, "Switch");
-        acceptedItemTypes.put(FSInternetRadioBindingConstants.CHANNEL_PLAY_INFO_NAME, "String");
-        acceptedItemTypes.put(FSInternetRadioBindingConstants.CHANNEL_PLAY_INFO_TEXT, "String");
-        acceptedItemTypes.put(FSInternetRadioBindingConstants.CHANNEL_PRESET, "Number");
-        acceptedItemTypes.put(FSInternetRadioBindingConstants.CHANNEL_VOLUME_ABSOLUTE, "Number");
-        acceptedItemTypes.put(FSInternetRadioBindingConstants.CHANNEL_VOLUME_PERCENT, "Dimmer");
->>>>>>> 95c84bcc
     }
 
     private void createThePowerChannel() {
