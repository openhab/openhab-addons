--- conflicted
+++ resolved
@@ -5,11 +5,7 @@
   <parent>
     <groupId>org.openhab.addons.bundles</groupId>
     <artifactId>org.openhab.addons.reactor.bundles</artifactId>
-<<<<<<< HEAD
-    <version>5.1.0-SNAPSHOT</version>
-=======
     <version>5.0.1-SNAPSHOT</version>
->>>>>>> c8085adb
   </parent>
 
   <artifactId>org.openhab.binding.velux</artifactId>
