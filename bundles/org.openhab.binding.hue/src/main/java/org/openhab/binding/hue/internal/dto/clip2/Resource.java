--- conflicted
+++ resolved
@@ -16,10 +16,7 @@
 import java.math.MathContext;
 import java.math.RoundingMode;
 import java.time.Duration;
-<<<<<<< HEAD
-=======
 import java.time.Instant;
->>>>>>> 17026313
 import java.time.ZoneId;
 import java.time.ZonedDateTime;
 import java.util.List;
@@ -30,19 +27,14 @@
 import org.eclipse.jdt.annotation.NonNullByDefault;
 import org.eclipse.jdt.annotation.Nullable;
 import org.openhab.binding.hue.internal.dto.clip2.enums.ActionType;
-<<<<<<< HEAD
+import org.openhab.binding.hue.internal.dto.clip2.enums.ButtonEventType;
 import org.openhab.binding.hue.internal.dto.clip2.enums.ContactStateType;
-import org.openhab.binding.hue.internal.dto.clip2.enums.RecallAction;
-import org.openhab.binding.hue.internal.dto.clip2.enums.ResourceType;
-import org.openhab.binding.hue.internal.dto.clip2.enums.TamperStateType;
-=======
-import org.openhab.binding.hue.internal.dto.clip2.enums.ButtonEventType;
 import org.openhab.binding.hue.internal.dto.clip2.enums.EffectType;
 import org.openhab.binding.hue.internal.dto.clip2.enums.ResourceType;
 import org.openhab.binding.hue.internal.dto.clip2.enums.SceneRecallAction;
 import org.openhab.binding.hue.internal.dto.clip2.enums.SmartSceneRecallAction;
 import org.openhab.binding.hue.internal.dto.clip2.enums.SmartSceneState;
->>>>>>> 17026313
+import org.openhab.binding.hue.internal.dto.clip2.enums.TamperStateType;
 import org.openhab.binding.hue.internal.dto.clip2.enums.ZigbeeStatus;
 import org.openhab.binding.hue.internal.exceptions.DTOPresentButEmptyException;
 import org.openhab.core.library.types.DateTimeType;
@@ -114,12 +106,9 @@
     private @Nullable List<ResourceReference> children;
     private @Nullable JsonElement status;
     private @Nullable @SuppressWarnings("unused") Dynamics dynamics;
-<<<<<<< HEAD
     private @Nullable @SerializedName("contact-report") ContactReport contactReport;
     private @Nullable @SerializedName("tamper-reports") List<TamperReport> tamperReports;
-=======
     private @Nullable String state;
->>>>>>> 17026313
 
     /**
      * Constructor
@@ -877,10 +866,11 @@
         return this;
     }
 
-<<<<<<< HEAD
     public Resource setTamperReports(List<TamperReport> tamperReports) {
         this.tamperReports = tamperReports;
-=======
+        return this;
+    }
+
     public Resource setTimedEffects(TimedEffects timedEffects) {
         this.timedEffects = timedEffects;
         return this;
@@ -891,7 +881,6 @@
         if (Objects.nonNull(timedEffects)) {
             timedEffects.setDuration(dynamicsDuration);
         }
->>>>>>> 17026313
         return this;
     }
 
