/**
 * Copyright (c) 2010-2023 Contributors to the openHAB project
 *
 * See the NOTICE file(s) distributed with this work for additional
 * information.
 *
 * This program and the accompanying materials are made available under the
 * terms of the Eclipse Public License 2.0 which is available at
 * http://www.eclipse.org/legal/epl-2.0
 *
 * SPDX-License-Identifier: EPL-2.0
 */
package org.openhab.binding.hue.internal.handler;

import static org.openhab.binding.hue.internal.HueBindingConstants.*;

import java.math.BigDecimal;
import java.time.Duration;
import java.time.Instant;
import java.util.ArrayList;
import java.util.Collection;
import java.util.HashMap;
import java.util.HashSet;
import java.util.List;
import java.util.Map;
import java.util.Objects;
import java.util.Set;
import java.util.concurrent.ConcurrentHashMap;
import java.util.concurrent.CopyOnWriteArrayList;
import java.util.concurrent.Future;
import java.util.concurrent.TimeUnit;
import java.util.stream.Collectors;
import java.util.stream.Stream;

import org.eclipse.jdt.annotation.NonNullByDefault;
import org.eclipse.jdt.annotation.Nullable;
import org.openhab.binding.hue.internal.action.DynamicsActions;
import org.openhab.binding.hue.internal.config.Clip2ThingConfig;
import org.openhab.binding.hue.internal.dto.clip2.Alerts;
import org.openhab.binding.hue.internal.dto.clip2.ColorXy;
import org.openhab.binding.hue.internal.dto.clip2.Dimming;
import org.openhab.binding.hue.internal.dto.clip2.Effects;
import org.openhab.binding.hue.internal.dto.clip2.Gamut2;
import org.openhab.binding.hue.internal.dto.clip2.MetaData;
import org.openhab.binding.hue.internal.dto.clip2.MirekSchema;
import org.openhab.binding.hue.internal.dto.clip2.ProductData;
import org.openhab.binding.hue.internal.dto.clip2.Resource;
import org.openhab.binding.hue.internal.dto.clip2.ResourceReference;
import org.openhab.binding.hue.internal.dto.clip2.Resources;
import org.openhab.binding.hue.internal.dto.clip2.TimedEffects;
import org.openhab.binding.hue.internal.dto.clip2.enums.ActionType;
import org.openhab.binding.hue.internal.dto.clip2.enums.EffectType;
import org.openhab.binding.hue.internal.dto.clip2.enums.ResourceType;
import org.openhab.binding.hue.internal.dto.clip2.enums.SceneRecallAction;
import org.openhab.binding.hue.internal.dto.clip2.enums.SmartSceneRecallAction;
import org.openhab.binding.hue.internal.dto.clip2.enums.ZigbeeStatus;
import org.openhab.binding.hue.internal.dto.clip2.helper.Setters;
import org.openhab.binding.hue.internal.exceptions.ApiException;
import org.openhab.binding.hue.internal.exceptions.AssetNotLoadedException;
import org.openhab.core.i18n.TimeZoneProvider;
import org.openhab.core.library.types.DateTimeType;
import org.openhab.core.library.types.DecimalType;
import org.openhab.core.library.types.HSBType;
import org.openhab.core.library.types.IncreaseDecreaseType;
import org.openhab.core.library.types.OnOffType;
import org.openhab.core.library.types.PercentType;
import org.openhab.core.library.types.QuantityType;
import org.openhab.core.library.types.StringType;
import org.openhab.core.library.unit.MetricPrefix;
import org.openhab.core.library.unit.Units;
import org.openhab.core.thing.Bridge;
import org.openhab.core.thing.Channel;
import org.openhab.core.thing.ChannelUID;
import org.openhab.core.thing.Thing;
import org.openhab.core.thing.ThingRegistry;
import org.openhab.core.thing.ThingStatus;
import org.openhab.core.thing.ThingStatusDetail;
import org.openhab.core.thing.ThingTypeUID;
import org.openhab.core.thing.ThingUID;
import org.openhab.core.thing.binding.BaseThingHandler;
import org.openhab.core.thing.binding.BridgeHandler;
import org.openhab.core.thing.binding.ThingHandlerService;
import org.openhab.core.thing.binding.builder.ThingBuilder;
import org.openhab.core.thing.link.ItemChannelLink;
import org.openhab.core.thing.link.ItemChannelLinkRegistry;
import org.openhab.core.types.Command;
import org.openhab.core.types.RefreshType;
import org.openhab.core.types.State;
import org.openhab.core.types.StateOption;
import org.openhab.core.types.UnDefType;
import org.slf4j.Logger;
import org.slf4j.LoggerFactory;

/**
 * Handler for things based on CLIP 2 'device', 'room', or 'zone resources.
 *
 * @author Andrew Fiddian-Green - Initial contribution.
 */
@NonNullByDefault
public class Clip2ThingHandler extends BaseThingHandler {

    public static final Set<ThingTypeUID> SUPPORTED_THING_TYPES = Set.of(THING_TYPE_DEVICE, THING_TYPE_ROOM,
            THING_TYPE_ZONE);

    private static final Set<ResourceType> SUPPORTED_SCENE_TYPES = Set.of(ResourceType.SCENE, ResourceType.SMART_SCENE);

    private static final Duration DYNAMICS_ACTIVE_WINDOW = Duration.ofSeconds(10);

    private static final String LK_WISER_DIMMER_MODEL_ID = "LK Dimmer";

    private final Logger logger = LoggerFactory.getLogger(Clip2ThingHandler.class);

    /**
     * A map of service Resources whose state contributes to the overall state of this thing. It is a map between the
     * resource ID (string) and a Resource object containing the last known state. e.g. a DEVICE thing may support a
     * LIGHT service whose Resource contributes to its overall state, or a ROOM or ZONE thing may support a
     * GROUPED_LIGHT service whose Resource contributes to the its overall state.
     */
    private final Map<String, Resource> serviceContributorsCache = new ConcurrentHashMap<>();

    /**
     * A map of Resource IDs which are targets for commands to be sent. It is a map between the type of command
     * (ResourcesType) and the resource ID to which the command shall be sent. e.g. a LIGHT 'on' command shall be sent
     * to the respective LIGHT resource ID.
     */
    private final Map<ResourceType, String> commandResourceIds = new ConcurrentHashMap<>();

    /**
     * Button devices contain one or more physical buttons, each of which is represented by a BUTTON Resource with its
     * own unique resource ID, and a respective controlId that indicates which button it is in the device. e.g. a dimmer
     * pad has four buttons (controlId's 1..4) each represented by a BUTTON Resource with a unique resource ID. This is
     * a map between the resource ID and its respective controlId.
     */
    private final Map<String, Integer> controlIds = new ConcurrentHashMap<>();

    /**
     * The set of channel IDs that are supported by this thing. e.g. an on/off light may support 'switch' and
     * 'zigbeeStatus' channels, whereas a complex light may support 'switch', 'brightness', 'color', 'color temperature'
     * and 'zigbeeStatus' channels.
     */
    private final Set<String> supportedChannelIdSet = new HashSet<>();

    /**
     * A map of scene IDs versus scene Resources for the scenes that contribute to and command this thing. It is a map
     * between the resource ID (string) and a Resource object containing the scene's last known state.
     */
    private final Map<String, Resource> sceneContributorsCache = new ConcurrentHashMap<>();

    /**
     * A map of scene names versus scene Resources for the scenes that contribute to and command this thing. e.g. a
     * command for a scene named 'Energize' shall be sent to the respective SCENE resource ID.
     */
    private final Map<String, Resource> sceneResourceEntries = new ConcurrentHashMap<>();

    /**
     * A list of API v1 thing channel UIDs that are linked to items. It is used in the process of replicating the
     * Item/Channel links from a legacy v1 thing to this API v2 thing.
     */
    private final List<ChannelUID> legacyLinkedChannelUIDs = new CopyOnWriteArrayList<>();

    private final ThingRegistry thingRegistry;
    private final ItemChannelLinkRegistry itemChannelLinkRegistry;
    private final Clip2StateDescriptionProvider stateDescriptionProvider;
<<<<<<< HEAD
    private @NonNullByDefault({}) TimeZoneProvider timeZoneProvider; // TODO FIX MERGE CONFLICT DUE TO PR #15552 !!!
=======
    private final TimeZoneProvider timeZoneProvider;
>>>>>>> 17026313

    private String resourceId = "?";
    private Resource thisResource;
    private Duration dynamicsDuration = Duration.ZERO;
    private Instant dynamicsExpireTime = Instant.MIN;
    private Instant buttonGroupLastUpdated = Instant.MIN;

    private boolean disposing;
    private boolean hasConnectivityIssue;
    private boolean updateSceneContributorsDone;
    private boolean updateLightPropertiesDone;
    private boolean updatePropertiesDone;
    private boolean updateDependenciesDone;
    private boolean applyOffTransitionWorkaround;

    private @Nullable Future<?> alertResetTask;
    private @Nullable Future<?> dynamicsResetTask;
    private @Nullable Future<?> updateDependenciesTask;
    private @Nullable Future<?> updateServiceContributorsTask;

    public Clip2ThingHandler(Thing thing, Clip2StateDescriptionProvider stateDescriptionProvider,
            TimeZoneProvider timeZoneProvider, ThingRegistry thingRegistry,
            ItemChannelLinkRegistry itemChannelLinkRegistry) {
        super(thing);

        ThingTypeUID thingTypeUID = thing.getThingTypeUID();
        if (THING_TYPE_DEVICE.equals(thingTypeUID)) {
            thisResource = new Resource(ResourceType.DEVICE);
        } else if (THING_TYPE_ROOM.equals(thingTypeUID)) {
            thisResource = new Resource(ResourceType.ROOM);
        } else if (THING_TYPE_ZONE.equals(thingTypeUID)) {
            thisResource = new Resource(ResourceType.ZONE);
        } else {
            throw new IllegalArgumentException("Wrong thing type " + thingTypeUID.getAsString());
        }

        this.thingRegistry = thingRegistry;
        this.itemChannelLinkRegistry = itemChannelLinkRegistry;
        this.stateDescriptionProvider = stateDescriptionProvider;
        this.timeZoneProvider = timeZoneProvider;
    }

    /**
     * Add a channel ID to the supportedChannelIdSet set. If the channel supports dynamics (timed transitions) then add
     * the respective channel as well.
     *
     * @param channelId the channel ID to add.
     */
    private void addSupportedChannel(String channelId) {
        if (!disposing && !updateDependenciesDone) {
            synchronized (supportedChannelIdSet) {
                logger.debug("{} -> addSupportedChannel() '{}' added to supported channel set", resourceId, channelId);
                supportedChannelIdSet.add(channelId);
                if (DYNAMIC_CHANNELS.contains(channelId)) {
                    clearDynamicsChannel();
                }
            }
        }
    }

    /**
     * Cancel the given task.
     *
     * @param cancelTask the task to be cancelled (may be null)
     * @param mayInterrupt allows cancel() to interrupt the thread.
     */
    private void cancelTask(@Nullable Future<?> cancelTask, boolean mayInterrupt) {
        if (Objects.nonNull(cancelTask)) {
            cancelTask.cancel(mayInterrupt);
        }
    }

    /**
     * Clear the dynamics channel parameters.
     */
    private void clearDynamicsChannel() {
        dynamicsExpireTime = Instant.MIN;
        dynamicsDuration = Duration.ZERO;
        updateState(CHANNEL_2_DYNAMICS, new QuantityType<>(0, MetricPrefix.MILLI(Units.SECOND)), true);
    }

    @Override
    public void dispose() {
        logger.debug("{} -> dispose()", resourceId);
        disposing = true;
        cancelTask(alertResetTask, true);
        cancelTask(dynamicsResetTask, true);
        cancelTask(updateDependenciesTask, true);
        cancelTask(updateServiceContributorsTask, true);
        alertResetTask = null;
        dynamicsResetTask = null;
        updateDependenciesTask = null;
        updateServiceContributorsTask = null;
        legacyLinkedChannelUIDs.clear();
        sceneContributorsCache.clear();
        sceneResourceEntries.clear();
        supportedChannelIdSet.clear();
        commandResourceIds.clear();
        serviceContributorsCache.clear();
        controlIds.clear();
    }

    /**
     * Get the bridge handler.
     *
     * @throws AssetNotLoadedException if the handler does not exist.
     */
    private Clip2BridgeHandler getBridgeHandler() throws AssetNotLoadedException {
        Bridge bridge = getBridge();
        if (Objects.nonNull(bridge)) {
            BridgeHandler handler = bridge.getHandler();
            if (handler instanceof Clip2BridgeHandler) {
                return (Clip2BridgeHandler) handler;
            }
        }
        throw new AssetNotLoadedException("Bridge handler missing");
    }

    /**
     * Do a double lookup to get the cached resource that matches the given ResourceType.
     *
     * @param resourceType the type to search for.
     * @return the Resource, or null if not found.
     */
    private @Nullable Resource getCachedResource(ResourceType resourceType) {
        String commandResourceId = commandResourceIds.get(resourceType);
        return Objects.nonNull(commandResourceId) ? serviceContributorsCache.get(commandResourceId) : null;
    }

    /**
     * Return a ResourceReference to this handler's resource.
     *
     * @return a ResourceReference instance.
     */
    public ResourceReference getResourceReference() {
        return new ResourceReference().setId(resourceId).setType(thisResource.getType());
    }

    /**
     * Register the 'DynamicsAction' service.
     */
    @Override
    public Collection<Class<? extends ThingHandlerService>> getServices() {
        return Set.of(DynamicsActions.class);
    }

    @Override
    public void handleCommand(ChannelUID channelUID, Command commandParam) {
        if (RefreshType.REFRESH.equals(commandParam)) {
            if (thing.getStatus() == ThingStatus.ONLINE) {
                refreshAllChannels();
            }
            return;
        }

        Channel channel = thing.getChannel(channelUID);
        if (channel == null) {
            if (logger.isDebugEnabled()) {
                logger.debug("{} -> handleCommand() channelUID:{} does not exist", resourceId, channelUID);

            } else {
                logger.warn("Command received for channel '{}' which is not in thing '{}'.", channelUID,
                        thing.getUID());
            }
            return;
        }

        ResourceType lightResourceType = thisResource.getType() == ResourceType.DEVICE ? ResourceType.LIGHT
                : ResourceType.GROUPED_LIGHT;

        Resource putResource = null;
        String putResourceId = null;
        Command command = commandParam;
        String channelId = channelUID.getId();
        Resource cache = getCachedResource(lightResourceType);

        switch (channelId) {
            case CHANNEL_2_ALERT:
                putResource = Setters.setAlert(new Resource(lightResourceType), command, cache);
                cancelTask(alertResetTask, false);
                alertResetTask = scheduler.schedule(
                        () -> updateState(channelUID, new StringType(ActionType.NO_ACTION.name())), 10,
                        TimeUnit.SECONDS);
                break;

            case CHANNEL_2_EFFECT:
                putResource = Setters.setEffect(new Resource(lightResourceType), command, cache).setOnOff(OnOffType.ON);
                break;

            case CHANNEL_2_COLOR_TEMP_PERCENT:
                if (command instanceof IncreaseDecreaseType) {
                    if (Objects.nonNull(cache)) {
                        State current = cache.getColorTemperaturePercentState();
                        if (current instanceof PercentType) {
                            int sign = IncreaseDecreaseType.INCREASE == command ? 1 : -1;
                            int percent = ((PercentType) current).intValue() + (sign * (int) Resource.PERCENT_DELTA);
                            command = new PercentType(Math.min(100, Math.max(0, percent)));
                        }
                    }
                } else if (command instanceof OnOffType) {
                    command = OnOffType.OFF == command ? PercentType.ZERO : PercentType.HUNDRED;
                }
                putResource = Setters.setColorTemperaturePercent(new Resource(lightResourceType), command, cache);
                break;

            case CHANNEL_2_COLOR_TEMP_ABSOLUTE:
                putResource = Setters.setColorTemperatureAbsolute(new Resource(lightResourceType), command, cache);
                break;

            case CHANNEL_2_COLOR:
                putResource = new Resource(lightResourceType);
                if (command instanceof HSBType) {
                    HSBType color = ((HSBType) command);
                    putResource = Setters.setColorXy(putResource, color, cache);
                    command = color.getBrightness();
                }
                // NB fall through for handling of brightness and switch related commands !!

            case CHANNEL_2_BRIGHTNESS:
                putResource = Objects.nonNull(putResource) ? putResource : new Resource(lightResourceType);
                if (command instanceof IncreaseDecreaseType) {
                    if (Objects.nonNull(cache)) {
                        State current = cache.getBrightnessState();
                        if (current instanceof PercentType) {
                            int sign = IncreaseDecreaseType.INCREASE == command ? 1 : -1;
                            double percent = ((PercentType) current).doubleValue() + (sign * Resource.PERCENT_DELTA);
                            command = new PercentType(new BigDecimal(Math.min(100f, Math.max(0f, percent)),
                                    Resource.PERCENT_MATH_CONTEXT));
                        }
                    }
                }
                if (command instanceof PercentType) {
                    PercentType brightness = (PercentType) command;
                    putResource = Setters.setDimming(putResource, brightness, cache);
                    Double minDimLevel = Objects.nonNull(cache) ? cache.getMinimumDimmingLevel() : null;
                    minDimLevel = Objects.nonNull(minDimLevel) ? minDimLevel : Dimming.DEFAULT_MINIMUM_DIMMIMG_LEVEL;
                    command = OnOffType.from(brightness.doubleValue() >= minDimLevel);
                }
                // NB fall through for handling of switch related commands !!

            case CHANNEL_2_SWITCH:
                putResource = Objects.nonNull(putResource) ? putResource : new Resource(lightResourceType);
                putResource.setOnOff(command);
                applyDeviceSpecificWorkArounds(command, putResource);
                break;

            case CHANNEL_2_COLOR_XY_ONLY:
                putResource = Setters.setColorXy(new Resource(lightResourceType), command, cache);
                break;

            case CHANNEL_2_DIMMING_ONLY:
                putResource = Setters.setDimming(new Resource(lightResourceType), command, cache);
                break;

            case CHANNEL_2_ON_OFF_ONLY:
                putResource = new Resource(lightResourceType).setOnOff(command);
                applyDeviceSpecificWorkArounds(command, putResource);
                break;

            case CHANNEL_2_TEMPERATURE_ENABLED:
                putResource = new Resource(ResourceType.TEMPERATURE).setEnabled(command);
                break;

            case CHANNEL_2_MOTION_ENABLED:
                putResource = new Resource(ResourceType.MOTION).setEnabled(command);
                break;

            case CHANNEL_2_LIGHT_LEVEL_ENABLED:
                putResource = new Resource(ResourceType.LIGHT_LEVEL).setEnabled(command);
                break;

            case CHANNEL_2_SCENE:
                if (command instanceof StringType) {
                    Resource scene = sceneResourceEntries.get(((StringType) command).toString());
                    if (Objects.nonNull(scene)) {
                        ResourceType putResourceType = scene.getType();
                        putResource = new Resource(putResourceType);
                        switch (putResourceType) {
                            case SCENE:
                                putResource.setRecallAction(SceneRecallAction.ACTIVE);
                                break;
                            case SMART_SCENE:
                                putResource.setRecallAction(SmartSceneRecallAction.ACTIVATE);
                                break;
                            default:
                                logger.debug("{} -> handleCommand() type '{}' is not a supported scene type",
                                        resourceId, putResourceType);
                                return;
                        }
                        putResourceId = scene.getId();
                    }
                }
                break;

            case CHANNEL_2_DYNAMICS:
                Duration clearAfter = Duration.ZERO;
                if (command instanceof QuantityType<?>) {
                    QuantityType<?> durationMs = ((QuantityType<?>) command).toUnit(MetricPrefix.MILLI(Units.SECOND));
                    if (Objects.nonNull(durationMs) && durationMs.longValue() > 0) {
                        Duration duration = Duration.ofMillis(durationMs.longValue());
                        dynamicsDuration = duration;
                        dynamicsExpireTime = Instant.now().plus(DYNAMICS_ACTIVE_WINDOW);
                        clearAfter = DYNAMICS_ACTIVE_WINDOW;
                        logger.debug("{} -> handleCommand() dynamics setting {} valid for {}", resourceId, duration,
                                clearAfter);
                    }
                }
                cancelTask(dynamicsResetTask, false);
                dynamicsResetTask = scheduler.schedule(() -> clearDynamicsChannel(), clearAfter.toMillis(),
                        TimeUnit.MILLISECONDS);
                return;

            default:
                if (logger.isDebugEnabled()) {
                    logger.debug("{} -> handleCommand() channelUID:{} unknown", resourceId, channelUID);
                } else {
                    logger.warn("Command received for unknown channel '{}'.", channelUID);
                }
                return;
        }

        if (putResource == null) {
            if (logger.isDebugEnabled()) {
                logger.debug("{} -> handleCommand() command:{} not supported on channelUID:{}", resourceId, command,
                        channelUID);
            } else {
                logger.warn("Command '{}' is not supported on channel '{}'.", command, channelUID);
            }
            return;
        }

        putResourceId = Objects.nonNull(putResourceId) ? putResourceId : commandResourceIds.get(putResource.getType());
        if (putResourceId == null) {
            if (logger.isDebugEnabled()) {
                logger.debug(
                        "{} -> handleCommand() channelUID:{}, command:{}, putResourceType:{} => missing resource ID",
                        resourceId, channelUID, command, putResource.getType());
            } else {
                logger.warn("Command '{}' for channel '{}' cannot be processed by thing '{}'.", command, channelUID,
                        thing.getUID());
            }
            return;
        }

        if (DYNAMIC_CHANNELS.contains(channelId)) {
            if (Instant.now().isBefore(dynamicsExpireTime) && !dynamicsDuration.isZero()
                    && !dynamicsDuration.isNegative()) {
                if (ResourceType.SCENE == putResource.getType()) {
                    putResource.setRecallDuration(dynamicsDuration);
                } else if (CHANNEL_2_EFFECT == channelId) {
                    putResource.setTimedEffectsDuration(dynamicsDuration);
                } else {
                    putResource.setDynamicsDuration(dynamicsDuration);
                }
            }
        }

        putResource.setId(putResourceId);
        logger.debug("{} -> handleCommand() put resource {}", resourceId, putResource);

        try {
            Resources resources = getBridgeHandler().putResource(putResource);
            if (resources.hasErrors()) {
                logger.info("Command '{}' for thing '{}', channel '{}' succeeded with errors: {}", command,
                        thing.getUID(), channelUID, String.join("; ", resources.getErrors()));
            }
        } catch (ApiException | AssetNotLoadedException e) {
            if (logger.isDebugEnabled()) {
                logger.debug("{} -> handleCommand() error {}", resourceId, e.getMessage(), e);
            } else {
                logger.warn("Command '{}' for thing '{}', channel '{}' failed with error '{}'.", command,
                        thing.getUID(), channelUID, e.getMessage());
            }
        } catch (InterruptedException e) {
        }
    }

    private void refreshAllChannels() {
        if (!updateDependenciesDone) {
            return;
        }
        cancelTask(updateServiceContributorsTask, false);
        updateServiceContributorsTask = scheduler.schedule(() -> {
            try {
                updateServiceContributors();
            } catch (ApiException | AssetNotLoadedException e) {
                logger.debug("{} -> handleCommand() error {}", resourceId, e.getMessage(), e);
            } catch (InterruptedException e) {
            }
        }, 3, TimeUnit.SECONDS);
    }

    /**
     * Apply device specific work-arounds needed for given command.
     *
     * @param command the handled command.
     * @param putResource the resource that will be adjusted if needed.
     */
    private void applyDeviceSpecificWorkArounds(Command command, Resource putResource) {
        if (command == OnOffType.OFF && applyOffTransitionWorkaround) {
            putResource.setDynamicsDuration(dynamicsDuration);
        }
    }

    /**
     * Handle a 'dynamics' command for the given channel ID for the given dynamics duration.
     *
     * @param channelId the ID of the target channel.
     * @param command the new target state.
     * @param duration the transition duration.
     */
    public synchronized void handleDynamicsCommand(String channelId, Command command, QuantityType<?> duration) {
        if (DYNAMIC_CHANNELS.contains(channelId)) {
            Channel dynamicsChannel = thing.getChannel(CHANNEL_2_DYNAMICS);
            Channel targetChannel = thing.getChannel(channelId);
            if (Objects.nonNull(dynamicsChannel) && Objects.nonNull(targetChannel)) {
                logger.debug("{} - handleDynamicsCommand() channelId:{}, command:{}, duration:{}", resourceId,
                        channelId, command, duration);
                handleCommand(dynamicsChannel.getUID(), duration);
                handleCommand(targetChannel.getUID(), command);
                return;
            }
        }
        logger.warn("Dynamics command '{}' for thing '{}', channel '{}' and duration'{}' failed.", command,
                thing.getUID(), channelId, duration);
    }

    @Override
    public void initialize() {
        Clip2ThingConfig config = getConfigAs(Clip2ThingConfig.class);

        String resourceId = config.resourceId;
        if (resourceId.isBlank()) {
            updateStatus(ThingStatus.OFFLINE, ThingStatusDetail.CONFIGURATION_ERROR,
                    "@text/offline.api2.conf-error.resource-id-bad");
            return;
        }
        thisResource.setId(resourceId);
        this.resourceId = resourceId;
        logger.debug("{} -> initialize()", resourceId);

        updateThingFromLegacy();
        updateStatus(ThingStatus.UNKNOWN);

        dynamicsDuration = Duration.ZERO;
        dynamicsExpireTime = Instant.MIN;

        disposing = false;
        hasConnectivityIssue = false;
        updatePropertiesDone = false;
        updateDependenciesDone = false;
        updateLightPropertiesDone = false;
        updateSceneContributorsDone = false;

        Bridge bridge = getBridge();
        if (Objects.nonNull(bridge)) {
            BridgeHandler bridgeHandler = bridge.getHandler();
            if (bridgeHandler instanceof Clip2BridgeHandler) {
                ((Clip2BridgeHandler) bridgeHandler).childInitialized();
            }
        }
    }

    /**
     * Update the channel state depending on a new resource sent from the bridge.
     *
     * @param resource a Resource object containing the new state.
     */
    public void onResource(Resource resource) {
        if (!disposing) {
            boolean resourceConsumed = false;
            String incomingResourceId = resource.getId();
            if (resourceId.equals(incomingResourceId)) {
                if (resource.hasFullState()) {
                    thisResource = resource;
                    if (!updatePropertiesDone) {
                        updateProperties(resource);
                        resourceConsumed = updatePropertiesDone;
                    }
                }
                if (!updateDependenciesDone) {
                    resourceConsumed = true;
                    cancelTask(updateDependenciesTask, false);
                    updateDependenciesTask = scheduler.submit(() -> updateDependencies());
                }
            } else if (SUPPORTED_SCENE_TYPES.contains(resource.getType())) {
                Resource cachedScene = sceneContributorsCache.get(incomingResourceId);
                if (Objects.nonNull(cachedScene)) {
                    Setters.setResource(resource, cachedScene);
                    resourceConsumed = updateChannels(resource);
                    sceneContributorsCache.put(incomingResourceId, resource);
                }
            } else {
                Resource cachedService = serviceContributorsCache.get(incomingResourceId);
                if (Objects.nonNull(cachedService)) {
                    Setters.setResource(resource, cachedService);
                    resourceConsumed = updateChannels(resource);
                    serviceContributorsCache.put(incomingResourceId, resource);
                    if (ResourceType.LIGHT == resource.getType() && !updateLightPropertiesDone) {
                        updateLightProperties(resource);
                    }
                }
            }
            if (resourceConsumed) {
                logger.debug("{} -> onResource() consumed resource {}", resourceId, resource);
            }
        }
    }

    /**
     * Update the thing internal state depending on a full list of resources sent from the bridge. If the resourceType
     * is SCENE then call updateScenes(), otherwise if the resource refers to this thing, consume it via onResource() as
     * any other resource, or else if the resourceType nevertheless matches the thing type, set the thing state offline.
     *
     * @param resourceType the type of the resources in the list.
     * @param fullResources the full list of resources of the given type.
     */
    public void onResourcesList(ResourceType resourceType, List<Resource> fullResources) {
        if (resourceType == ResourceType.SCENE) {
            updateSceneContributors(fullResources);
        } else {
            fullResources.stream().filter(r -> resourceId.equals(r.getId())).findAny()
                    .ifPresentOrElse(r -> onResource(r), () -> {
                        if (resourceType == thisResource.getType()) {
                            logger.debug("{} -> onResourcesList() configuration error: unknown resourceId", resourceId);
                            updateStatus(ThingStatus.OFFLINE, ThingStatusDetail.CONFIGURATION_ERROR,
                                    "@text/offline.api2.conf-error.resource-id-bad");
                        }
                    });
        }
    }

    /**
     * Process the incoming Resource to initialize the alert channel.
     *
     * @param resource a Resource possibly with an Alerts element.
     */
    private void updateAlertChannel(Resource resource) {
        Alerts alerts = resource.getAlerts();
        if (Objects.nonNull(alerts)) {
            List<StateOption> stateOptions = alerts.getActionValues().stream().map(action -> action.name())
                    .map(actionId -> new StateOption(actionId, actionId)).collect(Collectors.toList());
            if (!stateOptions.isEmpty()) {
                stateDescriptionProvider.setStateOptions(new ChannelUID(thing.getUID(), CHANNEL_2_ALERT), stateOptions);
                logger.debug("{} -> updateAlerts() found {} associated alerts", resourceId, stateOptions.size());
            }
        }
    }

    /**
     * If this v2 thing has a matching v1 legacy thing in the system, then for each channel in the v1 thing that
     * corresponds to an equivalent channel in this v2 thing, and for all items that are linked to the v1 channel,
     * create a new channel/item link between that item and the respective v2 channel in this thing.
     */
    private void updateChannelItemLinksFromLegacy() {
        if (!disposing) {
            legacyLinkedChannelUIDs.forEach(legacyLinkedChannelUID -> {
                String targetChannelId = REPLICATE_CHANNEL_ID_MAP.get(legacyLinkedChannelUID.getId());
                if (Objects.nonNull(targetChannelId)) {
                    Channel targetChannel = thing.getChannel(targetChannelId);
                    if (Objects.nonNull(targetChannel)) {
                        ChannelUID uid = targetChannel.getUID();
                        itemChannelLinkRegistry.getLinkedItems(legacyLinkedChannelUID).forEach(linkedItem -> {
                            String item = linkedItem.getName();
                            if (!itemChannelLinkRegistry.isLinked(item, uid)) {
                                if (logger.isDebugEnabled()) {
                                    logger.debug(
                                            "{} -> updateChannelItemLinksFromLegacy() item:{} linked to channel:{}",
                                            resourceId, item, uid);
                                } else {
                                    logger.info("Item '{}' linked to thing '{}' channel '{}'", item, thing.getUID(),
                                            targetChannelId);
                                }
                                itemChannelLinkRegistry.add(new ItemChannelLink(item, uid));
                            }
                        });
                    }
                }
            });
            legacyLinkedChannelUIDs.clear();
        }
    }

    /**
     * Set the active list of channels by removing any that had initially been created by the thing XML declaration, but
     * which in fact did not have data returned from the bridge i.e. channels which are not in the supportedChannelIdSet
     *
     * Also warn if there are channels in the supportedChannelIdSet set which are not in the thing.
     *
     * Adjusts the channel list so that only the highest level channel is available in the normal channel list. If a
     * light supports the color channel, then it's brightness and switch can be commanded via the 'B' part of the HSB
     * channel value. And if it supports the brightness channel the switch can be controlled via the brightness. So we
     * can remove these lower level channels from the normal channel list.
     *
     * For more advanced applications, it is necessary to orthogonally command the color xy parameter, dimming
     * parameter, and/or on/off parameter independently. So we add corresponding advanced level 'CHANNEL_2_BLAH_ONLY'
     * channels for that purpose. Since they are advanced level, normal users should normally not be confused by them,
     * yet advanced users can use them nevertheless.
     */
    private void updateChannelList() {
        if (!disposing) {
            synchronized (supportedChannelIdSet) {
                logger.debug("{} -> updateChannelList()", resourceId);

                if (supportedChannelIdSet.contains(CHANNEL_2_COLOR)) {
                    supportedChannelIdSet.add(CHANNEL_2_COLOR_XY_ONLY);
                    //
                    supportedChannelIdSet.remove(CHANNEL_2_BRIGHTNESS);
                    supportedChannelIdSet.add(CHANNEL_2_DIMMING_ONLY);
                    //
                    supportedChannelIdSet.remove(CHANNEL_2_SWITCH);
                    supportedChannelIdSet.add(CHANNEL_2_ON_OFF_ONLY);
                }
                if (supportedChannelIdSet.contains(CHANNEL_2_BRIGHTNESS)) {
                    supportedChannelIdSet.add(CHANNEL_2_DIMMING_ONLY);
                    //
                    supportedChannelIdSet.remove(CHANNEL_2_SWITCH);
                    supportedChannelIdSet.add(CHANNEL_2_ON_OFF_ONLY);
                }
                if (supportedChannelIdSet.contains(CHANNEL_2_SWITCH)) {
                    supportedChannelIdSet.add(CHANNEL_2_ON_OFF_ONLY);
                }

                /*
                 * This binding creates its dynamic list of channels by a 'subtractive' method i.e. the full set of
                 * channels is initially created from the thing type xml, and then for any channels where UndfType.NULL
                 * data is returned, the respective channel is removed from the full list. However in seldom cases
                 * UndfType.NULL may wrongly be returned, so we should log a warning here just in case.
                 */
                if (logger.isDebugEnabled()) {
                    supportedChannelIdSet.stream().filter(channelId -> Objects.isNull(thing.getChannel(channelId)))
                            .forEach(channelId -> logger.debug(
                                    "{} -> updateChannelList() required channel '{}' missing", resourceId, channelId));
                } else {
                    supportedChannelIdSet.stream().filter(channelId -> Objects.isNull(thing.getChannel(channelId)))
                            .forEach(channelId -> logger.warn(
                                    "Thing '{}' is missing required channel '{}'. Please recreate the thing!",
                                    thing.getUID(), channelId));
                }

                // get list of unused channels
                List<Channel> unusedChannels = thing.getChannels().stream()
                        .filter(channel -> !supportedChannelIdSet.contains(channel.getUID().getId()))
                        .collect(Collectors.toList());

                // remove any unused channels
                if (!unusedChannels.isEmpty()) {
                    if (logger.isDebugEnabled()) {
                        unusedChannels.stream().map(channel -> channel.getUID().getId())
                                .forEach(channelId -> logger.debug(
                                        "{} -> updateChannelList() removing unused channel '{}'", resourceId,
                                        channelId));
                    }
                    updateThing(editThing().withoutChannels(unusedChannels).build());
                }
            }
        }
    }

    /**
     * Update the state of the existing channels.
     *
     * @param resource the Resource containing the new channel state.
     * @return true if the channel was found and updated.
     */
    private boolean updateChannels(Resource resource) {
        logger.debug("{} -> updateChannels() from resource {}", resourceId, resource);
        boolean fullUpdate = resource.hasFullState();
        switch (resource.getType()) {
            case BUTTON:
                if (fullUpdate) {
                    addSupportedChannel(CHANNEL_2_BUTTON_LAST_EVENT);
                    addSupportedChannel(CHANNEL_2_BUTTON_LAST_UPDATED);
                    controlIds.put(resource.getId(), resource.getControlId());
                } else {
                    State buttonState = resource.getButtonEventState(controlIds);
                    updateState(CHANNEL_2_BUTTON_LAST_EVENT, buttonState, fullUpdate);
                }
                // Update channel from timestamp if last button pressed.
                State buttonLastUpdatedState = resource.getButtonLastUpdatedState(timeZoneProvider.getTimeZone());
                if (buttonLastUpdatedState instanceof DateTimeType) {
                    Instant buttonLastUpdatedInstant = ((DateTimeType) buttonLastUpdatedState).getInstant();
                    if (buttonLastUpdatedInstant.isAfter(buttonGroupLastUpdated)) {
                        updateState(CHANNEL_2_BUTTON_LAST_UPDATED, buttonLastUpdatedState, fullUpdate);
                        buttonGroupLastUpdated = buttonLastUpdatedInstant;
                    }
                } else if (Instant.MIN.equals(buttonGroupLastUpdated)) {
                    updateState(CHANNEL_2_BUTTON_LAST_UPDATED, buttonLastUpdatedState, fullUpdate);
                }
                break;

            case DEVICE_POWER:
                updateState(CHANNEL_2_BATTERY_LEVEL, resource.getBatteryLevelState(), fullUpdate);
                updateState(CHANNEL_2_BATTERY_LOW, resource.getBatteryLowState(), fullUpdate);
                break;

            case LIGHT:
                if (fullUpdate) {
                    updateEffectChannel(resource);
                }
                updateState(CHANNEL_2_COLOR_TEMP_PERCENT, resource.getColorTemperaturePercentState(), fullUpdate);
                updateState(CHANNEL_2_COLOR_TEMP_ABSOLUTE, resource.getColorTemperatureAbsoluteState(), fullUpdate);
                updateState(CHANNEL_2_COLOR, resource.getColorState(), fullUpdate);
                updateState(CHANNEL_2_COLOR_XY_ONLY, resource.getColorXyState(), fullUpdate);
                updateState(CHANNEL_2_EFFECT, resource.getEffectState(), fullUpdate);
                // fall through for dimming and on/off related channels

            case GROUPED_LIGHT:
                if (fullUpdate) {
                    updateAlertChannel(resource);
                }
                updateState(CHANNEL_2_BRIGHTNESS, resource.getBrightnessState(), fullUpdate);
                updateState(CHANNEL_2_DIMMING_ONLY, resource.getDimmingState(), fullUpdate);
                updateState(CHANNEL_2_SWITCH, resource.getOnOffState(), fullUpdate);
                updateState(CHANNEL_2_ON_OFF_ONLY, resource.getOnOffState(), fullUpdate);
                updateState(CHANNEL_2_ALERT, resource.getAlertState(), fullUpdate);
                break;

            case LIGHT_LEVEL:
                updateState(CHANNEL_2_LIGHT_LEVEL, resource.getLightLevelState(), fullUpdate);
                updateState(CHANNEL_2_LIGHT_LEVEL_LAST_UPDATED,
                        resource.getLightLevelLastUpdatedState(timeZoneProvider.getTimeZone()), fullUpdate);
                updateState(CHANNEL_2_LIGHT_LEVEL_ENABLED, resource.getEnabledState(), fullUpdate);
                break;

            case MOTION:
            case CAMERA_MOTION:
                updateState(CHANNEL_2_MOTION, resource.getMotionState(), fullUpdate);
                updateState(CHANNEL_2_MOTION_LAST_UPDATED,
                        resource.getMotionLastUpdatedState(timeZoneProvider.getTimeZone()), fullUpdate);
                updateState(CHANNEL_2_MOTION_ENABLED, resource.getEnabledState(), fullUpdate);
                break;

            case RELATIVE_ROTARY:
                if (fullUpdate) {
                    addSupportedChannel(CHANNEL_2_ROTARY_STEPS);
                    addSupportedChannel(CHANNEL_2_ROTARY_STEPS_LAST_UPDATED);
                } else {
                    updateState(CHANNEL_2_ROTARY_STEPS, resource.getRotaryStepsState(), fullUpdate);
                }
                updateState(CHANNEL_2_ROTARY_STEPS_LAST_UPDATED,
                        resource.getRotaryStepsLastUpdatedState(timeZoneProvider.getTimeZone()), fullUpdate);
                break;

            case TEMPERATURE:
                updateState(CHANNEL_2_TEMPERATURE, resource.getTemperatureState(), fullUpdate);
                updateState(CHANNEL_2_TEMPERATURE_LAST_UPDATED,
                        resource.getTemperatureLastUpdatedState(timeZoneProvider.getTimeZone()), fullUpdate);
                updateState(CHANNEL_2_TEMPERATURE_ENABLED, resource.getEnabledState(), fullUpdate);
                break;

            case ZIGBEE_CONNECTIVITY:
                updateConnectivityState(resource);
                break;

            case SCENE:
                updateState(CHANNEL_2_SCENE, resource.getSceneState(), fullUpdate);
                break;

<<<<<<< HEAD
            case CONTACT:
                updateState(CHANNEL_2_SECURITY_CONTACT, resource.getContactState(), fullUpdate);
                updateState(CHANNEL_2_SECURITY_CONTACT_LAST_UPDATED,
                        resource.getContactLastUpdatedState(timeZoneProvider.getTimeZone()), fullUpdate);
                break;

            case TAMPER:
                updateState(CHANNEL_2_SECURITY_TAMPER, resource.getTamperState(), fullUpdate);
                updateState(CHANNEL_2_SECURITY_TAMPER_LAST_UPDATED,
                        resource.getTamperLastUpdatedState(timeZoneProvider.getTimeZone()), fullUpdate);
=======
            case SMART_SCENE:
                updateState(CHANNEL_2_SCENE, resource.getSmartSceneState(), fullUpdate);
>>>>>>> 17026313
                break;

            default:
                return false;
        }
        if (thisResource.getType() == ResourceType.DEVICE) {
            updateState(CHANNEL_2_LAST_UPDATED, new DateTimeType(), fullUpdate);
        }
        return true;
    }

    /**
     * Check the Zigbee connectivity and set the thing online status accordingly. If the thing is offline then set all
     * its channel states to undefined, otherwise execute a refresh command to update channels to the latest current
     * state.
     *
     * @param resource a Resource that potentially contains the Zigbee connectivity state.
     */
    private void updateConnectivityState(Resource resource) {
        ZigbeeStatus zigbeeStatus = resource.getZigbeeStatus();
        if (Objects.nonNull(zigbeeStatus)) {
            logger.debug("{} -> updateConnectivityState() thingStatus:{}, zigbeeStatus:{}", resourceId,
                    thing.getStatus(), zigbeeStatus);
            hasConnectivityIssue = zigbeeStatus != ZigbeeStatus.CONNECTED;
            if (hasConnectivityIssue) {
                if (thing.getStatusInfo().getStatusDetail() != ThingStatusDetail.COMMUNICATION_ERROR) {
                    updateStatus(ThingStatus.OFFLINE, ThingStatusDetail.NONE,
                            "@text/offline.api2.comm-error.zigbee-connectivity-issue");
                    supportedChannelIdSet.forEach(channelId -> updateState(channelId, UnDefType.UNDEF));
                }
            } else if (thing.getStatus() != ThingStatus.ONLINE) {
                updateStatus(ThingStatus.ONLINE);
                refreshAllChannels();
            }
        }
    }

    /**
     * Get all resources needed for building the thing state. Build the forward / reverse contributor lookup maps. Set
     * up the final list of channels in the thing.
     */
    private synchronized void updateDependencies() {
        if (!disposing && !updateDependenciesDone) {
            logger.debug("{} -> updateDependencies()", resourceId);
            try {
                if (!updatePropertiesDone) {
                    logger.debug("{} -> updateDependencies() properties not initialized", resourceId);
                    return;
                }
                if (!updateSceneContributorsDone && !updateSceneContributors()) {
                    logger.debug("{} -> updateDependencies() scenes not initialized", resourceId);
                    return;
                }
                updateLookups();
                updateServiceContributors();
                updateChannelList();
                updateChannelItemLinksFromLegacy();
                if (!hasConnectivityIssue) {
                    updateStatus(ThingStatus.ONLINE);
                }
                updateDependenciesDone = true;
            } catch (ApiException e) {
                logger.debug("{} -> updateDependencies() {}", resourceId, e.getMessage(), e);
                updateStatus(ThingStatus.OFFLINE, ThingStatusDetail.COMMUNICATION_ERROR, e.getMessage());
            } catch (AssetNotLoadedException e) {
                logger.debug("{} -> updateDependencies() {}", resourceId, e.getMessage(), e);
                updateStatus(ThingStatus.OFFLINE, ThingStatusDetail.CONFIGURATION_ERROR,
                        "@text/offline.api2.conf-error.assets-not-loaded");
            } catch (InterruptedException e) {
            }
        }
    }

    /**
     * Process the incoming Resource to initialize the fixed resp. timed effects channel.
     *
     * @param resource a Resource possibly containing a fixed and/or timed effects element.
     */
    public void updateEffectChannel(Resource resource) {
        Effects fixedEffects = resource.getFixedEffects();
        TimedEffects timedEffects = resource.getTimedEffects();
        List<StateOption> stateOptions = Stream
                .concat(Objects.nonNull(fixedEffects) ? fixedEffects.getStatusValues().stream() : Stream.empty(),
                        Objects.nonNull(timedEffects) ? timedEffects.getStatusValues().stream() : Stream.empty())
                .map(effect -> {
                    String effectName = EffectType.of(effect).name();
                    return new StateOption(effectName, effectName);
                }).distinct().collect(Collectors.toList());
        if (!stateOptions.isEmpty()) {
            stateDescriptionProvider.setStateOptions(new ChannelUID(thing.getUID(), CHANNEL_2_EFFECT), stateOptions);
            logger.debug("{} -> updateEffects() found {} effects", resourceId, stateOptions.size());
        }
    }

    /**
     * Update the light properties.
     *
     * @param resource a Resource object containing the property data.
     */
    private synchronized void updateLightProperties(Resource resource) {
        if (!disposing && !updateLightPropertiesDone) {
            logger.debug("{} -> updateLightProperties()", resourceId);

            Dimming dimming = resource.getDimming();
            thing.setProperty(PROPERTY_DIMMING_RANGE, Objects.nonNull(dimming) ? dimming.toPropertyValue() : null);

            MirekSchema mirekSchema = resource.getMirekSchema();
            thing.setProperty(PROPERTY_COLOR_TEMP_RANGE,
                    Objects.nonNull(mirekSchema) ? mirekSchema.toPropertyValue() : null);

            ColorXy colorXy = resource.getColorXy();
            Gamut2 gamut = Objects.nonNull(colorXy) ? colorXy.getGamut2() : null;
            thing.setProperty(PROPERTY_COLOR_GAMUT, Objects.nonNull(gamut) ? gamut.toPropertyValue() : null);

            updateLightPropertiesDone = true;
        }
    }

    /**
     * Initialize the lookup maps of resources that contribute to the thing state.
     */
    private void updateLookups() {
        if (!disposing) {
            logger.debug("{} -> updateLookups()", resourceId);
            // get supported services
            List<ResourceReference> services = thisResource.getServiceReferences();

            // add supported services to contributorsCache
            serviceContributorsCache.clear();
            serviceContributorsCache.putAll(services.stream()
                    .collect(Collectors.toMap(ResourceReference::getId, r -> new Resource(r.getType()))));

            // add supported services to commandResourceIds
            commandResourceIds.clear();
            commandResourceIds.putAll(services.stream() // use a 'mergeFunction' to prevent duplicates
                    .collect(Collectors.toMap(ResourceReference::getType, ResourceReference::getId, (r1, r2) -> r1)));
        }
    }

    /**
     * Update the primary device properties.
     *
     * @param resource a Resource object containing the property data.
     */
    private synchronized void updateProperties(Resource resource) {
        if (!disposing && !updatePropertiesDone) {
            logger.debug("{} -> updateProperties()", resourceId);
            Map<String, String> properties = new HashMap<>(thing.getProperties());

            // resource data
            properties.put(PROPERTY_RESOURCE_TYPE, thisResource.getType().toString());
            properties.put(PROPERTY_RESOURCE_NAME, thisResource.getName());

            // owner information
            ResourceReference owner = thisResource.getOwner();
            if (Objects.nonNull(owner)) {
                String ownerId = owner.getId();
                if (Objects.nonNull(ownerId)) {
                    properties.put(PROPERTY_OWNER, ownerId);
                }
                ResourceType ownerType = owner.getType();
                properties.put(PROPERTY_OWNER_TYPE, ownerType.toString());
            }

            // metadata
            MetaData metaData = thisResource.getMetaData();
            if (Objects.nonNull(metaData)) {
                properties.put(PROPERTY_RESOURCE_ARCHETYPE, metaData.getArchetype().toString());
            }

            // product data
            ProductData productData = thisResource.getProductData();
            if (Objects.nonNull(productData)) {
                String modelId = productData.getModelId();

                // standard properties
                properties.put(PROPERTY_RESOURCE_ID, resourceId);
                properties.put(Thing.PROPERTY_MODEL_ID, modelId);
                properties.put(Thing.PROPERTY_VENDOR, productData.getManufacturerName());
                properties.put(Thing.PROPERTY_FIRMWARE_VERSION, productData.getSoftwareVersion());
                String hardwarePlatformType = productData.getHardwarePlatformType();
                if (Objects.nonNull(hardwarePlatformType)) {
                    properties.put(Thing.PROPERTY_HARDWARE_VERSION, hardwarePlatformType);
                }

                // hue specific properties
                properties.put(PROPERTY_PRODUCT_NAME, productData.getProductName());
                properties.put(PROPERTY_PRODUCT_ARCHETYPE, productData.getProductArchetype().toString());
                properties.put(PROPERTY_PRODUCT_CERTIFIED, productData.getCertified().toString());

                // Check device for needed work-arounds.
                if (LK_WISER_DIMMER_MODEL_ID.equals(modelId)) {
                    // Apply transition time as a workaround for LK Wiser Dimmer firmware bug.
                    // Additional details here: https://techblog.vindvejr.dk/?p=455
                    applyOffTransitionWorkaround = true;
                    logger.debug("{} -> enabling work-around for turning off LK Wiser Dimmer", resourceId);
                }
            }

            thing.setProperties(properties);
            updatePropertiesDone = true;
        }
    }

    /**
     * Execute an HTTP GET command to fetch the resources data for the referenced resource.
     *
     * @param reference to the required resource.
     * @throws ApiException if a communication error occurred.
     * @throws AssetNotLoadedException if one of the assets is not loaded.
     * @throws InterruptedException
     */
    private void updateResource(ResourceReference reference)
            throws ApiException, AssetNotLoadedException, InterruptedException {
        if (!disposing) {
            logger.debug("{} -> updateResource() from resource {}", resourceId, reference);
            getBridgeHandler().getResources(reference).getResources().stream()
                    .forEach(resource -> onResource(resource));
        }
    }

    /**
     * Fetch the full list of normal resp. smart scenes from the bridge, and call
     * {@code updateSceneContributors(List<Resource> allScenes)}
     *
     * @throws ApiException if a communication error occurred.
     * @throws AssetNotLoadedException if one of the assets is not loaded.
     * @throws InterruptedException
     */
    public boolean updateSceneContributors() throws ApiException, AssetNotLoadedException, InterruptedException {
        if (!disposing && !updateSceneContributorsDone) {
            List<Resource> allScenes = new ArrayList<>();
            for (ResourceType type : SUPPORTED_SCENE_TYPES) {
                allScenes.addAll(getBridgeHandler().getResources(new ResourceReference().setType(type)).getResources());
            }
            updateSceneContributors(allScenes);
        }
        return updateSceneContributorsDone;
    }

    /**
     * Process the incoming list of normal resp. smart scene resources to find those which contribute to this thing. And
     * if there are any, include a scene channel in the supported channel list, and populate its respective state
     * options.
     *
     * @param allScenes the full list of normal resp. smart scene resources.
     */
    public synchronized boolean updateSceneContributors(List<Resource> allScenes) {
        if (!disposing && !updateSceneContributorsDone) {
            sceneContributorsCache.clear();
            sceneResourceEntries.clear();

            ResourceReference thisReference = getResourceReference();
            List<Resource> scenes = allScenes.stream().filter(s -> thisReference.equals(s.getGroup()))
                    .collect(Collectors.toList());

            if (!scenes.isEmpty()) {
                sceneContributorsCache.putAll(scenes.stream().collect(Collectors.toMap(s -> s.getId(), s -> s)));
                sceneResourceEntries.putAll(scenes.stream().collect(Collectors.toMap(s -> s.getName(), s -> s)));

                State state = scenes.stream().filter(s -> s.getSceneActive().orElse(false)).map(s -> s.getSceneState())
                        .findAny().orElse(UnDefType.UNDEF);

                updateState(CHANNEL_2_SCENE, state, true);

                stateDescriptionProvider.setStateOptions(new ChannelUID(thing.getUID(), CHANNEL_2_SCENE), scenes
                        .stream().map(s -> s.getName()).map(n -> new StateOption(n, n)).collect(Collectors.toList()));

                logger.debug("{} -> updateSceneContributors() found {} normal resp. smart scenes", resourceId,
                        scenes.size());
            }
            updateSceneContributorsDone = true;
        }
        return updateSceneContributorsDone;
    }

    /**
     * Execute a series of HTTP GET commands to fetch the resource data for all service resources that contribute to the
     * thing state.
     *
     * @throws ApiException if a communication error occurred.
     * @throws AssetNotLoadedException if one of the assets is not loaded.
     * @throws InterruptedException
     */
    private void updateServiceContributors() throws ApiException, AssetNotLoadedException, InterruptedException {
        if (!disposing) {
            logger.debug("{} -> updateServiceContributors() called for {} contributors", resourceId,
                    serviceContributorsCache.size());
            ResourceReference reference = new ResourceReference();
            for (var entry : serviceContributorsCache.entrySet()) {
                updateResource(reference.setId(entry.getKey()).setType(entry.getValue().getType()));
            }
        }
    }

    /**
     * Update the channel state, and if appropriate add the channel ID to the set of supportedChannelIds. Calls either
     * OH core updateState() or triggerChannel() methods depending on the channel kind.
     *
     * Note: the particular 'UnDefType.UNDEF' value of the state argument is used to specially indicate the undefined
     * state, but yet that its channel shall nevertheless continue to be present in the thing.
     *
     * @param channelID the id of the channel.
     * @param state the new state of the channel.
     * @param fullUpdate if true always update the channel, otherwise only update if state is not 'UNDEF'.
     */
    private void updateState(String channelID, State state, boolean fullUpdate) {
        boolean isDefined = state != UnDefType.NULL;
        Channel channel = thing.getChannel(channelID);

        if ((fullUpdate || isDefined) && Objects.nonNull(channel)) {
            logger.debug("{} -> updateState() '{}' update with '{}' (fullUpdate:{}, isDefined:{})", resourceId,
                    channelID, state, fullUpdate, isDefined);

            switch (channel.getKind()) {
                case STATE:
                    updateState(channelID, state);
                    break;

                case TRIGGER:
                    if (state instanceof DecimalType) {
                        triggerChannel(channelID, String.valueOf(((DecimalType) state).intValue()));
                    }
            }
        }
        if (fullUpdate && isDefined) {
            addSupportedChannel(channelID);
        }
    }

    /**
     * Check if a PROPERTY_LEGACY_THING_UID value was set by the discovery process, and if so, clone the legacy thing's
     * settings into this thing.
     */
    private void updateThingFromLegacy() {
        if (isInitialized()) {
            logger.warn("Cannot update thing '{}' from legacy thing since handler already initialized.",
                    thing.getUID());
            return;
        }
        Map<String, String> properties = thing.getProperties();
        String legacyThingUID = properties.get(PROPERTY_LEGACY_THING_UID);
        if (Objects.nonNull(legacyThingUID)) {
            Thing legacyThing = thingRegistry.get(new ThingUID(legacyThingUID));
            if (Objects.nonNull(legacyThing)) {
                ThingBuilder editBuilder = editThing();

                String location = legacyThing.getLocation();
                if (Objects.nonNull(location) && !location.isBlank()) {
                    editBuilder = editBuilder.withLocation(location);
                }

                // save list of legacyLinkedChannelUIDs for use after channel list is initialised
                legacyLinkedChannelUIDs.clear();
                legacyLinkedChannelUIDs.addAll(legacyThing.getChannels().stream().map(Channel::getUID)
                        .filter(uid -> REPLICATE_CHANNEL_ID_MAP.containsKey(uid.getId())
                                && itemChannelLinkRegistry.isLinked(uid))
                        .collect(Collectors.toList()));

                Map<String, String> newProperties = new HashMap<>(properties);
                newProperties.remove(PROPERTY_LEGACY_THING_UID);

                updateThing(editBuilder.withProperties(newProperties).build());
            }
        }
    }
}<|MERGE_RESOLUTION|>--- conflicted
+++ resolved
@@ -161,11 +161,7 @@
     private final ThingRegistry thingRegistry;
     private final ItemChannelLinkRegistry itemChannelLinkRegistry;
     private final Clip2StateDescriptionProvider stateDescriptionProvider;
-<<<<<<< HEAD
-    private @NonNullByDefault({}) TimeZoneProvider timeZoneProvider; // TODO FIX MERGE CONFLICT DUE TO PR #15552 !!!
-=======
     private final TimeZoneProvider timeZoneProvider;
->>>>>>> 17026313
 
     private String resourceId = "?";
     private Resource thisResource;
@@ -925,7 +921,6 @@
                 updateState(CHANNEL_2_SCENE, resource.getSceneState(), fullUpdate);
                 break;
 
-<<<<<<< HEAD
             case CONTACT:
                 updateState(CHANNEL_2_SECURITY_CONTACT, resource.getContactState(), fullUpdate);
                 updateState(CHANNEL_2_SECURITY_CONTACT_LAST_UPDATED,
@@ -936,10 +931,10 @@
                 updateState(CHANNEL_2_SECURITY_TAMPER, resource.getTamperState(), fullUpdate);
                 updateState(CHANNEL_2_SECURITY_TAMPER_LAST_UPDATED,
                         resource.getTamperLastUpdatedState(timeZoneProvider.getTimeZone()), fullUpdate);
-=======
+                break;
+
             case SMART_SCENE:
                 updateState(CHANNEL_2_SCENE, resource.getSmartSceneState(), fullUpdate);
->>>>>>> 17026313
                 break;
 
             default:
