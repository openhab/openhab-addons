/**
 * Copyright (c) 2010-2023 Contributors to the openHAB project
 *
 * See the NOTICE file(s) distributed with this work for additional
 * information.
 *
 * This program and the accompanying materials are made available under the
 * terms of the Eclipse Public License 2.0 which is available at
 * http://www.eclipse.org/legal/epl-2.0
 *
 * SPDX-License-Identifier: EPL-2.0
 */
package org.openhab.binding.hue.internal.dto.clip2.enums;

import java.util.EnumSet;
import java.util.Set;

import org.eclipse.jdt.annotation.NonNullByDefault;
import org.eclipse.jdt.annotation.Nullable;

/**
 * Enum for resource types.
 *
 * @author Andrew Fiddian-Green - Initial contribution
 */
@NonNullByDefault
public enum ResourceType {
    AUTH_V1,
    BEHAVIOR_INSTANCE,
    BEHAVIOR_SCRIPT,
    BRIDGE,
    BRIDGE_HOME,
    BUTTON,
    CAMERA_MOTION,
    CONTACT,
    DEVICE,
    DEVICE_POWER,
    ENTERTAINMENT,
    ENTERTAINMENT_CONFIGURATION,
    GEOFENCE,
    GEOFENCE_CLIENT,
    GEOLOCATION,
    GROUPED_LIGHT,
    HOMEKIT,
    LIGHT,
    LIGHT_LEVEL,
    MOTION,
    PUBLIC_IMAGE,
    ROOM,
    RELATIVE_ROTARY,
    SCENE,
<<<<<<< HEAD
    TAMPER,
=======
    SMART_SCENE,
>>>>>>> 17026313
    TEMPERATURE,
    ZGP_CONNECTIVITY,
    ZIGBEE_CONNECTIVITY,
    ZONE,
    UPDATE,
    ADD,
    DELETE,
    ERROR;

    public static final Set<ResourceType> SSE_TYPES = EnumSet.of(UPDATE, ADD, DELETE, ERROR);

    public static ResourceType of(@Nullable String value) {
        if (value != null) {
            try {
                return valueOf(value.toUpperCase());
            } catch (IllegalArgumentException e) {
                // fall through
            }
        }
        return ERROR.setUnknownTypeId(value);
    }

    private @Nullable String unknownTypeId;

    private ResourceType setUnknownTypeId(@Nullable String value) {
        unknownTypeId = value;
        return this;
    }

    @Override
    public String toString() {
        String s = this.name().replace("_", " ");
        s = s.substring(0, 1).toUpperCase() + s.substring(1).toLowerCase();
        return unknownTypeId == null ? s : s + String.format(" (%s)", unknownTypeId);
    }
}<|MERGE_RESOLUTION|>--- conflicted
+++ resolved
@@ -49,11 +49,8 @@
     ROOM,
     RELATIVE_ROTARY,
     SCENE,
-<<<<<<< HEAD
     TAMPER,
-=======
     SMART_SCENE,
->>>>>>> 17026313
     TEMPERATURE,
     ZGP_CONNECTIVITY,
     ZIGBEE_CONNECTIVITY,
