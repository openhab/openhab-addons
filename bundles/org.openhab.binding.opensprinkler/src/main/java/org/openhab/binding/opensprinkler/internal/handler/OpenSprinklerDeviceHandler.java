/**
<<<<<<< HEAD
 * Copyright (c) 2010-2019 Contributors to the openHAB project
=======
 * Copyright (c) 2010-2020 Contributors to the openHAB project
>>>>>>> 393fb2d6
 *
 * See the NOTICE file(s) distributed with this work for additional
 * information.
 *
 * This program and the accompanying materials are made available under the
 * terms of the Eclipse Public License 2.0 which is available at
 * http://www.eclipse.org/legal/epl-2.0
 *
 * SPDX-License-Identifier: EPL-2.0
 */
package org.openhab.binding.opensprinkler.internal.handler;

import static org.openhab.binding.opensprinkler.internal.OpenSprinklerBindingConstants.SENSOR_RAIN;

import org.eclipse.jdt.annotation.NonNullByDefault;
import org.eclipse.smarthome.core.library.types.OnOffType;
import org.eclipse.smarthome.core.thing.ChannelUID;
import org.eclipse.smarthome.core.thing.Thing;
import org.eclipse.smarthome.core.types.Command;
import org.openhab.binding.opensprinkler.internal.api.exception.CommunicationApiException;
import org.slf4j.Logger;
import org.slf4j.LoggerFactory;

/**
 * @author Florian Schmidt - Refactoring
 */
@NonNullByDefault
public class OpenSprinklerDeviceHandler extends OpenSprinklerBaseHandler {
    private final Logger logger = LoggerFactory.getLogger(OpenSprinklerDeviceHandler.class);

    public OpenSprinklerDeviceHandler(Thing thing) {
        super(thing);
    }

    @Override
    protected void updateChannel(ChannelUID channel) {
        switch (channel.getIdWithoutGroup()) {
            case SENSOR_RAIN:
                try {
                    if (getApi().isRainDetected()) {
                        updateState(channel, OnOffType.ON);
                    } else {
                        updateState(channel, OnOffType.OFF);
                    }
                } catch (CommunicationApiException e) {
                    logger.debug("Could not update rainsensor", e);
                }
            default:
                logger.debug("Not updating unknown channel {}", channel);
        }
    }

    @Override
    public void handleCommand(ChannelUID channelUID, Command command) {
        // nothing to do here
    }

}<|MERGE_RESOLUTION|>--- conflicted
+++ resolved
@@ -1,9 +1,5 @@
 /**
-<<<<<<< HEAD
- * Copyright (c) 2010-2019 Contributors to the openHAB project
-=======
  * Copyright (c) 2010-2020 Contributors to the openHAB project
->>>>>>> 393fb2d6
  *
  * See the NOTICE file(s) distributed with this work for additional
  * information.
