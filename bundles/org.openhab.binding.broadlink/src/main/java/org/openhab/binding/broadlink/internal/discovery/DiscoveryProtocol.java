/**
 * Copyright (c) 2010-2024 Contributors to the openHAB project
 *
 * See the NOTICE file(s) distributed with this work for additional
 * information.
 *
 * This program and the accompanying materials are made available under the
 * terms of the Eclipse Public License 2.0 which is available at
 * http://www.eclipse.org/legal/epl-2.0
 *
 * SPDX-License-Identifier: EPL-2.0
 */
package org.openhab.binding.broadlink.internal.discovery;

import static org.openhab.binding.broadlink.internal.BroadlinkBindingConstants.BINDING_ID;

import java.net.InetAddress;
import java.net.UnknownHostException;
import java.util.concurrent.TimeoutException;

import org.eclipse.jdt.annotation.NonNullByDefault;
import org.openhab.binding.broadlink.internal.BroadlinkBindingConstants;
import org.openhab.binding.broadlink.internal.BroadlinkProtocol;
import org.openhab.binding.broadlink.internal.NetworkUtils;
import org.openhab.binding.broadlink.internal.socket.BroadlinkSocket;
import org.openhab.binding.broadlink.internal.socket.BroadlinkSocketListener;
import org.slf4j.Logger;

/**
 * @author John Marshall - Initial contribution
 */
@NonNullByDefault
public class DiscoveryProtocol {

    private static class AsyncDiscoveryThread extends Thread {
        private final BroadlinkSocketListener listener;
        private final long timeoutMillis;
        private final DiscoveryFinishedListener finishedListener;
        private final Logger logger;

        AsyncDiscoveryThread(BroadlinkSocketListener listener, long timeoutMillis,
                DiscoveryFinishedListener finishedListener, Logger logger) {
<<<<<<< HEAD
            super("OH-binding-" + BINDING_ID + "-AsyncDiscoveryThread");
=======
            super(String.format("OH-binding-%s-%s", BroadlinkBindingConstants.BINDING_ID, "Discovery"));
>>>>>>> 388dc6bd
            this.listener = listener;
            this.timeoutMillis = timeoutMillis;
            this.finishedListener = finishedListener;
            this.logger = logger;
        }

        @Override
        public void run() {
            BroadlinkSocket.registerListener(listener, logger);
            DiscoveryProtocol.discoverDevices(logger);
            DiscoveryProtocol.waitUntilEnded(timeoutMillis, logger);
            BroadlinkSocket.unregisterListener(listener, logger);
            finishedListener.onDiscoveryFinished();
        }
    }

    public static void beginAsync(BroadlinkSocketListener listener, long discoveryTimeoutMillis,
            DiscoveryFinishedListener discoveryFinishedListener, Logger logger) {
        AsyncDiscoveryThread adt = new AsyncDiscoveryThread(listener, discoveryTimeoutMillis, discoveryFinishedListener,
                logger);
        adt.start();
    }

    public static void discoverDevices(Logger logger) {
        try {
            InetAddress localAddress = NetworkUtils.getLocalHostLANAddress();
            int localPort = NetworkUtils.nextFreePort(localAddress, 1024, 3000);
            byte message[] = BroadlinkProtocol.buildDiscoveryPacket(localAddress.getHostAddress(), localPort);
            BroadlinkSocket.sendMessage(message, "255.255.255.255", 80, logger);
        } catch (UnknownHostException e) {
            logger.warn("Failed to initiate discovery: {}", e.getMessage());
        } catch (IllegalArgumentException e) {
            logger.warn("Failed to find free port: {}", e.getMessage());
        } catch (TimeoutException e) {
            logger.warn("Cannot find a port to discovber new devices");
        }
    }

    private static void waitUntilEnded(long discoveryTimeoutMillis, Logger logger) {
        try {
            Thread.sleep(discoveryTimeoutMillis);
        } catch (InterruptedException e) {
            logger.warn("Unexpected problem during discovery: {}", e.getMessage());
        }
    }
}<|MERGE_RESOLUTION|>--- conflicted
+++ resolved
@@ -12,19 +12,15 @@
  */
 package org.openhab.binding.broadlink.internal.discovery;
 
-import static org.openhab.binding.broadlink.internal.BroadlinkBindingConstants.BINDING_ID;
-
 import java.net.InetAddress;
 import java.net.UnknownHostException;
 import java.util.concurrent.TimeoutException;
 
 import org.eclipse.jdt.annotation.NonNullByDefault;
-import org.openhab.binding.broadlink.internal.BroadlinkBindingConstants;
 import org.openhab.binding.broadlink.internal.BroadlinkProtocol;
 import org.openhab.binding.broadlink.internal.NetworkUtils;
 import org.openhab.binding.broadlink.internal.socket.BroadlinkSocket;
 import org.openhab.binding.broadlink.internal.socket.BroadlinkSocketListener;
-import org.slf4j.Logger;
 
 /**
  * @author John Marshall - Initial contribution
@@ -40,11 +36,7 @@
 
         AsyncDiscoveryThread(BroadlinkSocketListener listener, long timeoutMillis,
                 DiscoveryFinishedListener finishedListener, Logger logger) {
-<<<<<<< HEAD
-            super("OH-binding-" + BINDING_ID + "-AsyncDiscoveryThread");
-=======
             super(String.format("OH-binding-%s-%s", BroadlinkBindingConstants.BINDING_ID, "Discovery"));
->>>>>>> 388dc6bd
             this.listener = listener;
             this.timeoutMillis = timeoutMillis;
             this.finishedListener = finishedListener;
