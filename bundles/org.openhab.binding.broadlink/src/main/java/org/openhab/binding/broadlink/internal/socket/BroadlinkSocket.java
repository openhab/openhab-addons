--- conflicted
+++ resolved
@@ -12,8 +12,6 @@
  */
 package org.openhab.binding.broadlink.internal.socket;
 
-import static org.openhab.binding.broadlink.internal.BroadlinkBindingConstants.BINDING_ID;
-
 import java.io.IOException;
 import java.net.DatagramPacket;
 import java.net.InetAddress;
@@ -25,9 +23,7 @@
 
 import org.eclipse.jdt.annotation.NonNullByDefault;
 import org.eclipse.jdt.annotation.Nullable;
-import org.openhab.binding.broadlink.internal.BroadlinkBindingConstants;
 import org.openhab.binding.broadlink.internal.ModelMapper;
-import org.slf4j.Logger;
 
 /**
  * Threaded socket implementation
@@ -102,11 +98,7 @@
         }
 
         private ReceiverThread(Logger logger) {
-<<<<<<< HEAD
             super("OH-binding-" + BINDING_ID + "-ReceiverThread");
-=======
-            super(String.format("OH-binding-%s-%s", BroadlinkBindingConstants.BINDING_ID, "Receiver"));
->>>>>>> 388dc6bd
             this.logger = logger;
         }
     }
