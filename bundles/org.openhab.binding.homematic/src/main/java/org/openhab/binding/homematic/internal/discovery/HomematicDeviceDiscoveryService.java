/**
 * Copyright (c) 2010-2023 Contributors to the openHAB project
 *
 * See the NOTICE file(s) distributed with this work for additional
 * information.
 *
 * This program and the accompanying materials are made available under the
 * terms of the Eclipse Public License 2.0 which is available at
 * http://www.eclipse.org/legal/epl-2.0
 *
 * SPDX-License-Identifier: EPL-2.0
 */
package org.openhab.binding.homematic.internal.discovery;

import static org.openhab.binding.homematic.internal.HomematicBindingConstants.BINDING_ID;

import java.util.Set;
import java.util.concurrent.ExecutionException;
import java.util.concurrent.Future;

import org.eclipse.jdt.annotation.NonNullByDefault;
import org.eclipse.jdt.annotation.Nullable;
import org.openhab.binding.homematic.internal.common.HomematicConfig;
import org.openhab.binding.homematic.internal.communicator.HomematicGateway;
import org.openhab.binding.homematic.internal.handler.HomematicBridgeHandler;
import org.openhab.binding.homematic.internal.model.HmDevice;
import org.openhab.binding.homematic.internal.type.UidUtils;
import org.openhab.core.config.discovery.AbstractDiscoveryService;
import org.openhab.core.config.discovery.DiscoveryResult;
import org.openhab.core.config.discovery.DiscoveryResultBuilder;
import org.openhab.core.config.discovery.DiscoveryService;
import org.openhab.core.thing.Thing;
import org.openhab.core.thing.ThingStatus;
import org.openhab.core.thing.ThingTypeUID;
import org.openhab.core.thing.ThingUID;
import org.openhab.core.thing.binding.ThingHandler;
import org.openhab.core.thing.binding.ThingHandlerService;
import org.slf4j.Logger;
import org.slf4j.LoggerFactory;

/**
 * The {@link HomematicDeviceDiscoveryService} is used to discover devices that are connected to a Homematic gateway.
 *
 * @author Gerhard Riegler - Initial contribution
 */
public class HomematicDeviceDiscoveryService extends AbstractDiscoveryService
        implements DiscoveryService, ThingHandlerService {
    private final Logger logger = LoggerFactory.getLogger(HomematicDeviceDiscoveryService.class);
    private static final int DISCOVER_TIMEOUT_SECONDS = 300;

    private @NonNullByDefault({}) HomematicBridgeHandler bridgeHandler;
    private Future<?> loadDevicesFuture;
    private volatile boolean isInInstallMode = false;
    private volatile Object installModeSync = new Object();

    public HomematicDeviceDiscoveryService() {
        super(Set.of(new ThingTypeUID(BINDING_ID, "-")), DISCOVER_TIMEOUT_SECONDS, false);
    }

    @Override
    public void setThingHandler(@Nullable ThingHandler handler) {
<<<<<<< HEAD
        if (handler instanceof HomematicBridgeHandler bridgeHandler) {
            this.bridgeHandler = bridgeHandler;
=======
        if (handler instanceof HomematicBridgeHandler homematicBridgeHandler) {
            this.bridgeHandler = homematicBridgeHandler;
>>>>>>> d0b161ac
            this.bridgeHandler.setDiscoveryService(this);
        }
    }

    @Override
    public @Nullable ThingHandler getThingHandler() {
        return bridgeHandler;
    }

    /**
     * Called on component activation.
     */
    @Override
    public void activate() {
        super.activate(null);
    }

    @Override
    public void deactivate() {
        super.deactivate();
    }

    @Override
    protected void startScan() {
        logger.debug("Starting Homematic discovery scan");
        enableInstallMode();
        loadDevices();
    }

    /**
     * Will set controller in <i>installMode==true</i>, but only if the bridge
     * is ONLINE (e.g. not during INITIALIZATION).
     */
    private void enableInstallMode() {
        try {
            HomematicGateway gateway = bridgeHandler.getGateway();
            ThingStatus bridgeStatus = null;

            if (bridgeHandler != null) {
                Thing bridge = bridgeHandler.getThing();
                bridgeStatus = bridge.getStatus();
            }
            if (ThingStatus.ONLINE == bridgeStatus) {
                gateway.setInstallMode(true, getInstallModeDuration());

                int remaining = gateway.getInstallMode();
                if (remaining > 0) {
                    setIsInInstallMode();
                    logger.debug("Successfully put controller in install mode. Remaining time: {} seconds", remaining);
                } else {
                    logger.warn("Controller did not accept requested install mode");
                }
            } else {
                logger.debug("Will not attempt to set controller in install mode, because bridge is not ONLINE.");
            }
        } catch (Exception ex) {
            logger.warn("Failed to set Homematic controller in install mode", ex);
        }
    }

    private int getInstallModeDuration() {
        if (bridgeHandler != null) {
            return bridgeHandler.getThing().getConfiguration().as(HomematicConfig.class).getInstallModeDuration();
        }
        return HomematicConfig.DEFAULT_INSTALL_MODE_DURATION;
    }

    @Override
    public int getScanTimeout() {
        return getInstallModeDuration();
    }

    @Override
    public synchronized void stopScan() {
        logger.debug("Stopping Homematic discovery scan");
        if (bridgeHandler != null && bridgeHandler.getGateway() != null) {
            disableInstallMode();
            bridgeHandler.getGateway().cancelLoadAllDeviceMetadata();
        }
        waitForScanFinishing();
        super.stopScan();
    }

    private void disableInstallMode() {
        try {
            synchronized (installModeSync) {
                if (isInInstallMode) {
                    isInInstallMode = false;
                    installModeSync.notify();
                    bridgeHandler.getGateway().setInstallMode(false, 0);
                }
            }

        } catch (Exception ex) {
            logger.warn("Failed to disable Homematic controller's install mode", ex);
        }
    }

    private void setIsInInstallMode() {
        synchronized (installModeSync) {
            isInInstallMode = true;
        }
    }

    private void waitForInstallModeFinished(int timeout) throws InterruptedException {
        synchronized (installModeSync) {
            while (isInInstallMode) {
                installModeSync.wait(timeout);
            }
        }
    }

    private void waitForLoadDevicesFinished() throws InterruptedException, ExecutionException {
        if (loadDevicesFuture != null) {
            loadDevicesFuture.get();
        }
    }

    /**
     * Waits for the discovery scan to finish and then returns.
     */
    public void waitForScanFinishing() {
        logger.debug("Waiting for finishing Homematic device discovery scan");
        try {
            waitForInstallModeFinished(DISCOVER_TIMEOUT_SECONDS * 1000);
            waitForLoadDevicesFinished();
        } catch (ExecutionException | InterruptedException ex) {
            // ignore
        } catch (Exception ex) {
            logger.error("Error waiting for device discovery scan: {}", ex.getMessage(), ex);
        }
        String gatewayId = bridgeHandler != null && bridgeHandler.getGateway() != null
                ? bridgeHandler.getGateway().getId()
                : "UNKNOWN";
        logger.debug("Finished Homematic device discovery scan on gateway '{}'", gatewayId);
    }

    /**
     * Starts a thread which loads all Homematic devices connected to the gateway.
     */
    public void loadDevices() {
        if (loadDevicesFuture == null && bridgeHandler.getGateway() != null) {
            loadDevicesFuture = scheduler.submit(() -> {
                try {
                    final HomematicGateway gateway = bridgeHandler.getGateway();
                    gateway.loadAllDeviceMetadata();
                    bridgeHandler.getTypeGenerator().validateFirmwares();
                } catch (Throwable ex) {
                    logger.error("{}", ex.getMessage(), ex);
                } finally {
                    loadDevicesFuture = null;
                    bridgeHandler.setOfflineStatus();
                    removeOlderResults(getTimestampOfLastScan());
                }
            });
        } else {
            logger.debug("Homematic devices discovery scan in progress");
        }
    }

    /**
     * Removes the Homematic device.
     */
    public void deviceRemoved(HmDevice device) {
        ThingUID thingUID = UidUtils.generateThingUID(device, bridgeHandler.getThing());
        thingRemoved(thingUID);
    }

    /**
     * Generates the DiscoveryResult from a Homematic device.
     */
    public void deviceDiscovered(HmDevice device) {
        ThingUID bridgeUID = bridgeHandler.getThing().getUID();
        ThingTypeUID typeUid = UidUtils.generateThingTypeUID(device);
        ThingUID thingUID = new ThingUID(typeUid, bridgeUID, device.getAddress());
        String label = device.getName() != null ? device.getName() : device.getAddress();
        long timeToLive = bridgeHandler.getThing().getConfiguration().as(HomematicConfig.class)
                .getDiscoveryTimeToLive();

        DiscoveryResult discoveryResult = DiscoveryResultBuilder.create(thingUID).withBridge(bridgeUID).withLabel(label)
                .withProperty(Thing.PROPERTY_SERIAL_NUMBER, device.getAddress())
                .withRepresentationProperty(Thing.PROPERTY_SERIAL_NUMBER).withTTL(timeToLive).build();
        thingDiscovered(discoveryResult);
    }
}<|MERGE_RESOLUTION|>--- conflicted
+++ resolved
@@ -35,7 +35,6 @@
 import org.openhab.core.thing.ThingUID;
 import org.openhab.core.thing.binding.ThingHandler;
 import org.openhab.core.thing.binding.ThingHandlerService;
-import org.slf4j.Logger;
 import org.slf4j.LoggerFactory;
 
 /**
@@ -59,13 +58,8 @@
 
     @Override
     public void setThingHandler(@Nullable ThingHandler handler) {
-<<<<<<< HEAD
-        if (handler instanceof HomematicBridgeHandler bridgeHandler) {
-            this.bridgeHandler = bridgeHandler;
-=======
         if (handler instanceof HomematicBridgeHandler homematicBridgeHandler) {
             this.bridgeHandler = homematicBridgeHandler;
->>>>>>> d0b161ac
             this.bridgeHandler.setDiscoveryService(this);
         }
     }
