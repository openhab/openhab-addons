/**
 * Copyright (c) 2010-2020 Contributors to the openHAB project
 *
 * See the NOTICE file(s) distributed with this work for additional
 * information.
 *
 * This program and the accompanying materials are made available under the
 * terms of the Eclipse Public License 2.0 which is available at
 * http://www.eclipse.org/legal/epl-2.0
 *
 * SPDX-License-Identifier: EPL-2.0
 */
package org.openhab.binding.nanoleaf.internal.handler;

import static org.openhab.binding.nanoleaf.internal.NanoleafBindingConstants.*;

import java.math.BigDecimal;
import java.util.Arrays;
import java.util.HashMap;
import java.util.Map;
import java.util.concurrent.ScheduledFuture;
import java.util.concurrent.TimeUnit;

import org.eclipse.jdt.annotation.NonNullByDefault;
import org.eclipse.jdt.annotation.Nullable;
import org.eclipse.jetty.client.HttpClient;
import org.eclipse.jetty.client.api.ContentResponse;
import org.eclipse.jetty.client.api.Request;
import org.eclipse.jetty.client.util.StringContentProvider;
import org.eclipse.jetty.http.HttpMethod;
import org.eclipse.smarthome.core.library.types.*;
import org.eclipse.smarthome.core.thing.Bridge;
import org.eclipse.smarthome.core.thing.ChannelUID;
import org.eclipse.smarthome.core.thing.Thing;
import org.eclipse.smarthome.core.thing.ThingStatus;
import org.eclipse.smarthome.core.thing.ThingStatusDetail;
import org.eclipse.smarthome.core.thing.ThingStatusInfo;
import org.eclipse.smarthome.core.thing.binding.BaseThingHandler;
import org.eclipse.smarthome.core.thing.binding.BridgeHandler;
import org.eclipse.smarthome.core.types.Command;
import org.eclipse.smarthome.core.types.RefreshType;
import org.openhab.binding.nanoleaf.internal.*;
import org.openhab.binding.nanoleaf.internal.config.NanoleafControllerConfig;
import org.openhab.binding.nanoleaf.internal.model.Effects;
import org.openhab.binding.nanoleaf.internal.model.Write;
import org.slf4j.Logger;
import org.slf4j.LoggerFactory;

import com.google.gson.Gson;

/**
 * The {@link NanoleafPanelHandler} is responsible for handling commands to the controller which
 * affect an individual panels
 *
 * @author Martin Raepple - Initial contribution
 * @author Stefan Höhn - Canvas Touch Support
 */
@NonNullByDefault
public class NanoleafPanelHandler extends BaseThingHandler {

    private static final PercentType MIN_PANEL_BRIGHTNESS = PercentType.ZERO;
    private static final PercentType MAX_PANEL_BRIGHTNESS = PercentType.HUNDRED;

    private final Logger logger = LoggerFactory.getLogger(NanoleafPanelHandler.class);

    private HttpClient httpClient;
    // JSON parser for API responses
    private final Gson gson = new Gson();

    // holds current color data per panel
    private Map<String, HSBType> panelInfo = new HashMap<>();

    private @NonNullByDefault({}) ScheduledFuture<?> singleTapJob;
    private @NonNullByDefault({}) ScheduledFuture<?> doubleTapJob;

    public NanoleafPanelHandler(Thing thing, HttpClient httpClient) {
        super(thing);
        this.httpClient = httpClient;
    }

    @Override
    public void initialize() {
        logger.debug("Initializing handler for panel {}", getThing().getUID());
        updateStatus(ThingStatus.OFFLINE);
        Bridge controller = getBridge();
        if (controller == null) {
            initializePanel(new ThingStatusInfo(ThingStatus.OFFLINE, ThingStatusDetail.BRIDGE_UNINITIALIZED, ""));
        } else if (ThingStatus.OFFLINE.equals(controller.getStatus())) {
            initializePanel(new ThingStatusInfo(ThingStatus.OFFLINE, ThingStatusDetail.BRIDGE_OFFLINE,
                    "@text/error.nanoleaf.panel.controllerOffline"));
        } else {
            initializePanel(controller.getStatusInfo());
        }
    }

    @Override
    public void bridgeStatusChanged(ThingStatusInfo controllerStatusInfo) {
        logger.debug("Controller status changed to {} -- {}", controllerStatusInfo,
                controllerStatusInfo.getDescription() + "/" + controllerStatusInfo.getStatus() + "/"
                        + controllerStatusInfo.hashCode());
        if (controllerStatusInfo.getStatus().equals(ThingStatus.OFFLINE)) {
            initializePanel(new ThingStatusInfo(ThingStatus.OFFLINE, ThingStatusDetail.BRIDGE_OFFLINE,
                    "@text/error.nanoleaf.panel.controllerOffline"));
        } else {
            initializePanel(controllerStatusInfo);
        }
    }

    @Override
    public void handleCommand(ChannelUID channelUID, Command command) {
        logger.debug("Received command {} for channel {}", command, channelUID);
        try {
            switch (channelUID.getId()) {
                case CHANNEL_PANEL_COLOR:
                    sendRenderedEffectCommand(command);
                    break;
                default:
                    logger.warn("Channel with id {} not handled", channelUID.getId());
                    break;
            }
        } catch (NanoleafUnauthorizedException nae) {
            logger.warn("Authorization for command {} for channelUID {} failed: {}", command, channelUID,
                    nae.getMessage());
            updateStatus(ThingStatus.OFFLINE, ThingStatusDetail.COMMUNICATION_ERROR,
                    "@text/error.nanoleaf.controller.invalidToken");
        } catch (NanoleafException ne) {
            logger.warn("Handling command {} for channelUID {} failed: {}", command, channelUID, ne.getMessage());
            updateStatus(ThingStatus.OFFLINE, ThingStatusDetail.COMMUNICATION_ERROR,
                    "@text/error.nanoleaf.controller.communication");
        }
    }

    @Override
    public void handleRemoval() {
        logger.debug("Nanoleaf panel {} removed", getThing().getUID());
        super.handleRemoval();
    }

    @Override
    public void dispose() {
        logger.debug("Disposing handler for Nanoleaf panel {}", getThing().getUID());
        stopAllJobs();
        super.dispose();
    }

    private void stopAllJobs() {
        if (singleTapJob != null && !singleTapJob.isCancelled()) {
            logger.debug("Stop single touch job");
            singleTapJob.cancel(true);
            this.singleTapJob = null;
        }
        if (doubleTapJob != null && !doubleTapJob.isCancelled()) {
            logger.debug("Stop double touch job");
            doubleTapJob.cancel(true);
            this.doubleTapJob = null;
        }
    }

    private void initializePanel(ThingStatusInfo panelStatus) {
        updateStatus(panelStatus.getStatus(), panelStatus.getStatusDetail());
        logger.debug("Panel {} status changed to {}-{}", this.getThing().getUID(), panelStatus.getStatus(),
                panelStatus.getStatusDetail());
    }

    private void sendRenderedEffectCommand(Command command) throws NanoleafException {
        logger.debug("Command Type: {}", command.getClass());
        HSBType currentPanelColor = getPanelColor();
<<<<<<< HEAD
        
        logger.debug("currentPanelColor: {}, received a {} command", currentPanelColor.toString(), command.getClass());
=======
        logger.debug("currentPanelColor: {}", currentPanelColor.toString());
>>>>>>> f4e47fc5
        if (currentPanelColor == null)
            return;
        HSBType newPanelColor = new HSBType();
        if (command instanceof HSBType) {
            logger.debug("HSBType command received");
            newPanelColor = (HSBType) command;
        } else if (command instanceof OnOffType) {
            logger.debug("OnOffType command received");
            if (OnOffType.ON.equals(command)) {
                newPanelColor = new HSBType(currentPanelColor.getHue(), currentPanelColor.getSaturation(),
                        MAX_PANEL_BRIGHTNESS);
            } else {
                newPanelColor = new HSBType(currentPanelColor.getHue(), currentPanelColor.getSaturation(),
                        MIN_PANEL_BRIGHTNESS);
            }
        } else if (command instanceof PercentType) {
            logger.debug("PercentType command received");
            PercentType brightness = new PercentType(
                    Math.max(MIN_PANEL_BRIGHTNESS.intValue(), ((PercentType) command).intValue()));
            newPanelColor = new HSBType(currentPanelColor.getHue(), currentPanelColor.getSaturation(), brightness);
        } else if (command instanceof IncreaseDecreaseType) {
            logger.debug("IncreaseDecreaseType command received");
            int brightness = currentPanelColor.getBrightness().intValue();
            if (command.equals(IncreaseDecreaseType.INCREASE)) {
                brightness = Math.min(MAX_PANEL_BRIGHTNESS.intValue(), brightness + BRIGHTNESS_STEP_SIZE);
            } else {
                brightness = Math.max(MIN_PANEL_BRIGHTNESS.intValue(), brightness - BRIGHTNESS_STEP_SIZE);
            }
            newPanelColor = new HSBType(currentPanelColor.getHue(), currentPanelColor.getSaturation(),
                    new PercentType(brightness));
        } else if (command instanceof RefreshType) {
            logger.debug("Refresh command received");
            return;
        } else {
            logger.warn("Unhandled command type: {}", command.getClass().getName());
            return;
        }
        // store panel's new HSB value
        panelInfo.put(getThing().getConfiguration().get(CONFIG_PANEL_ID).toString(), newPanelColor);
        // transform to RGB
        PercentType[] rgbPercent = newPanelColor.toRGB();
        int red = rgbPercent[0].toBigDecimal().divide(BigDecimal.valueOf(100), 2, BigDecimal.ROUND_HALF_UP)
                .multiply(new BigDecimal(255)).intValue();
        int green = rgbPercent[1].toBigDecimal().divide(BigDecimal.valueOf(100), 2, BigDecimal.ROUND_HALF_UP)
                .multiply(new BigDecimal(255)).intValue();
        int blue = rgbPercent[2].toBigDecimal().divide(BigDecimal.valueOf(100), 2, BigDecimal.ROUND_HALF_UP)
                .multiply(new BigDecimal(255)).intValue();

        Bridge bridge = getBridge();
        if (bridge != null) {
            Effects effects = new Effects();
            Write write = new Write();
            write.setCommand("display");
            write.setAnimType("static");
            String panelID = this.thing.getConfiguration().get(CONFIG_PANEL_ID).toString();
            @Nullable
            BridgeHandler handler = bridge.getHandler();
            if (handler != null) {
                NanoleafControllerConfig config = ((NanoleafControllerHandler) handler).getControllerConfig();
                // Light Panels and Canvas use different stream commands
                if (config.deviceType.equals(CONFIG_DEVICE_TYPE_LIGHTPANELS)|| config.deviceType.equals(CONFIG_DEVICE_TYPE_CANVAS)) {
                    write.setAnimData(String.format("1 %s 1 %d %d %d 0 10", panelID, red, green, blue));
                } else {
                    logger.debug("special streaming case for canvas (yet unsupported)");
                    int quotient = Integer.divideUnsigned(Integer.valueOf(panelID), 256);
                    int remainder = Integer.remainderUnsigned(Integer.valueOf(panelID), 256);
                    write.setAnimData(
                            String.format("0 1 %d %d %d %d %d 0 0 10", quotient, remainder, red, green, blue));
                }
                write.setLoop(false);
                effects.setWrite(write);
                Request setNewRenderedEffectRequest = OpenAPIUtils.requestBuilder(httpClient, config, API_EFFECT,
                        HttpMethod.PUT);
                String content = gson.toJson(effects);
                logger.debug("sending effect command from panel {}: {}", getThing().getUID(), content);
                setNewRenderedEffectRequest.content(new StringContentProvider(content), "application/json");
                OpenAPIUtils.sendOpenAPIRequest(setNewRenderedEffectRequest);
            } else {
                logger.warn("Couldn't set rendering effect as Bridge-Handler {} is null", bridge.getUID());
            }
        }
    }

    public void updatePanelColorChannel() {
        @Nullable
        HSBType panelColor = getPanelColor();
        if (panelColor != null)
            updateState(CHANNEL_PANEL_COLOR, panelColor);
    }

    /**
     * Apply the gesture to the panel
     *
     * @param gesture Only 0=single tap and 1=double tap are supported
     */
    public void updatePanelGesture(int gesture) {
        switch (gesture) {
            case 0:
                updateState(CHANNEL_PANEL_SINGLE_TAP, OnOffType.ON);
                singleTapJob = scheduler.schedule(this::resetSingleTap, 1, TimeUnit.SECONDS);
                logger.debug("Asserting single tap of panel {} to ON", getPanelID());
                break;
            case 1:
                updateState(CHANNEL_PANEL_DOUBLE_TAP, OnOffType.ON);
                doubleTapJob = scheduler.schedule(this::resetDoubleTap, 1, TimeUnit.SECONDS);
                logger.debug("Asserting double tap of panel {} to ON", getPanelID());
                break;
        }
    }

    private void resetSingleTap() {
        updateState(CHANNEL_PANEL_SINGLE_TAP, OnOffType.OFF);
        logger.debug("Resetting single tap of panel {} to OFF", getPanelID());
    }

    private void resetDoubleTap() {
        updateState(CHANNEL_PANEL_DOUBLE_TAP, OnOffType.OFF);
        logger.debug("Resetting double tap of panel {} to OFF", getPanelID());
    }

    public String getPanelID() {
        String panelID = getThing().getConfiguration().get(CONFIG_PANEL_ID).toString();
        return panelID;
    }

    private @Nullable HSBType getPanelColor() {
        String panelID = getPanelID();

        // get panel color data from controller
        try {
            Effects effects = new Effects();
            Write write = new Write();
            write.setCommand("request");
            write.setAnimName("*Static*");
            effects.setWrite(write);
            Bridge bridge = getBridge();
            if (bridge != null) {
                NanoleafControllerHandler handler = (NanoleafControllerHandler) bridge.getHandler();
                if (handler != null) {
                    NanoleafControllerConfig config = handler.getControllerConfig();
                    logger.debug("Sending Request from Panel for getColor()");
                    Request setPanelUpdateRequest = OpenAPIUtils.requestBuilder(httpClient, config, API_EFFECT,
                            HttpMethod.PUT);
                    setPanelUpdateRequest.content(new StringContentProvider(gson.toJson(effects)), "application/json");
                    ContentResponse panelData = OpenAPIUtils.sendOpenAPIRequest(setPanelUpdateRequest);
                    // parse panel data

                    parsePanelData(panelID, config, panelData);
                }
            }
        } catch (NanoleafNotFoundException nfe) {
            logger.warn("Panel data could not be retrieved as no data was returned (static type missing?) : {}",
                    nfe.getMessage());
        } catch (NanoleafException nue) {
            updateStatus(ThingStatus.OFFLINE, ThingStatusDetail.COMMUNICATION_ERROR,
                    "@text/error.nanoleaf.panel.communication");
            logger.warn("Panel data could not be retrieved: {}", nue.getMessage());
        }

        return panelInfo.get(panelID);
    }

    void parsePanelData(String panelID, NanoleafControllerConfig config, ContentResponse panelData) {
        // panelData is in format (numPanels, (PanelId, 1, R, G, B, W, TransitionTime) * numPanel)
        @Nullable
        Write response = gson.fromJson(panelData.getContentAsString(), Write.class);
        if (response != null) {
            String[] tokenizedData = response.getAnimData().split(" ");
            if (config.deviceType.equals(CONFIG_DEVICE_TYPE_LIGHTPANELS)
                    || config.deviceType.equals(CONFIG_DEVICE_TYPE_CANVAS)) {
                // panelData is in format (numPanels (PanelId 1 R G B W TransitionTime) * numPanel)
                String[] panelDataPoints = Arrays.copyOfRange(tokenizedData, 1, tokenizedData.length);
                for (int i = 0; i < panelDataPoints.length; i++) {
                    if (i % 7 == 0) {
                        String id = panelDataPoints[i];
                        if (id.equals(panelID)) {
                            // found panel data - store it
                            panelInfo.put(panelID,
                                    HSBType.fromRGB(Integer.parseInt(panelDataPoints[i + 2]),
                                            Integer.parseInt(panelDataPoints[i + 3]),
                                            Integer.parseInt(panelDataPoints[i + 4])));
                        }
                    }
                }
            } else {
                // panelData is in format (0 numPanels (quotient(panelID) remainder(panelID) R G B W 0
                // quotient(TransitionTime) remainder(TransitionTime)) * numPanel)
                String[] panelDataPoints = Arrays.copyOfRange(tokenizedData, 2, tokenizedData.length);
                for (int i = 0; i < panelDataPoints.length; i++) {
                    if (i % 8 == 0) {
                        String idQuotient = panelDataPoints[i];
                        String idRemainder = panelDataPoints[i + 1];
                        Integer idNum = Integer.valueOf(idQuotient) * 256 + Integer.valueOf(idRemainder);
                        if (String.valueOf(idNum).equals(panelID)) {
                            // found panel data - store it
                            panelInfo.put(panelID,
                                    HSBType.fromRGB(Integer.parseInt(panelDataPoints[i + 3]),
                                            Integer.parseInt(panelDataPoints[i + 4]),
                                            Integer.parseInt(panelDataPoints[i + 5])));
                        }
                    }
                }
            }
        }
    }
}<|MERGE_RESOLUTION|>--- conflicted
+++ resolved
@@ -165,20 +165,13 @@
     private void sendRenderedEffectCommand(Command command) throws NanoleafException {
         logger.debug("Command Type: {}", command.getClass());
         HSBType currentPanelColor = getPanelColor();
-<<<<<<< HEAD
-        
-        logger.debug("currentPanelColor: {}, received a {} command", currentPanelColor.toString(), command.getClass());
-=======
         logger.debug("currentPanelColor: {}", currentPanelColor.toString());
->>>>>>> f4e47fc5
         if (currentPanelColor == null)
             return;
         HSBType newPanelColor = new HSBType();
         if (command instanceof HSBType) {
-            logger.debug("HSBType command received");
             newPanelColor = (HSBType) command;
         } else if (command instanceof OnOffType) {
-            logger.debug("OnOffType command received");
             if (OnOffType.ON.equals(command)) {
                 newPanelColor = new HSBType(currentPanelColor.getHue(), currentPanelColor.getSaturation(),
                         MAX_PANEL_BRIGHTNESS);
@@ -187,12 +180,10 @@
                         MIN_PANEL_BRIGHTNESS);
             }
         } else if (command instanceof PercentType) {
-            logger.debug("PercentType command received");
             PercentType brightness = new PercentType(
                     Math.max(MIN_PANEL_BRIGHTNESS.intValue(), ((PercentType) command).intValue()));
             newPanelColor = new HSBType(currentPanelColor.getHue(), currentPanelColor.getSaturation(), brightness);
         } else if (command instanceof IncreaseDecreaseType) {
-            logger.debug("IncreaseDecreaseType command received");
             int brightness = currentPanelColor.getBrightness().intValue();
             if (command.equals(IncreaseDecreaseType.INCREASE)) {
                 brightness = Math.min(MAX_PANEL_BRIGHTNESS.intValue(), brightness + BRIGHTNESS_STEP_SIZE);
@@ -231,10 +222,9 @@
             if (handler != null) {
                 NanoleafControllerConfig config = ((NanoleafControllerHandler) handler).getControllerConfig();
                 // Light Panels and Canvas use different stream commands
-                if (config.deviceType.equals(CONFIG_DEVICE_TYPE_LIGHTPANELS)|| config.deviceType.equals(CONFIG_DEVICE_TYPE_CANVAS)) {
+                if (config.deviceType.equals(CONFIG_DEVICE_TYPE_LIGHTPANELS)) {
                     write.setAnimData(String.format("1 %s 1 %d %d %d 0 10", panelID, red, green, blue));
                 } else {
-                    logger.debug("special streaming case for canvas (yet unsupported)");
                     int quotient = Integer.divideUnsigned(Integer.valueOf(panelID), 256);
                     int remainder = Integer.remainderUnsigned(Integer.valueOf(panelID), 256);
                     write.setAnimData(
