<?xml version="1.0" encoding="UTF-8"?>
<thing:thing-descriptions bindingId="melcloud"
	xmlns:xsi="http://www.w3.org/2001/XMLSchema-instance"
	xmlns:thing="https://openhab.org/schemas/thing-description/v1.0.0"
	xsi:schemaLocation="https://openhab.org/schemas/thing-description/v1.0.0 https://openhab.org/schemas/thing-description-1.0.0.xsd">

	<!-- Common channels -->
	<channel-type id="power-channel">
		<item-type>Switch</item-type>
		<label>Power</label>
		<description>Power status of device</description>
		<tags>
			<tag>Switch</tag>
			<tag>Power</tag>
		</tags>
	</channel-type>

	<channel-type id="hasPendingCommand-channel">
		<item-type>Switch</item-type>
		<label>Pending Command</label>
		<description>Device has a pending command(s)</description>
		<tags>
			<tag>Status</tag>
			<tag>Info</tag>
		</tags>
		<state readOnly="true"/>
	</channel-type>

	<channel-type id="offline-channel">
		<item-type>Switch</item-type>
		<label>Is Offline</label>
		<description>Is device in offline state.</description>
		<tags>
			<tag>Status</tag>
			<tag>Info</tag>
		</tags>
		<state readOnly="true"/>
	</channel-type>

	<channel-type id="lastCommunication-channel">
		<item-type>DateTime</item-type>
		<label>Last Communication</label>
		<description>Last communication time between device and MELCloud</description>
		<tags>
			<tag>Status</tag>
			<tag>Timestamp</tag>
		</tags>
		<state readOnly="true"/>
	</channel-type>

	<channel-type id="nextCommunication-channel">
		<item-type>DateTime</item-type>
		<label>Next Communication</label>
		<description>Next communication time between device and MELCloud</description>
		<tags>
			<tag>Status</tag>
			<tag>Timestamp</tag>
		</tags>
		<state readOnly="true"/>
	</channel-type>

	<!-- A.C. Device Channels -->
	<channel-type id="operationMode-channel">
		<item-type>String</item-type>
		<label>Operation Mode</label>
		<description>Operation mode</description>
		<tags>
			<tag>Status</tag>
			<tag>Mode</tag>
		</tags>
		<state>
			<options>
				<option value="1">Heat</option>
				<option value="2">Dry</option>
				<option value="3">Cool</option>
				<option value="7">Fan</option>
				<option value="8">Auto</option>
			</options>
		</state>
	</channel-type>

	<channel-type id="setTemperature-channel">
		<item-type>Number:Temperature</item-type>
		<label>Set Temperature</label>
		<description>Set temperature</description>
		<tags>
			<tag>Control</tag>
			<tag>Temperature</tag>
		</tags>
		<state min="10" max="40" step="0.5" pattern="%.1f %unit%"/>
	</channel-type>

	<channel-type id="fanSpeed-channel">
		<item-type>String</item-type>
		<label>Fan Speed</label>
		<description>Fan speed</description>
		<tags>
			<tag>Status</tag>
			<tag>Speed</tag>
		</tags>
		<state>
			<options>
				<option value="0">Auto</option>
				<option value="1">1</option>
				<option value="2">2</option>
				<option value="3">3</option>
				<option value="4">4</option>
				<option value="5">5</option>
			</options>
		</state>
	</channel-type>

	<channel-type id="vaneHorizontal-channel">
		<item-type>String</item-type>
		<label>Vane Horizontal</label>
		<description>Vane horizontal</description>
		<tags>
			<tag>Status</tag>
			<tag>Tilt</tag>
		</tags>
		<state>
			<options>
				<option value="0">Auto</option>
				<option value="1">1</option>
				<option value="2">2</option>
				<option value="3">3</option>
				<option value="4">4</option>
				<option value="5">5</option>
				<option value="12">Swing</option>
			</options>
		</state>
	</channel-type>

	<channel-type id="vaneVertical-channel">
		<item-type>String</item-type>
		<label>Vane Vertical</label>
		<description>Vane vertical</description>
		<tags>
			<tag>Status</tag>
			<tag>Tilt</tag>
		</tags>
		<state>
			<options>
				<option value="0">Auto</option>
				<option value="1">1</option>
				<option value="2">2</option>
				<option value="3">3</option>
				<option value="4">4</option>
				<option value="5">5</option>
				<option value="7">Swing</option>
			</options>
		</state>
	</channel-type>

	<channel-type id="roomTemperature-channel">
		<item-type>Number:Temperature</item-type>
		<label>Room Temperature</label>
		<description>Room temperature</description>
		<tags>
			<tag>Measurement</tag>
			<tag>Temperature</tag>
		</tags>
		<state readOnly="true" pattern="%.1f %unit%"/>
	</channel-type>

	<!-- Heatpump Device Channels -->
	<channel-type id="tankWaterTemperature-channel">
		<item-type>Number:Temperature</item-type>
		<label>Tank Temperature</label>
<<<<<<< HEAD
		<description>Temperature of water</description>
=======
		<description>Temperature of water in tank</description>
>>>>>>> 67adb661
		<tags>
			<tag>Measurement</tag>
			<tag>Temperature</tag>
		</tags>
		<state readOnly="true" pattern="%.1f %unit%"/>
	</channel-type>

	<channel-type id="tankTargetWaterTemperature-channel">
		<item-type>Number:Temperature</item-type>
		<label>Tank Target Degrees</label>
		<description>Setpoint temperature of water</description>
		<tags>
			<tag>Setpoint</tag>
			<tag>Temperature</tag>
		</tags>
		<state min="20" max="65" step="1" pattern="%.0f %unit%"/>
	</channel-type>

	<channel-type id="forcedHotWaterMode-channel">
		<item-type>Switch</item-type>
		<label>Forced Hot Water Mode</label>
		<description>If water mode is Heat Now (true) or Auto (false)</description>
		<tags>
			<tag>Switch</tag>
			<tag>Mode</tag>
		</tags>
	</channel-type>

	<channel-type id="roomTemperatureZone1-channel">
		<item-type>Number:Temperature</item-type>
		<label>Room Temperature Zone1</label>
		<description>Room temperature for zone 1</description>
		<tags>
			<tag>Measurement</tag>
			<tag>Temperature</tag>
		</tags>
		<state readOnly="true" pattern="%.1f %unit%"/>
	</channel-type>

	<channel-type id="setTemperatureZone1-channel">
		<item-type>Number:Temperature</item-type>
		<label>Set Temperature Zone1</label>
		<description>Set temperature for zone 1</description>
		<tags>
			<tag>Setpoint</tag>
			<tag>Temperature</tag>
		</tags>
		<state min="10" max="30" step="0.5" pattern="%.1f %unit%"/>
	</channel-type>

	<channel-type id="roomTemperatureZone2-channel">
		<item-type>Number:Temperature</item-type>
		<label>Room Temperature Zone2</label>
		<description>Room temperature for zone 2</description>
		<tags>
			<tag>Measurement</tag>
			<tag>Temperature</tag>
		</tags>
		<state readOnly="true" pattern="%.1f %unit%"/>
	</channel-type>

	<channel-type id="setTemperatureZone2-channel">
		<item-type>Number:Temperature</item-type>
		<label>Set Temperature Zone2</label>
		<description>Set temperature for zone 2</description>
		<tags>
			<tag>Setpoint</tag>
			<tag>Temperature</tag>
		</tags>
		<state min="10" max="30" step="0.5" pattern="%.1f %unit%"/>
	</channel-type>

	<channel-type id="heatFlowTemperatureZone1-channel">
		<item-type>Number:Temperature</item-type>
		<label>Heat Flow Temp Zone1</label>
		<description>Set temperature for water flow for zone 1</description>
		<tags>
			<tag>Setpoint</tag>
			<tag>Temperature</tag>
		</tags>
		<state min="20" max="65" step="1" pattern="%.1f %unit%"/>
	</channel-type>

	<channel-type id="heatFlowTemperatureZone2-channel">
		<item-type>Number:Temperature</item-type>
		<label>Heat Flow Temp Zone2</label>
		<description>Set temperature for water flow for zone 2</description>
		<tags>
			<tag>Setpoint</tag>
			<tag>Temperature</tag>
		</tags>
		<state min="20" max="65" step="1" pattern="%.1f %unit%"/>
	</channel-type>

	<channel-type id="heatTemperatureModeZone1-channel">
		<item-type>Number</item-type>
		<label>Flow Mode Zone1</label>
		<description>Set flow mode for zone 1</description>
		<tags>
			<tag>Setpoint</tag>
			<tag>Mode</tag>
		</tags>
		<state>
			<options>
				<option value="0">Heat thermostat</option>
				<option value="1">Heat flow</option>
				<option value="2">Heat curve</option>
				<option value="3">Cool thermostat</option>
				<option value="4">Cool flow</option>
			</options>
		</state>
	</channel-type>

	<channel-type id="heatTemperatureModeZone2-channel">
		<item-type>Number</item-type>
		<label>Flow Mode Zone2</label>
		<description>Set flow mode for zone 2</description>
		<tags>
			<tag>Setpoint</tag>
			<tag>Mode</tag>
		</tags>
		<state>
			<options>
				<option value="0">Heat thermostat</option>
				<option value="1">Heat flow</option>
				<option value="2">Heat curve</option>
				<option value="3">Cool thermostat</option>
				<option value="4">Cool flow</option>
			</options>
		</state>
	</channel-type>

	<channel-type id="heatPumpOperationMode-channel">
		<item-type>String</item-type>
		<label>Operation Mode</label>
		<description>Operation mode</description>
		<tags>
			<tag>Status</tag>
			<tag>Mode</tag>
		</tags>
		<state readOnly="true">
			<options>
				<option value="0">Idle</option>
				<option value="1">Heat water</option>
				<option value="2">Heat zones</option>
				<option value="3">Cooling</option>
				<option value="4">Defrost</option>
				<option value="5">Stand-by</option>
				<option value="6">Legionella</option>
			</options>
		</state>
	</channel-type>

</thing:thing-descriptions><|MERGE_RESOLUTION|>--- conflicted
+++ resolved
@@ -167,11 +167,7 @@
 	<channel-type id="tankWaterTemperature-channel">
 		<item-type>Number:Temperature</item-type>
 		<label>Tank Temperature</label>
-<<<<<<< HEAD
-		<description>Temperature of water</description>
-=======
 		<description>Temperature of water in tank</description>
->>>>>>> 67adb661
 		<tags>
 			<tag>Measurement</tag>
 			<tag>Temperature</tag>
