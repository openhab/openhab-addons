--- conflicted
+++ resolved
@@ -5,11 +5,7 @@
   <parent>
     <groupId>org.openhab.addons.bundles</groupId>
     <artifactId>org.openhab.addons.reactor.bundles</artifactId>
-<<<<<<< HEAD
-    <version>4.2.0-SNAPSHOT</version>
-=======
     <version>4.1.2-SNAPSHOT</version>
->>>>>>> 2f4191b8
   </parent>
 
   <artifactId>org.openhab.binding.dbquery</artifactId>
@@ -18,7 +14,7 @@
 
   <properties>
     <bnd.importpackage>
-      !javax.annotation;!android.*,!com.android.*,!com.google.appengine.*,!dalvik.system,!kotlin.*,!kotlinx.*,!org.conscrypt,!sun.security.ssl,!org.apache.harmony.*,!org.apache.http.*,!rx.*,!org.msgpack.*,!org.bouncycastle.*,!org.openjsse.*
+      !javax.annotation;!android.*,!com.android.*,!com.google.appengine.*,!dalvik.system,!kotlin.*,!kotlinx.*,!org.conscrypt,!sun.security.ssl,!org.apache.harmony.*,!org.apache.http.*,!rx.*,!org.msgpack.*
     </bnd.importpackage>
   </properties>
 
@@ -47,7 +43,7 @@
     <dependency> <!-- also used for querydb library -->
       <artifactId>gson</artifactId>
       <groupId>com.google.code.gson</groupId>
-      <version>${gson.version}</version>
+      <version>2.9.1</version>
     </dependency>
     <dependency>
       <artifactId>gson-fire</artifactId>
@@ -57,14 +53,7 @@
     <dependency>
       <artifactId>okio</artifactId>
       <groupId>com.squareup.okio</groupId>
-      <version>${okio.version}</version>
-      <scope>runtime</scope>
-    </dependency>
-    <dependency>
-      <groupId>com.squareup.okio</groupId>
-      <artifactId>okio-jvm</artifactId>
-      <version>${okio.version}</version>
-      <scope>runtime</scope>
+      <version>1.17.3</version>
     </dependency>
     <dependency>
       <artifactId>commons-csv</artifactId>
@@ -79,7 +68,7 @@
     <dependency>
       <artifactId>okhttp</artifactId>
       <groupId>com.squareup.okhttp3</groupId>
-      <version>${okhttp3.version}</version>
+      <version>3.14.4</version>
     </dependency>
     <dependency>
       <artifactId>retrofit</artifactId>
@@ -94,7 +83,7 @@
     <dependency>
       <artifactId>logging-interceptor</artifactId>
       <groupId>com.squareup.okhttp3</groupId>
-      <version>${okhttp3.version}</version>
+      <version>3.14.4</version>
     </dependency>
     <dependency>
       <artifactId>rxjava</artifactId>
