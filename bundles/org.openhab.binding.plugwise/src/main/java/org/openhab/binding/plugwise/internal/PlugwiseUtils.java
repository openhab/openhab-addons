--- conflicted
+++ resolved
@@ -95,8 +95,6 @@
         }
     }
 
-<<<<<<< HEAD
-=======
     public static String upperUnderscoreToLowerCamel(String text) {
         final String delimiter = "_";
         StringBuilder upperCamelBuilder = new StringBuilder(text.length());
@@ -113,7 +111,6 @@
         return upperCamelBuilder.toString();
     }
 
->>>>>>> d2b3f68d
     public static boolean updateProperties(Map<String, String> properties, InformationResponseMessage message) {
         boolean update = false;
 
