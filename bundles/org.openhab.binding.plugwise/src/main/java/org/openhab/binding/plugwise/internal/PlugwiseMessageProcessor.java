/**
 * Copyright (c) 2010-2023 Contributors to the openHAB project
 *
 * See the NOTICE file(s) distributed with this work for additional
 * information.
 *
 * This program and the accompanying materials are made available under the
 * terms of the Eclipse Public License 2.0 which is available at
 * http://www.eclipse.org/legal/epl-2.0
 *
 * SPDX-License-Identifier: EPL-2.0
 */
package org.openhab.binding.plugwise.internal;

import static org.openhab.binding.plugwise.internal.PlugwiseCommunicationContext.*;

import java.io.IOException;
import java.io.InputStream;
import java.nio.ByteBuffer;
import java.util.TooManyListenersException;
import java.util.regex.Matcher;
import java.util.regex.Pattern;

import org.eclipse.jdt.annotation.NonNullByDefault;
import org.eclipse.jdt.annotation.Nullable;
import org.openhab.binding.plugwise.internal.protocol.AcknowledgementMessage;
import org.openhab.binding.plugwise.internal.protocol.Message;
import org.openhab.binding.plugwise.internal.protocol.MessageFactory;
import org.openhab.binding.plugwise.internal.protocol.field.MessageType;
import org.openhab.binding.plugwise.internal.util.StringUtils;
import org.openhab.core.io.transport.serial.SerialPort;
import org.openhab.core.io.transport.serial.SerialPortEvent;
import org.openhab.core.io.transport.serial.SerialPortEventListener;
import org.slf4j.Logger;
import org.slf4j.LoggerFactory;

/**
 * Processes messages received from the Plugwise Stick using a serial connection.
 *
 * @author Wouter Born, Karel Goderis - Initial contribution
 */
@NonNullByDefault
public class PlugwiseMessageProcessor implements SerialPortEventListener {

    private class MessageProcessorThread extends Thread {

        public MessageProcessorThread() {
            super("OH-binding-" + context.getBridgeUID() + "-message-processor");
            setDaemon(true);
        }

        @Override
        public void run() {
            while (!interrupted()) {
                try {
                    Message message = context.getReceivedQueue().take();
                    if (message != null) {
                        logger.debug("Took message from receivedQueue (length={})", context.getReceivedQueue().size());
                        processMessage(message);
                    } else {
                        logger.debug("Skipping null message from receivedQueue (length={})",
                                context.getReceivedQueue().size());
                    }
                } catch (InterruptedException e) {
                    // That's our signal to stop
                    break;
                } catch (Exception e) {
                    logger.warn("Error while taking message from receivedQueue", e);
                }
            }
        }
    }

    /** Matches Plugwise responses into the following groups: protocolHeader command sequence payload CRC */
    private static final Pattern RESPONSE_PATTERN = Pattern.compile("(.{4})(\\w{4})(\\w{4})(\\w*?)(\\w{4})");

    private final Logger logger = LoggerFactory.getLogger(PlugwiseMessageProcessor.class);
    private final PlugwiseCommunicationContext context;
    private final MessageFactory messageFactory = new MessageFactory();

    private final ByteBuffer readBuffer = ByteBuffer.allocate(PlugwiseCommunicationContext.MAX_BUFFER_SIZE);
    private int previousByte = -1;

    private @Nullable MessageProcessorThread thread;

    public PlugwiseMessageProcessor(PlugwiseCommunicationContext context) {
        this.context = context;
    }

    /**
     * Parse a buffer into a Message and put it in the appropriate queue for further processing
     *
     * @param readBuffer - the string to parse
     */
    private void parseAndQueue(ByteBuffer readBuffer) {
        String response = new String(readBuffer.array(), 0, readBuffer.limit());
<<<<<<< HEAD
        response = StringUtils.chomp(response);
=======
        response = response.replace("\r", "").replace("\n", "");
>>>>>>> d2b3f68d

        Matcher matcher = RESPONSE_PATTERN.matcher(response);

        if (matcher.matches()) {
            String protocolHeader = matcher.group(1);
            String messageTypeHex = matcher.group(2);
            String sequence = matcher.group(3);
            String payload = matcher.group(4);
            String crc = matcher.group(5);

            if (protocolHeader.equals(PROTOCOL_HEADER)) {
                String calculatedCRC = Message.getCRC(messageTypeHex + sequence + payload);
                if (calculatedCRC.equals(crc)) {
                    MessageType messageType = MessageType.forValue(Integer.parseInt(messageTypeHex, 16));
                    int sequenceNumber = Integer.parseInt(sequence, 16);

                    if (messageType == null) {
                        logger.debug("Received unrecognized message: messageTypeHex=0x{}, sequence={}, payload={}",
                                messageTypeHex, sequenceNumber, payload);
                        return;
                    }

                    logger.debug("Received message: messageType={}, sequenceNumber={}, payload={}", messageType,
                            sequenceNumber, payload);

                    try {
                        Message message = messageFactory.createMessage(messageType, sequenceNumber, payload);

                        if (message instanceof AcknowledgementMessage acknowledgementMessage
                                && !acknowledgementMessage.isExtended()) {
                            logger.debug("Adding to acknowledgedQueue: {}", message);
                            context.getAcknowledgedQueue().put(acknowledgementMessage);
                        } else {
                            logger.debug("Adding to receivedQueue: {}", message);
                            context.getReceivedQueue().put(message);
                        }
                    } catch (IllegalArgumentException e) {
                        logger.warn("Failed to create message", e);
                    } catch (InterruptedException e) {
                        Thread.interrupted();
                    }
                } else {
                    logger.warn("Plugwise protocol CRC error: {} does not match {} in message", calculatedCRC, crc);
                }
            } else {
                logger.debug("Plugwise protocol header error: {} in message {}", protocolHeader, response);
            }
        } else if (!response.contains("APSRequestNodeInfo") && !response.contains("APSSetSleepBehaviour")
                && !response.startsWith("# ")) {
            logger.warn("Plugwise protocol message error: {}", response);
        }
    }

    private void processMessage(Message message) {
        context.getFilteredListeners().notifyListeners(message);

        // After processing the response to a message, we remove any reference to the original request
        // stored in the sentQueue
        // WARNING: We assume that each request sent out can only be followed bye EXACTLY ONE response - so
        // far it seems that the Plugwise protocol is operating in that way

        try {
            context.getSentQueueLock().lock();

            for (PlugwiseQueuedMessage queuedSentMessage : context.getSentQueue()) {
                if (queuedSentMessage != null
                        && queuedSentMessage.getMessage().getSequenceNumber() == message.getSequenceNumber()) {
                    logger.debug("Removing from sentQueue: {}", queuedSentMessage.getMessage());
                    context.getSentQueue().remove(queuedSentMessage);
                    break;
                }
            }
        } finally {
            context.getSentQueueLock().unlock();
        }
    }

    @SuppressWarnings("resource")
    @Override
    public void serialEvent(@Nullable SerialPortEvent event) {
        if (event != null && event.getEventType() == SerialPortEvent.DATA_AVAILABLE) {
            // We get here if data has been received
            SerialPort serialPort = context.getSerialPort();
            if (serialPort == null) {
                logger.debug("Failed to read available data from null serialPort");
                return;
            }

            try {
                InputStream inputStream = serialPort.getInputStream();
                if (inputStream == null) {
                    logger.debug("Failed to read available data from null inputStream");
                    return;
                }

                // Read data from serial device
                while (inputStream.available() > 0) {
                    int currentByte = inputStream.read();
                    // Plugwise sends ASCII data, but for some unknown reason we sometimes get data with unsigned
                    // byte value >127 which in itself is very strange. We filter these out for the time being
                    if (currentByte < 128) {
                        readBuffer.put((byte) currentByte);
                        if (previousByte == CR && currentByte == LF) {
                            readBuffer.flip();
                            parseAndQueue(readBuffer);
                            readBuffer.clear();
                            previousByte = -1;
                        } else {
                            previousByte = currentByte;
                        }
                    }
                }
            } catch (IOException e) {
                logger.debug("Error receiving data on serial port {}: {}", context.getConfiguration().getSerialPort(),
                        e.getMessage());
            }
        }
    }

    @SuppressWarnings("resource")
    public void start() throws PlugwiseInitializationException {
        SerialPort serialPort = context.getSerialPort();
        if (serialPort == null) {
            throw new PlugwiseInitializationException("Failed to add serial port listener because port is null");
        }

        try {
            serialPort.addEventListener(this);
        } catch (TooManyListenersException e) {
            throw new PlugwiseInitializationException("Failed to add serial port listener", e);
        }

        thread = new MessageProcessorThread();
        thread.start();
    }

    @SuppressWarnings("resource")
    public void stop() {
        PlugwiseUtils.stopBackgroundThread(thread);

        SerialPort serialPort = context.getSerialPort();
        if (serialPort != null) {
            serialPort.removeEventListener();
        }
    }
}<|MERGE_RESOLUTION|>--- conflicted
+++ resolved
@@ -94,11 +94,7 @@
      */
     private void parseAndQueue(ByteBuffer readBuffer) {
         String response = new String(readBuffer.array(), 0, readBuffer.limit());
-<<<<<<< HEAD
-        response = StringUtils.chomp(response);
-=======
-        response = response.replace("\r", "").replace("\n", "");
->>>>>>> d2b3f68d
+        response = response.replaceAll("\r", "").replaceAll("\n", "");
 
         Matcher matcher = RESPONSE_PATTERN.matcher(response);
 
