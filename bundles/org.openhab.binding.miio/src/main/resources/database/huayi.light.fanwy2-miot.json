{
	"deviceMapping": {
		"id": [
			"huayi.light.fanwy2"
		],
		"propertyMethod": "get_properties",
		"maxProperties": 1,
		"channels": [
			{
				"property": "on",
				"siid": 2,
				"piid": 1,
				"friendlyName": "Light - Power",
				"channel": "on",
				"type": "Switch",
				"refresh": true,
				"actions": [
					{
						"command": "set_properties",
						"parameterType": "ONOFFBOOL"
					}
				],
				"category": "light",
				"tags": [
					"Switch"
				]
			},
			{
				"property": "brightness",
				"siid": 2,
				"piid": 2,
				"friendlyName": "Light - Brightness",
				"channel": "brightness",
				"type": "Dimmer",
				"stateDescription": {
					"minimum": 1,
					"maximum": 100,
					"step": 1,
					"pattern": "%.0f %unit%"
				},
				"refresh": true,
				"actions": [
					{
						"command": "set_properties",
						"parameterType": "NUMBER"
					}
				],
				"category": "light",
				"tags": [
					"Setpoint",
					"Light"
				]
			},
			{
				"property": "color-temperature",
				"siid": 2,
				"piid": 3,
				"friendlyName": "Light - Color Temperature",
				"channel": "color-temperature",
				"type": "Number:Temperature",
				"unit": "kelvin",
				"stateDescription": {
					"minimum": 3000,
					"maximum": 5700,
					"step": 1,
					"pattern": "%.1f %unit%"
				},
				"refresh": true,
				"actions": [
					{
						"command": "set_properties",
						"parameterType": "STRING"
					}
				]
			},
			{
				"property": "on1",
				"siid": 3,
				"piid": 1,
				"friendlyName": "Fan - Power",
				"channel": "on1",
				"type": "Switch",
				"refresh": true,
				"actions": [
					{
						"command": "set_properties",
						"parameterType": "ONOFFBOOL"
					}
				],
				"category": "fan",
				"tags": [
					"Switch"
				]
			},
			{
				"property": "fan-level",
				"siid": 3,
				"piid": 2,
				"friendlyName": "Fan - Fan Level",
				"channel": "fan-level",
				"type": "Number:Dimensionless",
				"unit": "percentage",
				"stateDescription": {
					"minimum": 1.0,
					"maximum": 100.0,
					"step": 1.0,
					"pattern": "%.0f %unit%"
				},
				"refresh": true,
				"actions": [
					{
						"command": "set_properties",
						"parameterType": "NUMBER"
					}
				]
			},
			{
				"property": "mode",
				"siid": 3,
				"piid": 3,
				"friendlyName": "Fan - Mode",
				"channel": "mode",
				"type": "Number",
				"stateDescription": {
					"options": [
						{
							"value": "0",
							"label": "Basic"
						},
						{
							"value": "1",
							"label": "Natural Wind"
						}
					]
				},
				"refresh": true,
				"actions": [
					{
						"command": "set_properties",
						"parameterType": "NUMBER"
					}
				],
<<<<<<< HEAD
<<<<<<< HEAD
				"tags": [
					"Control"
				],
=======
>>>>>>> refs/remotes/origin/main
				"readmeComment": "Value mapping [\"1\"\u003d\"Basic\",\"1\"\u003d\"Natural Wind\"]"
=======
				"readmeComment": "Value mapping [\"0\"\u003d\"Basic\",\"1\"\u003d\"Natural Wind\"]"
>>>>>>> a7009101
			},
			{
				"property": "time-off",
				"siid": 4,
				"piid": 1,
				"friendlyName": "Presets - Time Off",
				"channel": "time-off",
				"type": "Number:Time",
				"unit": "minutes",
				"stateDescription": {
					"minimum": 1,
					"maximum": 1440,
					"step": 1,
					"pattern": "%.1f %unit%"
				},
				"refresh": true,
				"actions": [
					{
						"command": "set_properties",
						"parameterType": "STRING"
					}
				]
			},
			{
				"property": "pre-colortemp",
				"siid": 4,
				"piid": 2,
				"friendlyName": "Presets - Pre Colortemp",
				"channel": "pre-colortemp",
				"type": "Number:Temperature",
				"unit": "kelvin",
				"stateDescription": {
					"minimum": 3000,
					"maximum": 5700,
					"step": 1,
					"pattern": "%.1f %unit%"
				},
				"refresh": true,
				"actions": [
					{
						"command": "set_properties",
						"parameterType": "STRING"
					}
				]
			},
			{
				"property": "pre-brightness",
				"siid": 4,
				"piid": 3,
				"friendlyName": "Presets - Pre Brightness",
				"channel": "pre-brightness",
				"type": "Dimmer",
				"stateDescription": {
					"minimum": 1.0,
					"maximum": 100.0,
					"step": 1.0,
					"pattern": "%.0f %unit%"
				},
				"refresh": true,
				"actions": [
					{
						"command": "set_properties",
						"parameterType": "NUMBER"
					}
				]
			},
			{
				"property": "pre-speed",
				"siid": 4,
				"piid": 4,
				"friendlyName": "Presets - Pre Speed",
				"channel": "pre-speed",
				"type": "Number:Dimensionless",
				"unit": "percentage",
				"stateDescription": {
					"minimum": 1.0,
					"maximum": 100.0,
					"step": 1.0,
					"pattern": "%.0f %unit%"
				},
				"refresh": true,
				"actions": [
					{
						"command": "set_properties",
						"parameterType": "NUMBER"
					}
				]
			},
			{
				"property": "reversal",
				"siid": 4,
				"piid": 5,
				"friendlyName": "Presets - Reversal",
				"channel": "reversal",
				"type": "Number",
				"stateDescription": {
					"options": [
						{
							"value": "0",
							"label": "Postitive"
						},
						{
							"value": "1",
							"label": "Reverse"
						}
					]
				},
				"refresh": true,
				"actions": [
					{
						"command": "set_properties",
						"parameterType": "NUMBER"
					}
				],
				"readmeComment": "Value mapping [\"0\"\u003d\"Postitive\",\"1\"\u003d\"Reverse\"]"
			},
			{
				"property": "pre-custom",
				"siid": 4,
				"piid": 7,
				"friendlyName": "Presets - Pre Custom",
				"channel": "pre-custom",
				"type": "Number",
				"stateDescription": {
					"options": [
						{
							"value": "0",
							"label": "Switch Off"
						},
						{
							"value": "1",
							"label": "Open"
						}
					]
				},
				"refresh": true,
				"actions": [
					{
						"command": "set_properties",
						"parameterType": "STRING"
					}
				],
				"readmeComment": "Value mapping [\"0\"\u003d\"Switch Off\",\"1\"\u003d\"Open\"]"
			},
			{
				"property": "flabellum",
				"siid": 4,
				"piid": 8,
				"friendlyName": "Presets - Flabellum",
				"channel": "flabellum",
				"type": "Switch",
				"refresh": true,
				"actions": [
					{
						"command": "set_properties",
						"parameterType": "ONOFFBOOL"
					}
				]
			}
		],
		"experimental": true
	}
}<|MERGE_RESOLUTION|>--- conflicted
+++ resolved
@@ -140,17 +140,10 @@
 						"parameterType": "NUMBER"
 					}
 				],
-<<<<<<< HEAD
-<<<<<<< HEAD
 				"tags": [
 					"Control"
 				],
-=======
->>>>>>> refs/remotes/origin/main
-				"readmeComment": "Value mapping [\"1\"\u003d\"Basic\",\"1\"\u003d\"Natural Wind\"]"
-=======
 				"readmeComment": "Value mapping [\"0\"\u003d\"Basic\",\"1\"\u003d\"Natural Wind\"]"
->>>>>>> a7009101
 			},
 			{
 				"property": "time-off",
