/**
 * Copyright (c) 2010-2020 Contributors to the openHAB project
 *
 * See the NOTICE file(s) distributed with this work for additional
 * information.
 *
 * This program and the accompanying materials are made available under the
 * terms of the Eclipse Public License 2.0 which is available at
 * http://www.eclipse.org/legal/epl-2.0
 *
 * SPDX-License-Identifier: EPL-2.0
 */
package org.openhab.binding.miio.internal.handler;

import static org.openhab.binding.miio.internal.MiIoBindingConstants.*;

import java.util.concurrent.TimeUnit;

import org.eclipse.jdt.annotation.NonNullByDefault;
import org.eclipse.smarthome.core.cache.ExpiringCache;
import org.eclipse.smarthome.core.library.types.OnOffType;
import org.eclipse.smarthome.core.thing.ChannelUID;
import org.eclipse.smarthome.core.thing.Thing;
import org.eclipse.smarthome.core.types.Command;
import org.eclipse.smarthome.core.types.RefreshType;
import org.openhab.binding.miio.internal.basic.MiIoDatabaseWatchService;
import org.slf4j.Logger;
import org.slf4j.LoggerFactory;

/**
 * The {@link MiIoUnsupportedHandler} is responsible for handling commands, which are
 * sent to one of the channels.
 *
 * @author Marcel Verpaalen - Initial contribution
 */
@NonNullByDefault
public class MiIoUnsupportedHandler extends MiIoAbstractHandler {
    private final Logger logger = LoggerFactory.getLogger(MiIoUnsupportedHandler.class);

    private final ExpiringCache<Boolean> updateDataCache = new ExpiringCache<>(CACHE_EXPIRY, () -> {
        scheduler.schedule(this::updateData, 0, TimeUnit.SECONDS);
        return true;
    });

<<<<<<< HEAD
    @NonNullByDefault
    public MiIoUnsupportedHandler(Thing thing, MiIoDatabaseWatchService miIoDatabaseWatchService) {
=======
    public MiIoUnsupportedHandler(Thing thing) {
>>>>>>> b339e3ad
        super(thing);
        this.miIoDatabaseWatchService = miIoDatabaseWatchService;
    }

    @Override
    public void handleCommand(ChannelUID channelUID, Command command) {
        if (command == RefreshType.REFRESH) {
            if (updateDataCache.isExpired()) {
                logger.debug("Refreshing {}", channelUID);
                updateDataCache.getValue();
            } else {
                logger.debug("Refresh {} skipped. Already refreshing", channelUID);
            }
            return;
        }
        if (channelUID.getId().equals(CHANNEL_POWER)) {
            if (command.equals(OnOffType.ON)) {
                sendCommand("set_power[\"on\"]");
            } else {
                sendCommand("set_power[\"off\"]");
            }
        }
        if (channelUID.getId().equals(CHANNEL_COMMAND)) {
            cmds.put(sendCommand(command.toString()), command.toString());
        }
        if (channelUID.getId().equals(CHANNEL_TESTCOMMANDS)) {
            executeExperimentalCommands();
        }
    }

    // TODO: In future version this ideally would test all known commands (e.g. from the database) and create/enable a
    // channel if they appear to be supported
    private void executeExperimentalCommands() {
        String[] testCommands = new String[0];
        switch (miDevice) {
            case POWERPLUG:
            case POWERPLUG2:
            case POWERSTRIP:
            case POWERSTRIP2:
            case YEELIGHT_C1:
                break;
            case VACUUM:
                testCommands = new String[] { "miIO.info", "get_current_sound", "get_map_v1", "get_serial_number",
                        "get_timezone" };
                break;
            case AIR_PURIFIERM:
            case AIR_PURIFIER1:
            case AIR_PURIFIER2:
            case AIR_PURIFIER3:
            case AIR_PURIFIER6:
                break;

            default:
                testCommands = new String[] { "miIO.info" };
                break;
        }
        logger.info("Start Experimental Testing of commands for device '{}'. ", miDevice.toString());
        for (String c : testCommands) {
            logger.info("Test command '{}'. Response: '{}'", c, sendCommand(c));
        }
    }

    @Override
    protected synchronized void updateData() {
        if (skipUpdate()) {
            return;
        }
        logger.debug("Periodic update for '{}' ({})", getThing().getUID().toString(), getThing().getThingTypeUID());
        try {
            refreshNetwork();
        } catch (Exception e) {
            logger.debug("Error while updating '{}' ({})", getThing().getUID().toString(), getThing().getThingTypeUID(),
                    e);
        }
    }
}<|MERGE_RESOLUTION|>--- conflicted
+++ resolved
@@ -42,12 +42,7 @@
         return true;
     });
 
-<<<<<<< HEAD
-    @NonNullByDefault
     public MiIoUnsupportedHandler(Thing thing, MiIoDatabaseWatchService miIoDatabaseWatchService) {
-=======
-    public MiIoUnsupportedHandler(Thing thing) {
->>>>>>> b339e3ad
         super(thing);
         this.miIoDatabaseWatchService = miIoDatabaseWatchService;
     }
