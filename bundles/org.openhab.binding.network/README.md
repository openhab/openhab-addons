# Network Binding

This binding allows checking whether a device is currently available on the network.
This is either done using [ping](https://en.wikipedia.org/wiki/Ping_%28networking_utility%29) or by a successful TCP connection on a specified port.

It is also capable to perform bandwidth speed tests.

## Binding configuration

The binding has the following configuration options:

-   **allowSystemPings:** Use the external ICMP ping program of the operating system instead of the Java ping. Useful if the devices cannot be reached by Java ping. Default is true.
-   **allowDHCPlisten:**  If devices leave and reenter a network, they usually request their last IPv4 address by using DHCP requests. By listening for those messages, the status update can be more "real-time" without having to wait for the next refresh cycle. Default is true.
-   **arpPingToolPath:** If the arp ping tool is not called `arping` and cannot be found in the PATH environment variable, the absolute path can be configured here. Default is `arping`.
-   **cacheDeviceStateTimeInMS:** The result of a device presence detection is cached for a small amount of time. Set this time here in milliseconds. Be aware that no new pings will be issued within this time frame, even if explicitly requested. Default is 2000.
-   **preferResponseTimeAsLatency:** If enabled, an attempt will be made to extract the latency from the output of the ping command. If no such latency value is found in the ping command output, the time to execute the ping command is used as fallback latency. If disabled, the time to execute the ping command is always used as latency value. This is disabled by default to be backwards-compatible and to not break statistics and monitoring which existed before this feature.

Create a `<openHAB-conf>/services/network.cfg` file and use the above options like this:

```
binding.network:allowSystemPings=true
binding.network:allowDHCPlisten=false
binding.network:arpPingToolPath=arping
binding.network:cacheDeviceStateTimeInMS=2000
```

## Supported Things

-   **pingdevice:** Detects device presence by using ICMP pings, arp pings and dhcp packet sniffing.
-   **servicedevice:** Detects device presence by scanning for a specific open tcp port.
-   **speedtest:** Monitors available bandwidth for upload and download.

## Discovery

Auto discovery can be used to scan the local network for **pingdevice** things by sending a ping to every IP on the network.
Some network tools will identify this as a network intruder alarm, therefore automatic background discovery is disabled and a manual scan needs to be issued.

Please note: things discovered by the network binding will be provided with a time to live (TTL) and will automatically disappear from the Inbox after 10 minutes.

## Thing Configuration

```
network:pingdevice:one_device [ hostname="192.168.0.64" ]
network:pingdevice:second_device [ hostname="192.168.0.65", retry=1, timeout=5000, refreshInterval=60000 ]
network:servicedevice:important_server [ hostname="192.168.0.62", port=1234 ]
network:speedtest:local "SpeedTest 50Mo" @ "Internet" [refreshInterval=20, uploadSize=1000000, url="https://bouygues.testdebit.info/", fileName="50M.iso"]
```

Use the following options for a **network:pingdevice**:

-   **hostname:** IP address or hostname of the device
-   **retry:** After how many refresh interval cycles the device will be assumed to be offline. Default: `1`.
-   **timeout:** How long the ping will wait for an answer, in milliseconds. Default: `5000` (5 seconds).
-   **refreshInterval:** How often the device will be checked, in milliseconds. Default: `60000` (one minute).

Use the following additional options for a **network:servicedevice**:

-   **port:** Must not be 0. The destination port needs to be a TCP service.

Use the following options for a **network:speedtest**:

-   **refreshInterval:** Interval between each test execution, in minutes. Default: `20`.
-   **uploadSize:** Size of the file to be uploaded in bytes. Default: `1000000`.
-   **url:** Url of the speed test server.
-   **fileName:** Name of the file to download from test server.
-   **initialDelay:** Delay (in minutes) before starting the first speed test (can help avoid flooding your server at startup). Default: `5`.
<<<<<<< HEAD
=======
-   **maxTimeout:** Number of timeout events that can happend (resetted at success) before setting the thing offline. Default: `3`.
>>>>>>> 393fb2d6

## Presence detection - Configure target device

Devices may need to be configured to be reachable, as a device may not answer ping requests by default.
This is the case with Windows 10 equipped systems or Android and iOS devices in deep sleep mode.

### Respond to pings on Windows 10+

Pings on Windows 10 are usually blocked by the internal firewall.
Windows 10 must be configured to allow "Echo Request for ICMPv4" so that it can respond to pings.

### Android and iOS devices

Because mobile devices put themselves in a deep sleep mode after some inactivity, they do not react to normal ICMP pings.
Configure ARP ping to realize presence detection for those devices.
This only works if the devices have WIFI enabled, have been configured to use the WIFI network, and have the option "Disable wifi in standby" disabled (default).
Use DHCP listen for an almost immediate presence detection for phones and tablets when they (re)join the home Wifi network.

### iPhones, iPads

Apple iOS devices are usually in a deep sleep mode and do not respond to ARP pings under all conditions, but to Bonjour service discovery messages (UDP port 5353).
Therefore first a Bonjour message is sent, before the ARP presence detection is performed.
The binding automatically figures out if the target device is an iOS device.
To check if the binding has correctly recognised a device, have a look at the *uses_ios_wakeup* property of the THING.

### Use open TCP ports

Many devices provide services on TCP ports (web-frontends, streaming servers, etc.), which can be used to confirm their presence in the network.
Most operating systems have options to list open ports.
On a Linux-based system, *nmap* may be used to discover all open TCP ports on the device with the specified IP address:

```
$ sudo nmap -Pn -sT -p- 192.168.0.42

Starting Nmap 6.47 ( http://nmap.org ) at 2016-07-31 20:00 CEST
Nmap scan report for linuxPC (192.168.0.42)
Host is up (0.0011s latency).
Not shown: 65531 filtered ports
PORT      STATE SERVICE
554/tcp   open  rtsp
8089/tcp  open  unknown
8090/tcp  open  unknown
8889/tcp  open  ddi-tcp-2

Nmap done: 1 IP address (1 host up) scanned in 106.17 seconds
```

In this example, there are four suitable ports to use.
The port 554 (Windows network file sharing service) is open on most Windows PCs and Windows compatible Linux systems.
Port 1025 (MS RPC) is open on XBox systems. Port 548 (Apple Filing Protocol (AFP)) is open on Mac OS X systems.

Please don't forget to open the required ports in the system's firewall setup.

## Presence detection - Configure your openHAB installation

Because external tools are used for some of the presence detection mechanism or need elevated permissions for others, the openHAB installation needs to be altered.

### Arping

For arp pings to work, a separate tool called "arping" is used.
Linux has three different tools:

*   arp-scan (not yet supported by this binding)
*   arping of the ip-utils (Ubuntu/Debian: `apt-get install iputils-arping`)
*   arping by Thomas Habets (Ubuntu/Debian: `apt-get install arping`)
*   arp-ping by Eli Fulkerson (Windows: https://www.elifulkerson.com/projects/arp-ping.php)

arping by Thomas Habets runs on Windows and macOS as well.

Make sure the tool is available in the PATH, or in the same path as the openHAB executable.

On Linux and macOS elevated access permissions may be needed, for instance by making the executable a suid executable (`chmod u+s /usr/sbin/arping`).
Just test the executable on the command line; if `sudo` is required, grant elevated permissions.

### DHCP Listen

Some operating systems such as Linux restrict applications to only use ports >= 1024 without elevated privileges.
If the binding is not able to use port 67 (DHCP) because of such a restriction, or because the same system is used as a DHCP server, port 6767 will be used instead.
Check the property *dhcp_state* on the THING for such a hint. In this case, establish port forwarding:

```shell
sysctl -w net.ipv4.ip_forward=1
iptables -A INPUT -p udp --dport 6767 -j ACCEPT
iptables -t nat -A PREROUTING -p udp --dport 67 -j REDIRECT --to-ports 6767
```

If a DHCP server is operating on port 67, duplicate the received traffic and forward it to port 6767:

```shell
iptables -A PREROUTING -t mangle -p udp ! -s 127.0.0.1 --dport 67 -j TEE --gateway 127.0.0.1
iptables -A OUTPUT -t nat -p udp -s 127.0.0.1/32 --dport 67 -j DNAT --to 127.0.0.1:6767
```

Above iptables solutions to check *dhcp_state* are not working when OpenHAB is started in Docker. Use another workaround

```shell
iptables -I PREROUTING -t nat -p udp --src 0.0.0.0 --dport 67 -j DNAT --to 0.0.0.0:6767
```

To verify PREROUTING list use below command

```shell
iptables -L -n -t nat
```

## Channels

Things support the following channels:

| Channel Type ID | Item Type   | Description                                                                               |
|-----------------|-------------|-------------------------------------------------------------------------------------------|
| online          | Switch      | This channel indicates whether a device is online                                         |
| lastseen        | DateTime    | The last seen date/time of the device in question. May be 1. Jan 1970 if no time is known |
| latency         | Number:Time | This channel indicates the ping latency. May be 0 if no time is known                     |

## Examples

demo.things:

```xtend
Thing network:pingdevice:devicename [ hostname="192.168.0.42" ]
Thing network:speedtest:local "SpeedTest 50Mo" @ "Internet" [url="https://bouygues.testdebit.info/", fileName="50M.iso"]
```

demo.items:

```xtend
Switch MyDevice { channel="network:pingdevice:devicename:online" }
Number:Time MyDeviceResponseTime { channel="network:pingdevice:devicename:latency" }

String Speedtest_Running "Test running ... [%s]" {channel="network:speedtest:local:isRunning"}
Number:Dimensionless Speedtest_Progress "Test progress [%d %unit%]"  {channel="network:speedtest:local:progress"}
Number:DataTransferRate Speedtest_ResultDown "Downlink [%.2f %unit%]"  {channel="network:speedtest:local:rateDown"}
Number:DataTransferRate Speedtest_ResultUp "Uplink [%.2f %unit%]" {channel="network:speedtest:local:rateUp"}
DateTime Speedtest_Start "Test Start [%1$tH:%1$tM]" <time> {channel="network:speedtest:local:testStart"}
DateTime Speedtest_LUD "Timestamp [%1$tH:%1$tM]" <time> {channel="network:speedtest:local:testEnd"}

```

demo.sitemap:

```xtend
sitemap demo label="Main Menu"
{
	Frame {
		Text item=MyDevice label="Device [%s]"
		Text item=MyDeviceResponseTime label="Device Response Time [%s]"
	}
    Frame label="SpeedTest" {
        Text item=Speedtest_Start
        Switch item=Speedtest_Running
        Default item=Speedtest_Progress
        Text item=Speedtest_Running label="Speedtest [%s]" visibility=[Speedtest_Running != "-"]
    }    

    Frame label="Down" {
        Text item=Speedtest_ResultDown
        Chart item=Speedtest_ResultDown period=D refresh=30000 service="influxdb" visibility=[sys_chart_period==0, sys_chart_period=="Non initialisé"]
        Chart item=Speedtest_ResultDown period=W refresh=30000 service="influxdb" visibility=[sys_chart_period==1]
        Chart item=Speedtest_ResultDown period=M refresh=30000 service="influxdb" visibility=[sys_chart_period==2]
        Chart item=Speedtest_ResultDown period=Y refresh=30000 service="influxdb" visibility=[sys_chart_period==3]
    }

    Frame label="Up" {
        Text item=Speedtest_ResultUp
        Chart item=Speedtest_ResultUp period=D refresh=30000 service="influxdb" visibility=[sys_chart_period==0, sys_chart_period=="Non initialisé"]
        Chart item=Speedtest_ResultUp period=W refresh=30000 service="influxdb" visibility=[sys_chart_period==1]
        Chart item=Speedtest_ResultUp period=M refresh=30000 service="influxdb" visibility=[sys_chart_period==2]
        Chart item=Speedtest_ResultUp period=Y refresh=30000 service="influxdb" visibility=[sys_chart_period==3]  
    }
}
```<|MERGE_RESOLUTION|>--- conflicted
+++ resolved
@@ -64,10 +64,7 @@
 -   **url:** Url of the speed test server.
 -   **fileName:** Name of the file to download from test server.
 -   **initialDelay:** Delay (in minutes) before starting the first speed test (can help avoid flooding your server at startup). Default: `5`.
-<<<<<<< HEAD
-=======
 -   **maxTimeout:** Number of timeout events that can happend (resetted at success) before setting the thing offline. Default: `3`.
->>>>>>> 393fb2d6
 
 ## Presence detection - Configure target device
 
