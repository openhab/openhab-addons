# Network Binding

This binding allows checking whether a device is currently available on the network.
This is either done using [ping](https://en.wikipedia.org/wiki/Ping_%28networking_utility%29) or by a successful TCP connection on a specified port.

It is also capable to perform bandwidth speed tests.

## Binding configuration

The binding has the following configuration options:

- **allowSystemPings:** Use the external ICMP ping program of the operating system instead of the Java ping. Useful if the devices cannot be reached by Java ping. Default is true.
- **allowDHCPlisten:**  If devices leave and reenter a network, they usually request their last IPv4 address by using DHCP requests. By listening for those messages, the status update can be more "real-time" without having to wait for the next refresh cycle. Default is true.
- **arpPingToolPath:** If the ARP ping tool is not called `arping` and cannot be found in the PATH environment variable, the absolute path can be configured here. Default is `arping`.
- **cacheDeviceStateTimeInMS:** The result of a device presence detection is cached for a small amount of time. Set this time here in milliseconds. Be aware that no new pings will be issued within this time frame, even if explicitly requested. Default is 2000.
- **preferResponseTimeAsLatency:** If enabled, an attempt will be made to extract the latency from the output of the ping command. If no such latency value is found in the ping command output, the time to execute the ping command is used as fallback latency. If disabled, the time to execute the ping command is always used as latency value. This is disabled by default to be backwards-compatible and to not break statistics and monitoring which existed before this feature.

Create a `<openHAB-conf>/services/network.cfg` file and use the above options like this:

```text
binding.network:allowSystemPings=true
binding.network:allowDHCPlisten=false
binding.network:arpPingToolPath=arping
binding.network:cacheDeviceStateTimeInMS=2000
```

## Supported Things

- **pingdevice:** Detects device presence by using ICMP pings, ARP pings and DHCP packet sniffing.
- **servicedevice:** Detects device presence by scanning for a specific open tcp port.
- **speedtest:** Monitors available bandwidth for upload and download.

## Discovery

Auto discovery can be used to scan the local network for **pingdevice** things by sending a ping to every IP on the network.
Some network tools will identify this as a network intruder alarm, therefore automatic background discovery is disabled and a manual scan needs to be issued.

Please note: things discovered by the network binding will be provided with a time to live (TTL) and will automatically disappear from the Inbox after 10 minutes.

## Thing Configuration

```java
network:pingdevice:one_device [ hostname="192.168.0.64" ]
network:pingdevice:second_device [ hostname="192.168.0.65", macAddress="6f:70:65:6e:48:41", retry=1, timeout=5000, refreshInterval=60000, networkInterfaceNames="eth0","wlan0" ]
network:servicedevice:important_server [ hostname="192.168.0.62", port=1234 ]
network:speedtest:local "SpeedTest 50Mo" @ "Internet" [refreshInterval=20, uploadSize=1000000, url="https://bouygues.testdebit.info/", fileName="50M.iso"]
```

Use the following options for a **network:pingdevice**:

- **hostname:** IP address or hostname of the device.
- **macAddress:** MAC address used for waking the device by the Wake-on-LAN action.
- **retry:** After how many refresh interval cycles the device will be assumed to be offline. Default: `1`.
- **timeout:** How long the ping will wait for an answer, in milliseconds. Default: `5000` (5 seconds).
- **refreshInterval:** How often the device will be checked, in milliseconds. Default: `60000` (one minute).
<<<<<<< HEAD
- **useIOSWakeUp:** When set to true, an additional port knock is performed before a ping. Default: `true`.
=======
>>>>>>> 2f4191b8
- **networkInterfaceNames:** The network interface names used for communicating with the device.
  Limiting the network interfaces reduces the load when arping and Wake-on-LAN are used.
  Use comma separated values when using textual config. Default: empty (all network interfaces).

Use the following additional options for a **network:servicedevice**:

- **port:** Must not be 0. The destination port needs to be a TCP service.

Use the following options for a **network:speedtest**:

- **refreshInterval:** Interval between each test execution, in minutes. Default: `20`.
- **uploadSize:** Size of the file to be uploaded in bytes. Default: `1000000`.
- **url:** URL of the speed test server.
- **fileName:** Name of the file to download from test server.
- **initialDelay:** Delay (in minutes) before starting the first speed test (can help avoid flooding your server at startup). Default: `5`.
- **maxTimeout:** Number of timeout events that can happend (reset when successful) before setting the thing offline. Default: `3`.

## Presence detection - Configure target device

Devices may need to be configured to be reachable, as a device may not answer ping requests by default.
This is the case with Windows 10 equipped systems or Android and iOS devices in deep sleep mode.

### Respond to pings on Windows 10+

Pings on Windows 10 are usually blocked by the internal firewall.
Windows 10 must be configured to allow "Echo Request for ICMPv4" so that it can respond to pings.

### Android and iOS devices

Because mobile devices put themselves in a deep sleep mode after some inactivity, they do not react to normal ICMP pings.
Configure ARP ping to realize presence detection for those devices.
This only works if the devices have Wi-Fi enabled, have been configured to use the Wi-Fi network, and have the option "Disable Wi-Fi in standby" disabled (default).
Use DHCP listen for an almost immediate presence detection for phones and tablets when they (re)join the home Wi-Fi network.

### iPhones, iPads

Apple iOS devices are usually in a deep sleep mode and do not respond to ARP pings under all conditions, but to Bonjour service discovery messages (UDP port 5353).
Therefore, first a Bonjour message is sent, before the ARP presence detection is performed.
<<<<<<< HEAD
This is default behaviour of the binding, when needed this can be changed with the config parameter `useIOSWakeUp`.
=======
The binding automatically figures out if the target device is an iOS device.
To check if the binding has correctly recognised a device, have a look at the _uses_ios_wakeup_ property of the Thing.
>>>>>>> 2f4191b8

### Use open TCP ports

Many devices provide services on TCP ports (web-frontends, streaming servers, etc.), which can be used to confirm their presence in the network.
Most operating systems have options to list open ports.
On a Linux-based system, _nmap_ may be used to discover all open TCP ports on the device with the specified IP address:

```shell
$ sudo nmap -Pn -sT -p- 192.168.0.42

Starting Nmap 6.47 ( http://nmap.org ) at 2016-07-31 20:00 CEST
Nmap scan report for linuxPC (192.168.0.42)
Host is up (0.0011s latency).
Not shown: 65531 filtered ports
PORT      STATE SERVICE
554/tcp   open  rtsp
8089/tcp  open  unknown
8090/tcp  open  unknown
8889/tcp  open  ddi-tcp-2

Nmap done: 1 IP address (1 host up) scanned in 106.17 seconds
```

In this example, there are four suitable ports to use.
The port 554 (Windows network file sharing service) is open on most Windows PCs and Windows compatible Linux systems.
Port 1025 (MS RPC) is open on XBox systems. Port 548 (Apple Filing Protocol (AFP)) is open on macOS systems.

Please don't forget to open the required ports in the system's firewall setup.

## Presence detection - Configure your openHAB installation

Because external tools are used for some of the presence detection mechanism or need elevated permissions for others, the openHAB installation needs to be altered.

### Arping

For ARP pings to work, a separate tool called "arping" is used.
Linux has three different tools:

- arp-scan (not yet supported by this binding)
- arping of the ip-utils (Ubuntu/Debian: `apt-get install iputils-arping`)
- arping by Thomas Habets (Ubuntu/Debian: `apt-get install arping`)
- arp-ping by Eli Fulkerson (Windows: <https://www.elifulkerson.com/projects/arp-ping.php>)

arping by Thomas Habets runs on Windows and macOS as well.

Make sure the tool is available in the PATH, or in the same path as the openHAB executable.

On Linux and macOS elevated access permissions may be needed, for instance by making the executable a suid executable (`chmod u+s /usr/sbin/arping`).
Just test the executable on the command line; if `sudo` is required, grant elevated permissions.

### DHCP Listen

Some operating systems such as Linux restrict applications to only use ports >= 1024 without elevated privileges.
If the binding is not able to use port 67 (DHCP) because of such a restriction, or because the same system is used as a DHCP server, port 6767 will be used instead.
Check the property _dhcp_state_ on the Thing for such a hint. In this case, establish port forwarding:

```shell
sysctl -w net.ipv4.ip_forward=1
iptables -A INPUT -p udp --dport 6767 -j ACCEPT
iptables -t nat -A PREROUTING -p udp --dport 67 -j REDIRECT --to-ports 6767
```

If a DHCP server is operating on port 67, duplicate the received traffic and forward it to port 6767:

```shell
iptables -A PREROUTING -t mangle -p udp ! -s 127.0.0.1 --dport 67 -j TEE --gateway 127.0.0.1
iptables -A OUTPUT -t nat -p udp -s 127.0.0.1/32 --dport 67 -j DNAT --to 127.0.0.1:6767
```

Above iptables solutions to check _dhcp_state_ are not working when openHAB is started in Docker. Use another workaround

```shell
iptables -I PREROUTING -t nat -p udp --src 0.0.0.0 --dport 67 -j DNAT --to 0.0.0.0:6767
```

To verify PREROUTING list use below command

```shell
iptables -L -n -t nat
```

## Channels

Things support the following channels:

| Channel Type ID | Item Type   | Description                                                                               |
|-----------------|-------------|-------------------------------------------------------------------------------------------|
| online          | Switch      | This channel indicates whether a device is online                                         |
| lastseen        | DateTime    | The last seen date/time of the device in question. May be 1. Jan 1970 if no time is known |
| latency         | Number:Time | This channel indicates the ping latency. May be 0 if no time is known                     |

## Examples

demo.things:

```java
Thing network:pingdevice:devicename [ hostname="192.168.0.42", macAddress="6f:70:65:6e:48:41", useIOSWakeUp="false" ]
Thing network:speedtest:local "SpeedTest 50Mo" @ "Internet" [url="https://bouygues.testdebit.info/", fileName="50M.iso"]
```

demo.items:

```java
Switch MyDevice { channel="network:pingdevice:devicename:online" }
Number:Time MyDeviceResponseTime { channel="network:pingdevice:devicename:latency" }

String Speedtest_Running "Test running ... [%s]" {channel="network:speedtest:local:isRunning"}
Number:Dimensionless Speedtest_Progress "Test progress [%d %unit%]"  {channel="network:speedtest:local:progress"}
Number:DataTransferRate Speedtest_ResultDown "Downlink [%.2f %unit%]"  {channel="network:speedtest:local:rateDown"}
Number:DataTransferRate Speedtest_ResultUp "Uplink [%.2f %unit%]" {channel="network:speedtest:local:rateUp"}
DateTime Speedtest_Start "Test Start [%1$tH:%1$tM]" <time> {channel="network:speedtest:local:testStart"}
DateTime Speedtest_LUD "Timestamp [%1$tH:%1$tM]" <time> {channel="network:speedtest:local:testEnd"}

```

demo.sitemap:

```perl
sitemap demo label="Main Menu"
{
    Frame {
        Text item=MyDevice label="Device [%s]"
        Text item=MyDeviceResponseTime label="Device Response Time [%s]"
    }
    
    Frame label="SpeedTest" {
        Text item=Speedtest_Start
        Switch item=Speedtest_Running
        Default item=Speedtest_Progress
        Text item=Speedtest_Running label="Speedtest [%s]" visibility=[Speedtest_Running != "-"]
    }    

    Frame label="Down" {
        Text item=Speedtest_ResultDown
        Chart item=Speedtest_ResultDown period=D refresh=30000 service="influxdb" visibility=[sys_chart_period==0, sys_chart_period=="Non initialisé"]
        Chart item=Speedtest_ResultDown period=W refresh=30000 service="influxdb" visibility=[sys_chart_period==1]
        Chart item=Speedtest_ResultDown period=M refresh=30000 service="influxdb" visibility=[sys_chart_period==2]
        Chart item=Speedtest_ResultDown period=Y refresh=30000 service="influxdb" visibility=[sys_chart_period==3]
    }

    Frame label="Up" {
        Text item=Speedtest_ResultUp
        Chart item=Speedtest_ResultUp period=D refresh=30000 service="influxdb" visibility=[sys_chart_period==0, sys_chart_period=="Non initialisé"]
        Chart item=Speedtest_ResultUp period=W refresh=30000 service="influxdb" visibility=[sys_chart_period==1]
        Chart item=Speedtest_ResultUp period=M refresh=30000 service="influxdb" visibility=[sys_chart_period==2]
        Chart item=Speedtest_ResultUp period=Y refresh=30000 service="influxdb" visibility=[sys_chart_period==3]  
    }
}
```

## Rule Actions

A Wake-on-LAN action is supported by this binding for the `pingdevice` and `servicedevice` thing types.
In classic rules this action is accessible as shown in the example below:

```java
val actions = getActions("network", "network:pingdevice:devicename")
if (actions === null) {
    logInfo("actions", "Actions not found, check thing ID")
    return
} else {
    // Send via MAC address
    actions.sendWakeOnLanPacketViaMac()
    actions.sendWakeOnLanPacket() // deprecated
    
    // Send via IP address
    actions.sendWakeOnLanPacketViaIp()
}
```<|MERGE_RESOLUTION|>--- conflicted
+++ resolved
@@ -53,10 +53,6 @@
 - **retry:** After how many refresh interval cycles the device will be assumed to be offline. Default: `1`.
 - **timeout:** How long the ping will wait for an answer, in milliseconds. Default: `5000` (5 seconds).
 - **refreshInterval:** How often the device will be checked, in milliseconds. Default: `60000` (one minute).
-<<<<<<< HEAD
-- **useIOSWakeUp:** When set to true, an additional port knock is performed before a ping. Default: `true`.
-=======
->>>>>>> 2f4191b8
 - **networkInterfaceNames:** The network interface names used for communicating with the device.
   Limiting the network interfaces reduces the load when arping and Wake-on-LAN are used.
   Use comma separated values when using textual config. Default: empty (all network interfaces).
@@ -95,12 +91,8 @@
 
 Apple iOS devices are usually in a deep sleep mode and do not respond to ARP pings under all conditions, but to Bonjour service discovery messages (UDP port 5353).
 Therefore, first a Bonjour message is sent, before the ARP presence detection is performed.
-<<<<<<< HEAD
-This is default behaviour of the binding, when needed this can be changed with the config parameter `useIOSWakeUp`.
-=======
 The binding automatically figures out if the target device is an iOS device.
 To check if the binding has correctly recognised a device, have a look at the _uses_ios_wakeup_ property of the Thing.
->>>>>>> 2f4191b8
 
 ### Use open TCP ports
 
@@ -197,7 +189,7 @@
 demo.things:
 
 ```java
-Thing network:pingdevice:devicename [ hostname="192.168.0.42", macAddress="6f:70:65:6e:48:41", useIOSWakeUp="false" ]
+Thing network:pingdevice:devicename [ hostname="192.168.0.42", macAddress="6f:70:65:6e:48:41" ]
 Thing network:speedtest:local "SpeedTest 50Mo" @ "Internet" [url="https://bouygues.testdebit.info/", fileName="50M.iso"]
 ```
 
