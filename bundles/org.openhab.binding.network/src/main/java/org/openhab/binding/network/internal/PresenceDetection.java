/**
 * Copyright (c) 2010-2024 Contributors to the openHAB project
 *
 * See the NOTICE file(s) distributed with this work for additional
 * information.
 *
 * This program and the accompanying materials are made available under the
 * terms of the Eclipse Public License 2.0 which is available at
 * http://www.eclipse.org/legal/epl-2.0
 *
 * SPDX-License-Identifier: EPL-2.0
 */
package org.openhab.binding.network.internal;

import static org.openhab.binding.network.internal.PresenceDetectionType.*;

import java.io.IOException;
import java.net.Inet4Address;
import java.net.InetAddress;
import java.net.SocketException;
import java.net.UnknownHostException;
import java.time.Duration;
import java.time.Instant;
import java.util.ArrayList;
import java.util.HashSet;
import java.util.List;
import java.util.Set;
import java.util.concurrent.CancellationException;
import java.util.concurrent.CompletableFuture;
import java.util.concurrent.CompletionException;
import java.util.concurrent.ExecutionException;
import java.util.concurrent.ExecutorService;
import java.util.concurrent.Executors;
import java.util.concurrent.ScheduledExecutorService;
import java.util.concurrent.ScheduledFuture;
import java.util.concurrent.TimeUnit;
import java.util.function.Consumer;

import org.eclipse.jdt.annotation.NonNullByDefault;
import org.eclipse.jdt.annotation.Nullable;
import org.openhab.binding.network.internal.dhcp.DHCPListenService;
import org.openhab.binding.network.internal.dhcp.DHCPPacketListenerServer;
import org.openhab.binding.network.internal.dhcp.IPRequestReceivedCallback;
import org.openhab.binding.network.internal.utils.NetworkUtils;
import org.openhab.binding.network.internal.utils.NetworkUtils.ArpPingUtilEnum;
import org.openhab.binding.network.internal.utils.NetworkUtils.IpPingMethodEnum;
import org.openhab.binding.network.internal.utils.PingResult;
import org.openhab.core.cache.ExpiringCache;
import org.openhab.core.cache.ExpiringCacheAsync;
import org.slf4j.Logger;
import org.slf4j.LoggerFactory;

/**
 * The {@link PresenceDetection} handles the connection to the Device.
 *
 * @author Marc Mettke - Initial contribution
 * @author David Gräff, 2017 - Rewritten
 * @author Jan N. Klug - refactored host name resolution
 * @author Wouter Born - Reuse ExpiringCacheAsync from Core
 */
@NonNullByDefault
public class PresenceDetection implements IPRequestReceivedCallback {

    private static final Duration DESTINATION_TTL = Duration.ofMinutes(5);

    NetworkUtils networkUtils = new NetworkUtils();
    private final Logger logger = LoggerFactory.getLogger(PresenceDetection.class);

    /// Configuration variables
    private boolean useDHCPsniffing = false;
    private String ipPingState = "Disabled";
    protected String arpPingUtilPath = "";
    private ArpPingUtilEnum arpPingMethod = ArpPingUtilEnum.DISABLED;
    protected @Nullable IpPingMethodEnum pingMethod = null;
    private boolean iosDevice;
    private Set<Integer> tcpPorts = new HashSet<>();

    private Duration refreshInterval = Duration.ofMinutes(1);
    private Duration timeout = Duration.ofSeconds(5);
    private @Nullable Instant lastSeen;

    private @NonNullByDefault({}) String hostname;
    private @NonNullByDefault({}) ExpiringCache<@Nullable InetAddress> destination;
    private @Nullable InetAddress cachedDestination;

    private boolean preferResponseTimeAsLatency;

    // State variables (cannot be final because of test dependency injections)
    ExpiringCacheAsync<PresenceDetectionValue> cache;

    private final PresenceDetectionListener updateListener;
<<<<<<< HEAD
    private ScheduledExecutorService scheduledExecutorService;
=======
>>>>>>> 2f4191b8

    private Set<String> networkInterfaceNames = Set.of();
    private @Nullable ScheduledFuture<?> refreshJob;
    protected @Nullable ExecutorService detectionExecutorService;
    protected @Nullable ExecutorService waitForResultExecutorService;
    private String dhcpState = "off";
    int detectionChecks;
    private String lastReachableNetworkInterfaceName = "";

    public PresenceDetection(final PresenceDetectionListener updateListener,
            ScheduledExecutorService scheduledExecutorService, Duration cacheDeviceStateTime)
            throws IllegalArgumentException {
        this.updateListener = updateListener;
<<<<<<< HEAD
        this.scheduledExecutorService = scheduledExecutorService;
        cache = new ExpiringCacheAsync<>(cacheDeviceStateTime);
=======
        cache = new ExpiringCacheAsync<>(cacheDeviceStateTimeInMS, () -> performPresenceDetection(false));
>>>>>>> 2f4191b8
    }

    public @Nullable String getHostname() {
        return hostname;
    }

    public Set<Integer> getServicePorts() {
        return tcpPorts;
    }

    public Duration getRefreshInterval() {
        return refreshInterval;
    }

    public Duration getTimeout() {
        return timeout;
    }

    public void setHostname(String hostname) {
        this.hostname = hostname;
        this.destination = new ExpiringCache<>(DESTINATION_TTL, () -> {
            try {
                InetAddress destinationAddress = InetAddress.getByName(hostname);
                InetAddress cached = cachedDestination;
                if (!destinationAddress.equals(cached)) {
                    logger.trace("Hostname {} resolved to other address {}, (re-)setup presence detection", hostname,
                            destinationAddress);
                    setUseArpPing(true, destinationAddress);
                    if (useDHCPsniffing) {
                        if (cached != null) {
                            disableDHCPListen(cached);
                        }
                        enableDHCPListen(destinationAddress);
                    }
                    cachedDestination = destinationAddress;
                }
                return destinationAddress;
            } catch (UnknownHostException e) {
                logger.trace("Hostname resolution for {} failed", hostname);
                InetAddress cached = cachedDestination;
                if (cached != null) {
                    disableDHCPListen(cached);
                    cachedDestination = null;
                }
                return null;
            }
        });
    }

    public void setNetworkInterfaceNames(Set<String> networkInterfaceNames) {
        this.networkInterfaceNames = networkInterfaceNames;
    }

    public void setServicePorts(Set<Integer> ports) {
        this.tcpPorts = ports;
    }

    public void setUseDhcpSniffing(boolean enable) {
        this.useDHCPsniffing = enable;
    }

    public void setRefreshInterval(Duration refreshInterval) {
        this.refreshInterval = refreshInterval;
    }

    public void setTimeout(Duration timeout) {
        this.timeout = timeout;
    }

    public void setPreferResponseTimeAsLatency(boolean preferResponseTimeAsLatency) {
        this.preferResponseTimeAsLatency = preferResponseTimeAsLatency;
    }

    /**
     * Sets the ping method. This method will perform a feature test. If {@link IpPingMethodEnum#SYSTEM_PING}
     * does not work on this system, {@link IpPingMethodEnum#JAVA_PING} will be used instead.
     *
     * @param useSystemPing Set to <code>true</code> to use a system ping method, <code>false</code> to use Java ping
     *            and <code>null</code> to disable ICMP pings.
     */
    public void setUseIcmpPing(@Nullable Boolean useSystemPing) {
        if (useSystemPing == null) {
            ipPingState = "Disabled";
            pingMethod = null;
        } else if (useSystemPing) {
            final IpPingMethodEnum pingMethod = networkUtils.determinePingMethod();
            this.pingMethod = pingMethod;
            ipPingState = pingMethod == IpPingMethodEnum.JAVA_PING ? "System ping feature test failed. Using Java ping"
                    : pingMethod.name();
        } else {
            pingMethod = IpPingMethodEnum.JAVA_PING;
            ipPingState = "Java ping";
        }
    }

    /**
     * Enables or disables ARP pings. Will be automatically disabled if the destination
     * is not an IPv4 address. If the feature test for the native arping utility fails,
     * it will be disabled as well.
     *
     * @param enable Enable or disable ARP ping
     * @param destinationAddress target ip address
     */
    private void setUseArpPing(boolean enable, @Nullable InetAddress destinationAddress) {
        if (!enable || arpPingUtilPath.isEmpty()) {
            arpPingMethod = ArpPingUtilEnum.DISABLED;
        } else if (!(destinationAddress instanceof Inet4Address)) {
            arpPingMethod = ArpPingUtilEnum.DISABLED_INVALID_IP;
        }
    }

    /**
     * Sets the path to ARP ping.
     *
     * @param enable enable or disable ARP ping
     * @param arpPingUtilPath enableDHCPListen(useDHCPsniffing);
     */
    public void setUseArpPing(boolean enable, String arpPingUtilPath, ArpPingUtilEnum arpPingUtilMethod) {
        setUseArpPing(enable, destination.getValue());
        this.arpPingUtilPath = arpPingUtilPath;
        this.arpPingMethod = arpPingUtilMethod;
    }

    public String getArpPingState() {
        return arpPingMethod.description;
    }

    public String getIPPingState() {
        return ipPingState;
    }

    public String getDhcpState() {
        return dhcpState;
    }

    /**
     * Return <code>true</code> if the device presence detection is performed for an iOS device
     * like iPhone or iPads. An additional port knock is performed before a ping.
     */
    public boolean isIOSdevice() {
        return iosDevice;
    }

    /**
     * Set to <code>true</code> if the device presence detection should be performed for an iOS device
     * like iPhone or iPads. An additional port knock is performed before a ping.
     */
    public void setIOSDevice(boolean value) {
        iosDevice = value;
    }

    /**
     * Return the last seen value as an {@link Instant} or <code>null</code> if not yet seen.
     */
    public @Nullable Instant getLastSeen() {
        return lastSeen;
    }

    /**
     * Gets the presence detection value synchronously as a {@link PresenceDetectionValue}.
     * <p>
     * The value is only updated if the cached value has not expired.
     */
    public PresenceDetectionValue getValue() throws InterruptedException, ExecutionException {
        return cache.getValue(this::performPresenceDetection).get();
    }

    /**
     * Gets the presence detection value asynchronously as a {@link PresenceDetectionValue}.
     * <p>
     * The value is only updated if the cached value has not expired.
     *
     * @param callback a callback with the {@link PresenceDetectionValue}. The callback may
     *            not happen immediately if the cached value expired, but as soon as a new
     *            discovery took place.
     */
    public void getValue(Consumer<PresenceDetectionValue> callback) {
        cache.getValue(this::performPresenceDetection).thenAccept(callback);
    }

    public ExecutorService getThreadsFor(int threadCount) {
        return Executors.newFixedThreadPool(threadCount);
    }

    private void withDestinationAddress(Consumer<InetAddress> consumer) {
        InetAddress destinationAddress = destination.getValue();
        if (destinationAddress == null) {
            logger.trace("The destinationAddress for {} is null", hostname);
        } else {
            consumer.accept(destinationAddress);
        }
    }

    private void stopDetection() {
        ExecutorService detectionExecutorService = this.detectionExecutorService;
        if (detectionExecutorService != null) {
            logger.debug("Shutting down detectionExecutorService");
            detectionExecutorService.shutdownNow();
            this.detectionExecutorService = null;
        }
        ExecutorService waitForResultExecutorService = this.waitForResultExecutorService;
        if (waitForResultExecutorService != null) {
            logger.debug("Shutting down waitForResultExecutorService");
            waitForResultExecutorService.shutdownNow();
            this.waitForResultExecutorService = null;
        }
    }

    /**
     * Perform a presence detection with ICMP-, ARP ping and TCP connection attempts simultaneously.
     * A fixed thread pool will be created with as many threads as necessary to perform all tests at once.
     *
     * Please be aware of the following restrictions:
     * <ul>
     * <li>ARP pings are only executed on IPv4 addresses.
     * <li>Non system / Java pings are not recommended at all (not interruptible, useless TCP echo service fall back)
     * </ul>
     *
     * @return a {@link CompletableFuture} for obtaining the {@link PresenceDetectionValue}
     */
    public CompletableFuture<PresenceDetectionValue> performPresenceDetection() {
        Set<String> interfaceNames = null;

        detectionChecks = tcpPorts.size();
        if (pingMethod != null) {
            detectionChecks += 1;
        }
        if (arpPingMethod.canProceed) {
            if (!lastReachableNetworkInterfaceName.isEmpty()) {
                interfaceNames = Set.of(lastReachableNetworkInterfaceName);
            } else if (!networkInterfaceNames.isEmpty()) {
                interfaceNames = networkInterfaceNames;
            } else {
                interfaceNames = networkUtils.getInterfaceNames();
            }
            detectionChecks += interfaceNames.size();
        }

        logger.trace("Performing {} presence detection checks for {}", detectionChecks, hostname);

        PresenceDetectionValue pdv = new PresenceDetectionValue(hostname, PresenceDetectionValue.UNREACHABLE);

        if (detectionChecks == 0) {
            return CompletableFuture.completedFuture(pdv);
        }

        stopDetection();

        ExecutorService detectionExecutorService = getThreadsFor(detectionChecks);
        this.detectionExecutorService = detectionExecutorService;
        ExecutorService waitForResultExecutorService = getThreadsFor(1);
        this.waitForResultExecutorService = waitForResultExecutorService;

        List<CompletableFuture<Void>> completableFutures = new ArrayList<>();

        for (Integer tcpPort : tcpPorts) {
<<<<<<< HEAD
            addAsyncDetection(completableFutures, () -> {
                Thread.currentThread().setName("presenceDetectionTCP_" + hostname + " " + tcpPort);
                performServicePing(pdv, tcpPort);
            }, detectionExecutorService);
=======
            executorService.execute(() -> {
                Thread.currentThread().setName("presenceDetectionTCP_" + hostname + " " + tcpPort);
                performServicePing(tcpPort);
                checkIfFinished();
            });
>>>>>>> 2f4191b8
        }

        // ARP ping for IPv4 addresses. Use single executor for Windows tool and
        // each own executor for each network interface for other tools
        if (arpPingMethod == ArpPingUtilEnum.ELI_FULKERSON_ARP_PING_FOR_WINDOWS) {
            addAsyncDetection(completableFutures, () -> {
                Thread.currentThread().setName("presenceDetectionARP_" + hostname + " ");
                // arp-ping.exe tool capable of handling multiple interfaces by itself
                performArpPing(pdv, "");
            }, detectionExecutorService);
        } else if (interfaceNames != null) {
            for (final String interfaceName : interfaceNames) {
                addAsyncDetection(completableFutures, () -> {
                    Thread.currentThread().setName("presenceDetectionARP_" + hostname + " " + interfaceName);
                    performArpPing(pdv, interfaceName);
                }, detectionExecutorService);
            }
        }

        // ICMP ping
        if (pingMethod != null) {
            addAsyncDetection(completableFutures, () -> {
                Thread.currentThread().setName("presenceDetectionICMP_" + hostname);
                if (pingMethod == IpPingMethodEnum.JAVA_PING) {
                    performJavaPing(pdv);
                } else {
                    performSystemPing(pdv);
                }
            }, detectionExecutorService);
        }

        return CompletableFuture.supplyAsync(() -> {
            Thread.currentThread().setName("presenceDetectionResult_" + hostname);
            logger.debug("Waiting for {} detection futures for {} to complete", completableFutures.size(), hostname);
            completableFutures.forEach(completableFuture -> {
                try {
                    completableFuture.join();
                } catch (CancellationException | CompletionException e) {
                    logger.debug("Detection future failed to complete", e);
                }
            });
            logger.debug("All {} detection futures for {} have completed", completableFutures.size(), hostname);

            if (!pdv.isReachable()) {
                logger.debug("{} is unreachable, invalidating destination value", hostname);
                destination.invalidateValue();
            }

            logger.debug("Sending listener final result: {}", pdv);
            updateListener.finalDetectionResult(pdv);

            detectionExecutorService.shutdownNow();
            this.detectionExecutorService = null;
            detectionChecks = 0;

            return pdv;
        }, waitForResultExecutorService);
    }

    private void addAsyncDetection(List<CompletableFuture<Void>> completableFutures, Runnable detectionRunnable,
            ExecutorService executorService) {
        completableFutures.add(CompletableFuture.runAsync(detectionRunnable, executorService)
                .orTimeout(timeout.plusSeconds(3).toMillis(), TimeUnit.MILLISECONDS));
    }

    /**
     * Creates a new {@link PresenceDetectionValue} when a host is reachable. Also updates the {@link #lastSeen}
     * value and sends a partial detection result to the {@link #updateListener}.
     * <p>
     * It is safe to call this method from multiple threads.
     *
     * @param type the detection type
     * @param latency the latency
     */
    synchronized PresenceDetectionValue updateReachable(PresenceDetectionType type, Duration latency) {
        PresenceDetectionValue pdv = new PresenceDetectionValue(hostname, latency);
        updateReachable(pdv, type, latency);
        return pdv;
    }

    /**
     * Updates the given {@link PresenceDetectionValue} when a host is reachable. Also updates the {@link #lastSeen}
     * value and sends a partial detection result to the {@link #updateListener}.
     * <p>
     * It is safe to call this method from multiple threads.
     *
     * @param pdv the {@link PresenceDetectionValue} to update
     * @param type the detection type
     * @param latency the latency
     */
    synchronized void updateReachable(PresenceDetectionValue pdv, PresenceDetectionType type, Duration latency) {
        updateReachable(pdv, type, latency, -1);
    }

    synchronized void updateReachable(PresenceDetectionValue pdv, PresenceDetectionType type, Duration latency,
            int tcpPort) {
        lastSeen = Instant.now();
        pdv.addReachableDetectionType(type);
        pdv.updateLatency(latency);
        if (0 <= tcpPort) {
            pdv.addReachableTcpPort(tcpPort);
        }
        logger.debug("Sending listener partial result: {}", pdv);
        updateListener.partialDetectionResult(pdv);
    }

    protected void performServicePing(PresenceDetectionValue pdv, int tcpPort) {
        logger.trace("Perform TCP presence detection for {} on port: {}", hostname, tcpPort);

        withDestinationAddress(destinationAddress -> {
            try {
                PingResult pingResult = networkUtils.servicePing(destinationAddress.getHostAddress(), tcpPort, timeout);
                if (pingResult.isSuccess()) {
                    updateReachable(pdv, TCP_CONNECTION, getLatency(pingResult), tcpPort);
                }
            } catch (IOException e) {
                // This should not happen and might be a user configuration issue, we log a warning message therefore.
                logger.warn("Could not create a socket connection", e);
            }
        });
    }

    /**
     * Performs an "ARP ping" (ARP request) on the given interface.
     * If it is an iOS device, the {@link NetworkUtils#wakeUpIOS(InetAddress)} method is
     * called before performing the ARP ping.
     *
     * @param pdv the {@link PresenceDetectionValue} to update
     * @param interfaceName the interface name. You can request a list of interface names
     *            from {@link NetworkUtils#getInterfaceNames()} for example.
     */
    protected void performArpPing(PresenceDetectionValue pdv, String interfaceName) {
        logger.trace("Perform ARP ping presence detection for {} on interface: {}", hostname, interfaceName);

<<<<<<< HEAD
        withDestinationAddress(destinationAddress -> {
            try {
                if (iosDevice) {
                    networkUtils.wakeUpIOS(destinationAddress);
                    Thread.sleep(50);
                }

                PingResult pingResult = networkUtils.nativeArpPing(arpPingMethod, arpPingUtilPath, interfaceName,
                        destinationAddress.getHostAddress(), timeout);
                if (pingResult != null) {
                    if (pingResult.isSuccess()) {
                        updateReachable(pdv, ARP_PING, getLatency(pingResult));
                        lastReachableNetworkInterfaceName = interfaceName;
                    } else if (lastReachableNetworkInterfaceName.equals(interfaceName)) {
                        logger.trace("{} is no longer reachable on network interface: {}", hostname, interfaceName);
                        lastReachableNetworkInterfaceName = "";
                    }
                }
            } catch (IOException e) {
                logger.trace("Failed to execute an ARP ping for {}", hostname, e);
            } catch (InterruptedException ignored) {
                // This can be ignored, the thread will end anyway
            }
        });
=======
            networkUtils.nativeARPPing(arpPingMethod, arpPingUtilPath, interfaceName,
                    destinationAddress.getHostAddress(), timeoutInMS).ifPresent(o -> {
                        if (o.isSuccess()) {
                            PresenceDetectionValue v = updateReachableValue(PresenceDetectionType.ARP_PING,
                                    getLatency(o, preferResponseTimeAsLatency));
                            updateListener.partialDetectionResult(v);
                            lastReachableNetworkInterfaceName = interfaceName;
                        } else if (lastReachableNetworkInterfaceName.equals(interfaceName)) {
                            logger.trace("{} is no longer reachable on network interface: {}", hostname, interfaceName);
                            lastReachableNetworkInterfaceName = "";
                        }
                    });
        } catch (IOException e) {
            logger.trace("Failed to execute an arp ping for ip {}", hostname, e);
        } catch (InterruptedException ignored) {
            // This can be ignored, the thread will end anyway
        }
>>>>>>> 2f4191b8
    }

    /**
     * Performs a Java ping. It is not recommended to use this, as it is not interruptible,
     * and will not work on Windows systems reliably and will fall back from ICMP pings to
     * the TCP echo service on port 7 which barely no device or server supports nowadays.
     *
     * @see InetAddress#isReachable(int)
     */
    protected void performJavaPing(PresenceDetectionValue pdv) {
        logger.trace("Perform Java ping presence detection for {}", hostname);

        withDestinationAddress(destinationAddress -> {
            PingResult pingResult = networkUtils.javaPing(timeout, destinationAddress);
            if (pingResult.isSuccess()) {
                updateReachable(pdv, ICMP_PING, getLatency(pingResult));
            }
        });
    }

    protected void performSystemPing(PresenceDetectionValue pdv) {
        logger.trace("Perform native ping presence detection for {}", hostname);

        withDestinationAddress(destinationAddress -> {
            try {
                PingResult pingResult = networkUtils.nativePing(pingMethod, destinationAddress.getHostAddress(),
                        timeout);
                if (pingResult != null && pingResult.isSuccess()) {
                    updateReachable(pdv, ICMP_PING, getLatency(pingResult));
                }
            } catch (IOException e) {
                logger.trace("Failed to execute a native ping for {}", hostname, e);
            } catch (InterruptedException e) {
                // This can be ignored, the thread will end anyway
            }
        });
    }

    private Duration getLatency(PingResult pingResult) {
        logger.trace("Getting latency from ping result {} using latency mode {}", pingResult,
                preferResponseTimeAsLatency);
        Duration executionTime = pingResult.getExecutionTime();
        Duration responseTime = pingResult.getResponseTime();
        return preferResponseTimeAsLatency && responseTime != null ? responseTime : executionTime;
    }

    @Override
    public void dhcpRequestReceived(String ipAddress) {
        updateReachable(DHCP_REQUEST, Duration.ZERO);
    }

    /**
     * Start/Restart a fixed scheduled runner to update the devices reach-ability state.
     */
    public void startAutomaticRefresh() {
        ScheduledFuture<?> future = refreshJob;
        if (future != null && !future.isDone()) {
            future.cancel(true);
        }
        refreshJob = scheduledExecutorService.scheduleWithFixedDelay(() -> {
            try {
                logger.debug("Refreshing {} reachability state", hostname);
                getValue();
            } catch (InterruptedException | ExecutionException e) {
                logger.debug("Failed to refresh {} presence detection", hostname, e);
            }
        }, 0, refreshInterval.toMillis(), TimeUnit.MILLISECONDS);
    }

    /**
     * Return <code>true</code> if automatic refreshing is enabled.
     */
    public boolean isAutomaticRefreshing() {
        return refreshJob != null;
    }

    /**
     * Stop automatic refreshing.
     */
    public void stopAutomaticRefresh() {
        ScheduledFuture<?> future = refreshJob;
        if (future != null && !future.isDone()) {
            future.cancel(true);
            refreshJob = null;
        }
        InetAddress cached = cachedDestination;
        if (cached != null) {
            disableDHCPListen(cached);
        }
    }

    /**
     * Enables listening for DHCP packets to figure out if devices have entered the network. This does not work
     * for iOS devices. The hostname of this network service object will be registered to the DHCP request packet
     * listener if enabled and unregistered otherwise.
     *
     * @param destinationAddress the {@link InetAddress} to listen for.
     */
    private void enableDHCPListen(InetAddress destinationAddress) {
        try {
            DHCPPacketListenerServer listener = DHCPListenService.register(destinationAddress.getHostAddress(), this);
            dhcpState = String.format("Bound to port %d - %s", listener.getCurrentPort(),
                    (listener.usingPrivilegedPort() ? "Running normally" : "Port forwarding necessary!"));
        } catch (SocketException e) {
            dhcpState = String.format("Cannot use DHCP sniffing: %s", e.getMessage());
            logger.warn("{}", dhcpState);
            useDHCPsniffing = false;
        }
    }

    private void disableDHCPListen(InetAddress destinationAddress) {
        DHCPListenService.unregister(destinationAddress.getHostAddress());
        dhcpState = "off";
    }
}<|MERGE_RESOLUTION|>--- conflicted
+++ resolved
@@ -1,5 +1,5 @@
 /**
- * Copyright (c) 2010-2024 Contributors to the openHAB project
+ * Copyright (c) 2010-2023 Contributors to the openHAB project
  *
  * See the NOTICE file(s) distributed with this work for additional
  * information.
@@ -12,23 +12,13 @@
  */
 package org.openhab.binding.network.internal;
 
-import static org.openhab.binding.network.internal.PresenceDetectionType.*;
-
 import java.io.IOException;
 import java.net.Inet4Address;
 import java.net.InetAddress;
 import java.net.SocketException;
 import java.net.UnknownHostException;
-import java.time.Duration;
-import java.time.Instant;
-import java.util.ArrayList;
 import java.util.HashSet;
-import java.util.List;
 import java.util.Set;
-import java.util.concurrent.CancellationException;
-import java.util.concurrent.CompletableFuture;
-import java.util.concurrent.CompletionException;
-import java.util.concurrent.ExecutionException;
 import java.util.concurrent.ExecutorService;
 import java.util.concurrent.Executors;
 import java.util.concurrent.ScheduledExecutorService;
@@ -41,27 +31,26 @@
 import org.openhab.binding.network.internal.dhcp.DHCPListenService;
 import org.openhab.binding.network.internal.dhcp.DHCPPacketListenerServer;
 import org.openhab.binding.network.internal.dhcp.IPRequestReceivedCallback;
+import org.openhab.binding.network.internal.toberemoved.cache.ExpiringCacheAsync;
 import org.openhab.binding.network.internal.utils.NetworkUtils;
 import org.openhab.binding.network.internal.utils.NetworkUtils.ArpPingUtilEnum;
 import org.openhab.binding.network.internal.utils.NetworkUtils.IpPingMethodEnum;
 import org.openhab.binding.network.internal.utils.PingResult;
 import org.openhab.core.cache.ExpiringCache;
-import org.openhab.core.cache.ExpiringCacheAsync;
 import org.slf4j.Logger;
 import org.slf4j.LoggerFactory;
 
 /**
- * The {@link PresenceDetection} handles the connection to the Device.
+ * The {@link PresenceDetection} handles the connection to the Device
  *
  * @author Marc Mettke - Initial contribution
  * @author David Gräff, 2017 - Rewritten
  * @author Jan N. Klug - refactored host name resolution
- * @author Wouter Born - Reuse ExpiringCacheAsync from Core
  */
 @NonNullByDefault
 public class PresenceDetection implements IPRequestReceivedCallback {
 
-    private static final Duration DESTINATION_TTL = Duration.ofMinutes(5);
+    private static final int DESTINATION_TTL = 300 * 1000; // in ms, 300 s
 
     NetworkUtils networkUtils = new NetworkUtils();
     private final Logger logger = LoggerFactory.getLogger(PresenceDetection.class);
@@ -75,43 +64,32 @@
     private boolean iosDevice;
     private Set<Integer> tcpPorts = new HashSet<>();
 
-    private Duration refreshInterval = Duration.ofMinutes(1);
-    private Duration timeout = Duration.ofSeconds(5);
-    private @Nullable Instant lastSeen;
+    private long refreshIntervalInMS = 60000;
+    private int timeoutInMS = 5000;
+    private long lastSeenInMS;
 
     private @NonNullByDefault({}) String hostname;
     private @NonNullByDefault({}) ExpiringCache<@Nullable InetAddress> destination;
-    private @Nullable InetAddress cachedDestination;
+    private @Nullable InetAddress cachedDestination = null;
 
     private boolean preferResponseTimeAsLatency;
 
-    // State variables (cannot be final because of test dependency injections)
+    /// State variables (cannot be final because of test dependency injections)
     ExpiringCacheAsync<PresenceDetectionValue> cache;
-
     private final PresenceDetectionListener updateListener;
-<<<<<<< HEAD
-    private ScheduledExecutorService scheduledExecutorService;
-=======
->>>>>>> 2f4191b8
 
     private Set<String> networkInterfaceNames = Set.of();
     private @Nullable ScheduledFuture<?> refreshJob;
-    protected @Nullable ExecutorService detectionExecutorService;
-    protected @Nullable ExecutorService waitForResultExecutorService;
+    protected @Nullable ExecutorService executorService;
     private String dhcpState = "off";
+    private Integer currentCheck = 0;
     int detectionChecks;
     private String lastReachableNetworkInterfaceName = "";
 
-    public PresenceDetection(final PresenceDetectionListener updateListener,
-            ScheduledExecutorService scheduledExecutorService, Duration cacheDeviceStateTime)
+    public PresenceDetection(final PresenceDetectionListener updateListener, int cacheDeviceStateTimeInMS)
             throws IllegalArgumentException {
         this.updateListener = updateListener;
-<<<<<<< HEAD
-        this.scheduledExecutorService = scheduledExecutorService;
-        cache = new ExpiringCacheAsync<>(cacheDeviceStateTime);
-=======
         cache = new ExpiringCacheAsync<>(cacheDeviceStateTimeInMS, () -> performPresenceDetection(false));
->>>>>>> 2f4191b8
     }
 
     public @Nullable String getHostname() {
@@ -122,12 +100,12 @@
         return tcpPorts;
     }
 
-    public Duration getRefreshInterval() {
-        return refreshInterval;
-    }
-
-    public Duration getTimeout() {
-        return timeout;
+    public long getRefreshInterval() {
+        return refreshIntervalInMS;
+    }
+
+    public int getTimeout() {
+        return timeoutInMS;
     }
 
     public void setHostname(String hostname) {
@@ -137,8 +115,7 @@
                 InetAddress destinationAddress = InetAddress.getByName(hostname);
                 InetAddress cached = cachedDestination;
                 if (!destinationAddress.equals(cached)) {
-                    logger.trace("Hostname {} resolved to other address {}, (re-)setup presence detection", hostname,
-                            destinationAddress);
+                    logger.trace("host name resolved to other address, (re-)setup presence detection");
                     setUseArpPing(true, destinationAddress);
                     if (useDHCPsniffing) {
                         if (cached != null) {
@@ -150,7 +127,7 @@
                 }
                 return destinationAddress;
             } catch (UnknownHostException e) {
-                logger.trace("Hostname resolution for {} failed", hostname);
+                logger.trace("hostname resolution failed");
                 InetAddress cached = cachedDestination;
                 if (cached != null) {
                     disableDHCPListen(cached);
@@ -173,12 +150,12 @@
         this.useDHCPsniffing = enable;
     }
 
-    public void setRefreshInterval(Duration refreshInterval) {
-        this.refreshInterval = refreshInterval;
-    }
-
-    public void setTimeout(Duration timeout) {
-        this.timeout = timeout;
+    public void setRefreshInterval(long refreshInterval) {
+        this.refreshIntervalInMS = refreshInterval;
+    }
+
+    public void setTimeout(int timeout) {
+        this.timeoutInMS = timeout;
     }
 
     public void setPreferResponseTimeAsLatency(boolean preferResponseTimeAsLatency) {
@@ -186,11 +163,11 @@
     }
 
     /**
-     * Sets the ping method. This method will perform a feature test. If {@link IpPingMethodEnum#SYSTEM_PING}
-     * does not work on this system, {@link IpPingMethodEnum#JAVA_PING} will be used instead.
-     *
-     * @param useSystemPing Set to <code>true</code> to use a system ping method, <code>false</code> to use Java ping
-     *            and <code>null</code> to disable ICMP pings.
+     * Sets the ping method. This method will perform a feature test. If SYSTEM_PING
+     * does not work on this system, JAVA_PING will be used instead.
+     *
+     * @param useSystemPing Set to true to use a system ping method, false to use java ping and null to disable ICMP
+     *            pings.
      */
     public void setUseIcmpPing(@Nullable Boolean useSystemPing) {
         if (useSystemPing == null) {
@@ -224,9 +201,9 @@
     }
 
     /**
-     * Sets the path to ARP ping.
-     *
-     * @param enable enable or disable ARP ping
+     * sets the path to arp ping
+     *
+     * @param enable Enable or disable ARP ping
      * @param arpPingUtilPath enableDHCPListen(useDHCPsniffing);
      */
     public void setUseArpPing(boolean enable, String arpPingUtilPath, ArpPingUtilEnum arpPingUtilMethod) {
@@ -248,7 +225,7 @@
     }
 
     /**
-     * Return <code>true</code> if the device presence detection is performed for an iOS device
+     * Return true if the device presence detection is performed for an iOS device
      * like iPhone or iPads. An additional port knock is performed before a ping.
      */
     public boolean isIOSdevice() {
@@ -256,7 +233,7 @@
     }
 
     /**
-     * Set to <code>true</code> if the device presence detection should be performed for an iOS device
+     * Set to true if the device presence detection should be performed for an iOS device
      * like iPhone or iPads. An additional port knock is performed before a ping.
      */
     public void setIOSDevice(boolean value) {
@@ -264,77 +241,58 @@
     }
 
     /**
-     * Return the last seen value as an {@link Instant} or <code>null</code> if not yet seen.
-     */
-    public @Nullable Instant getLastSeen() {
-        return lastSeen;
-    }
-
-    /**
-     * Gets the presence detection value synchronously as a {@link PresenceDetectionValue}.
-     * <p>
-     * The value is only updated if the cached value has not expired.
-     */
-    public PresenceDetectionValue getValue() throws InterruptedException, ExecutionException {
-        return cache.getValue(this::performPresenceDetection).get();
-    }
-
-    /**
-     * Gets the presence detection value asynchronously as a {@link PresenceDetectionValue}.
-     * <p>
-     * The value is only updated if the cached value has not expired.
-     *
-     * @param callback a callback with the {@link PresenceDetectionValue}. The callback may
+     * Return the last seen value in milliseconds based on {@link System#currentTimeMillis()} or 0 if not seen yet.
+     */
+    public long getLastSeen() {
+        return lastSeenInMS;
+    }
+
+    /**
+     * Return asynchronously the value of the presence detection as a PresenceDetectionValue.
+     *
+     * @param callback A callback with the PresenceDetectionValue. The callback may
      *            not happen immediately if the cached value expired, but as soon as a new
      *            discovery took place.
      */
     public void getValue(Consumer<PresenceDetectionValue> callback) {
-        cache.getValue(this::performPresenceDetection).thenAccept(callback);
+        cache.getValue(callback);
     }
 
     public ExecutorService getThreadsFor(int threadCount) {
         return Executors.newFixedThreadPool(threadCount);
     }
 
-    private void withDestinationAddress(Consumer<InetAddress> consumer) {
-        InetAddress destinationAddress = destination.getValue();
-        if (destinationAddress == null) {
-            logger.trace("The destinationAddress for {} is null", hostname);
-        } else {
-            consumer.accept(destinationAddress);
-        }
-    }
-
-    private void stopDetection() {
-        ExecutorService detectionExecutorService = this.detectionExecutorService;
-        if (detectionExecutorService != null) {
-            logger.debug("Shutting down detectionExecutorService");
-            detectionExecutorService.shutdownNow();
-            this.detectionExecutorService = null;
-        }
-        ExecutorService waitForResultExecutorService = this.waitForResultExecutorService;
-        if (waitForResultExecutorService != null) {
-            logger.debug("Shutting down waitForResultExecutorService");
-            waitForResultExecutorService.shutdownNow();
-            this.waitForResultExecutorService = null;
-        }
-    }
-
-    /**
-     * Perform a presence detection with ICMP-, ARP ping and TCP connection attempts simultaneously.
-     * A fixed thread pool will be created with as many threads as necessary to perform all tests at once.
+    /**
+     * Perform a presence detection with ICMP-, ARP ping and
+     * TCP connection attempts simultaneously. A fixed thread pool will be created with as many
+     * thread as necessary to perform all tests at once.
+     *
+     * This is a NO-OP, if there is already an ongoing detection or if the cached value
+     * is not expired yet.
      *
      * Please be aware of the following restrictions:
-     * <ul>
-     * <li>ARP pings are only executed on IPv4 addresses.
-     * <li>Non system / Java pings are not recommended at all (not interruptible, useless TCP echo service fall back)
-     * </ul>
-     *
-     * @return a {@link CompletableFuture} for obtaining the {@link PresenceDetectionValue}
-     */
-    public CompletableFuture<PresenceDetectionValue> performPresenceDetection() {
+     * - ARP pings are only executed on IPv4 addresses.
+     * - Non system / Java pings are not recommended at all
+     * (not interruptible, useless TCP echo service fall back)
+     *
+     * @param waitForDetectionToFinish If you want to synchronously wait for the result, set this to true
+     * @return Return true if a presence detection is performed and false otherwise.
+     */
+    public boolean performPresenceDetection(boolean waitForDetectionToFinish) {
+        if (executorService != null) {
+            logger.debug(
+                    "There is already an ongoing presence discovery for {} and a new one was issued by the scheduler! TCP Port {}",
+                    hostname, tcpPorts);
+            return false;
+        }
+
+        if (!cache.isExpired()) {
+            return false;
+        }
+
         Set<String> interfaceNames = null;
 
+        currentCheck = 0;
         detectionChecks = tcpPorts.size();
         if (pingMethod != null) {
             detectionChecks += 1;
@@ -350,196 +308,196 @@
             detectionChecks += interfaceNames.size();
         }
 
-        logger.trace("Performing {} presence detection checks for {}", detectionChecks, hostname);
-
-        PresenceDetectionValue pdv = new PresenceDetectionValue(hostname, PresenceDetectionValue.UNREACHABLE);
-
         if (detectionChecks == 0) {
-            return CompletableFuture.completedFuture(pdv);
-        }
-
-        stopDetection();
-
-        ExecutorService detectionExecutorService = getThreadsFor(detectionChecks);
-        this.detectionExecutorService = detectionExecutorService;
-        ExecutorService waitForResultExecutorService = getThreadsFor(1);
-        this.waitForResultExecutorService = waitForResultExecutorService;
-
-        List<CompletableFuture<Void>> completableFutures = new ArrayList<>();
+            return false;
+        }
+
+        final ExecutorService executorService = getThreadsFor(detectionChecks);
+        this.executorService = executorService;
 
         for (Integer tcpPort : tcpPorts) {
-<<<<<<< HEAD
-            addAsyncDetection(completableFutures, () -> {
-                Thread.currentThread().setName("presenceDetectionTCP_" + hostname + " " + tcpPort);
-                performServicePing(pdv, tcpPort);
-            }, detectionExecutorService);
-=======
             executorService.execute(() -> {
                 Thread.currentThread().setName("presenceDetectionTCP_" + hostname + " " + tcpPort);
                 performServicePing(tcpPort);
                 checkIfFinished();
             });
->>>>>>> 2f4191b8
         }
 
         // ARP ping for IPv4 addresses. Use single executor for Windows tool and
         // each own executor for each network interface for other tools
         if (arpPingMethod == ArpPingUtilEnum.ELI_FULKERSON_ARP_PING_FOR_WINDOWS) {
-            addAsyncDetection(completableFutures, () -> {
+            executorService.execute(() -> {
                 Thread.currentThread().setName("presenceDetectionARP_" + hostname + " ");
                 // arp-ping.exe tool capable of handling multiple interfaces by itself
-                performArpPing(pdv, "");
-            }, detectionExecutorService);
+                performARPping("");
+                checkIfFinished();
+            });
         } else if (interfaceNames != null) {
             for (final String interfaceName : interfaceNames) {
-                addAsyncDetection(completableFutures, () -> {
+                executorService.execute(() -> {
                     Thread.currentThread().setName("presenceDetectionARP_" + hostname + " " + interfaceName);
-                    performArpPing(pdv, interfaceName);
-                }, detectionExecutorService);
+                    performARPping(interfaceName);
+                    checkIfFinished();
+                });
             }
         }
 
         // ICMP ping
         if (pingMethod != null) {
-            addAsyncDetection(completableFutures, () -> {
-                Thread.currentThread().setName("presenceDetectionICMP_" + hostname);
-                if (pingMethod == IpPingMethodEnum.JAVA_PING) {
-                    performJavaPing(pdv);
+            executorService.execute(() -> {
+                if (pingMethod != IpPingMethodEnum.JAVA_PING) {
+                    Thread.currentThread().setName("presenceDetectionICMP_" + hostname);
+                    performSystemPing();
                 } else {
-                    performSystemPing(pdv);
+                    performJavaPing();
                 }
-            }, detectionExecutorService);
-        }
-
-        return CompletableFuture.supplyAsync(() -> {
-            Thread.currentThread().setName("presenceDetectionResult_" + hostname);
-            logger.debug("Waiting for {} detection futures for {} to complete", completableFutures.size(), hostname);
-            completableFutures.forEach(completableFuture -> {
-                try {
-                    completableFuture.join();
-                } catch (CancellationException | CompletionException e) {
-                    logger.debug("Detection future failed to complete", e);
-                }
+                checkIfFinished();
             });
-            logger.debug("All {} detection futures for {} have completed", completableFutures.size(), hostname);
-
-            if (!pdv.isReachable()) {
-                logger.debug("{} is unreachable, invalidating destination value", hostname);
-                destination.invalidateValue();
-            }
-
-            logger.debug("Sending listener final result: {}", pdv);
-            updateListener.finalDetectionResult(pdv);
-
-            detectionExecutorService.shutdownNow();
-            this.detectionExecutorService = null;
-            detectionChecks = 0;
-
-            return pdv;
-        }, waitForResultExecutorService);
-    }
-
-    private void addAsyncDetection(List<CompletableFuture<Void>> completableFutures, Runnable detectionRunnable,
-            ExecutorService executorService) {
-        completableFutures.add(CompletableFuture.runAsync(detectionRunnable, executorService)
-                .orTimeout(timeout.plusSeconds(3).toMillis(), TimeUnit.MILLISECONDS));
-    }
-
-    /**
-     * Creates a new {@link PresenceDetectionValue} when a host is reachable. Also updates the {@link #lastSeen}
-     * value and sends a partial detection result to the {@link #updateListener}.
-     * <p>
-     * It is safe to call this method from multiple threads.
-     *
-     * @param type the detection type
-     * @param latency the latency
-     */
-    synchronized PresenceDetectionValue updateReachable(PresenceDetectionType type, Duration latency) {
-        PresenceDetectionValue pdv = new PresenceDetectionValue(hostname, latency);
-        updateReachable(pdv, type, latency);
-        return pdv;
-    }
-
-    /**
-     * Updates the given {@link PresenceDetectionValue} when a host is reachable. Also updates the {@link #lastSeen}
-     * value and sends a partial detection result to the {@link #updateListener}.
-     * <p>
-     * It is safe to call this method from multiple threads.
-     *
-     * @param pdv the {@link PresenceDetectionValue} to update
-     * @param type the detection type
-     * @param latency the latency
-     */
-    synchronized void updateReachable(PresenceDetectionValue pdv, PresenceDetectionType type, Duration latency) {
-        updateReachable(pdv, type, latency, -1);
-    }
-
-    synchronized void updateReachable(PresenceDetectionValue pdv, PresenceDetectionType type, Duration latency,
-            int tcpPort) {
-        lastSeen = Instant.now();
-        pdv.addReachableDetectionType(type);
-        pdv.updateLatency(latency);
-        if (0 <= tcpPort) {
-            pdv.addReachableTcpPort(tcpPort);
-        }
-        logger.debug("Sending listener partial result: {}", pdv);
-        updateListener.partialDetectionResult(pdv);
-    }
-
-    protected void performServicePing(PresenceDetectionValue pdv, int tcpPort) {
+        }
+
+        if (waitForDetectionToFinish) {
+            waitForPresenceDetection();
+        }
+
+        return true;
+    }
+
+    /**
+     * Calls updateListener.finalDetectionResult() with a final result value.
+     * Safe to be called from different threads. After a call to this method,
+     * the presence detection process is finished and all threads are forcefully
+     * shut down.
+     */
+    private synchronized void submitFinalResult() {
+        // Do nothing if we are not in a detection process
+        ExecutorService service = executorService;
+        if (service == null) {
+            return;
+        }
+        // Finish the detection process
+        service.shutdownNow();
+        executorService = null;
+        detectionChecks = 0;
+
+        PresenceDetectionValue v;
+
+        // The cache will be expired by now if cache_time < timeoutInMS. But the device might be actually reachable.
+        // Therefore use lastSeenInMS here and not cache.isExpired() to determine if we got a ping response.
+        if (lastSeenInMS + timeoutInMS + 100 < System.currentTimeMillis()) {
+            // We haven't seen the device in the detection process
+            v = new PresenceDetectionValue(hostname, -1);
+        } else {
+            // Make the cache valid again and submit the value.
+            v = cache.getExpiredValue();
+        }
+        cache.setValue(v);
+
+        if (!v.isReachable()) {
+            // if target can't be reached, check if name resolution need to be updated
+            destination.invalidateValue();
+        }
+        updateListener.finalDetectionResult(v);
+    }
+
+    /**
+     * This method is called after each individual check and increases a check counter.
+     * If the counter equals the total checks,the final result is submitted. This will
+     * happen way before the "timeoutInMS", if all checks were successful.
+     * Thread safe.
+     */
+    private synchronized void checkIfFinished() {
+        currentCheck += 1;
+        if (currentCheck < detectionChecks) {
+            return;
+        }
+        submitFinalResult();
+    }
+
+    /**
+     * Waits for the presence detection threads to finish. Returns immediately
+     * if no presence detection is performed right now.
+     */
+    public void waitForPresenceDetection() {
+        ExecutorService service = executorService;
+        if (service == null) {
+            return;
+        }
+        try {
+            // We may get interrupted here by cancelRefreshJob().
+            service.awaitTermination(timeoutInMS + 100, TimeUnit.MILLISECONDS);
+            submitFinalResult();
+        } catch (InterruptedException e) {
+            Thread.currentThread().interrupt(); // Reset interrupt flag
+            service.shutdownNow();
+            executorService = null;
+        }
+    }
+
+    /**
+     * If the cached PresenceDetectionValue has not expired yet, the cached version
+     * is returned otherwise a new reachable PresenceDetectionValue is created with
+     * a latency of 0.
+     *
+     * It is safe to call this method from multiple threads. The returned PresenceDetectionValue
+     * might be still be altered in other threads though.
+     *
+     * @param type The detection type
+     * @return The non expired or a new instance of PresenceDetectionValue.
+     */
+    synchronized PresenceDetectionValue updateReachableValue(PresenceDetectionType type, double latency) {
+        lastSeenInMS = System.currentTimeMillis();
+        PresenceDetectionValue v;
+        if (cache.isExpired()) {
+            v = new PresenceDetectionValue(hostname, 0);
+        } else {
+            v = cache.getExpiredValue();
+        }
+        v.updateLatency(latency);
+        v.addType(type);
+        cache.setValue(v);
+        return v;
+    }
+
+    protected void performServicePing(int tcpPort) {
         logger.trace("Perform TCP presence detection for {} on port: {}", hostname, tcpPort);
-
-        withDestinationAddress(destinationAddress -> {
-            try {
-                PingResult pingResult = networkUtils.servicePing(destinationAddress.getHostAddress(), tcpPort, timeout);
-                if (pingResult.isSuccess()) {
-                    updateReachable(pdv, TCP_CONNECTION, getLatency(pingResult), tcpPort);
-                }
-            } catch (IOException e) {
-                // This should not happen and might be a user configuration issue, we log a warning message therefore.
-                logger.warn("Could not create a socket connection", e);
-            }
-        });
+        try {
+            InetAddress destinationAddress = destination.getValue();
+            if (destinationAddress != null) {
+                networkUtils.servicePing(destinationAddress.getHostAddress(), tcpPort, timeoutInMS).ifPresent(o -> {
+                    if (o.isSuccess()) {
+                        PresenceDetectionValue v = updateReachableValue(PresenceDetectionType.TCP_CONNECTION,
+                                getLatency(o, preferResponseTimeAsLatency));
+                        v.addReachableTcpService(tcpPort);
+                        updateListener.partialDetectionResult(v);
+                    }
+                });
+            }
+        } catch (IOException e) {
+            // This should not happen and might be a user configuration issue, we log a warning message therefore.
+            logger.warn("Could not create a socket connection", e);
+        }
     }
 
     /**
      * Performs an "ARP ping" (ARP request) on the given interface.
-     * If it is an iOS device, the {@link NetworkUtils#wakeUpIOS(InetAddress)} method is
+     * If it is an iOS device, the {@see NetworkUtils.wakeUpIOS()} method is
      * called before performing the ARP ping.
      *
-     * @param pdv the {@link PresenceDetectionValue} to update
-     * @param interfaceName the interface name. You can request a list of interface names
-     *            from {@link NetworkUtils#getInterfaceNames()} for example.
-     */
-    protected void performArpPing(PresenceDetectionValue pdv, String interfaceName) {
-        logger.trace("Perform ARP ping presence detection for {} on interface: {}", hostname, interfaceName);
-
-<<<<<<< HEAD
-        withDestinationAddress(destinationAddress -> {
-            try {
-                if (iosDevice) {
-                    networkUtils.wakeUpIOS(destinationAddress);
-                    Thread.sleep(50);
-                }
-
-                PingResult pingResult = networkUtils.nativeArpPing(arpPingMethod, arpPingUtilPath, interfaceName,
-                        destinationAddress.getHostAddress(), timeout);
-                if (pingResult != null) {
-                    if (pingResult.isSuccess()) {
-                        updateReachable(pdv, ARP_PING, getLatency(pingResult));
-                        lastReachableNetworkInterfaceName = interfaceName;
-                    } else if (lastReachableNetworkInterfaceName.equals(interfaceName)) {
-                        logger.trace("{} is no longer reachable on network interface: {}", hostname, interfaceName);
-                        lastReachableNetworkInterfaceName = "";
-                    }
-                }
-            } catch (IOException e) {
-                logger.trace("Failed to execute an ARP ping for {}", hostname, e);
-            } catch (InterruptedException ignored) {
-                // This can be ignored, the thread will end anyway
-            }
-        });
-=======
+     * @param interfaceName The interface name. You can request a list of interface names
+     *            from {@see NetworkUtils.getInterfaceNames()} for example.
+     */
+    protected void performARPping(String interfaceName) {
+        try {
+            logger.trace("Perform ARP ping presence detection for {} on interface: {}", hostname, interfaceName);
+            InetAddress destinationAddress = destination.getValue();
+            if (destinationAddress == null) {
+                return;
+            }
+            if (iosDevice) {
+                networkUtils.wakeUpIOS(destinationAddress);
+                Thread.sleep(50);
+            }
+
             networkUtils.nativeARPPing(arpPingMethod, arpPingUtilPath, interfaceName,
                     destinationAddress.getHostAddress(), timeoutInMS).ifPresent(o -> {
                         if (o.isSuccess()) {
@@ -557,78 +515,88 @@
         } catch (InterruptedException ignored) {
             // This can be ignored, the thread will end anyway
         }
->>>>>>> 2f4191b8
-    }
-
-    /**
-     * Performs a Java ping. It is not recommended to use this, as it is not interruptible,
-     * and will not work on Windows systems reliably and will fall back from ICMP pings to
+    }
+
+    /**
+     * Performs a java ping. It is not recommended to use this, as it is not interruptible,
+     * and will not work on windows systems reliably and will fall back from ICMP pings to
      * the TCP echo service on port 7 which barely no device or server supports nowadays.
-     *
-     * @see InetAddress#isReachable(int)
-     */
-    protected void performJavaPing(PresenceDetectionValue pdv) {
-        logger.trace("Perform Java ping presence detection for {}", hostname);
-
-        withDestinationAddress(destinationAddress -> {
-            PingResult pingResult = networkUtils.javaPing(timeout, destinationAddress);
-            if (pingResult.isSuccess()) {
-                updateReachable(pdv, ICMP_PING, getLatency(pingResult));
+     * (https://docs.oracle.com/en/java/javase/17/docs/api/java.base/java/net/InetAddress.html#isReachable%28int%29)
+     */
+    protected void performJavaPing() {
+        logger.trace("Perform java ping presence detection for {}", hostname);
+
+        InetAddress destinationAddress = destination.getValue();
+        if (destinationAddress == null) {
+            return;
+        }
+
+        networkUtils.javaPing(timeoutInMS, destinationAddress).ifPresent(o -> {
+            if (o.isSuccess()) {
+                PresenceDetectionValue v = updateReachableValue(PresenceDetectionType.ICMP_PING,
+                        getLatency(o, preferResponseTimeAsLatency));
+                updateListener.partialDetectionResult(v);
             }
         });
     }
 
-    protected void performSystemPing(PresenceDetectionValue pdv) {
-        logger.trace("Perform native ping presence detection for {}", hostname);
-
-        withDestinationAddress(destinationAddress -> {
-            try {
-                PingResult pingResult = networkUtils.nativePing(pingMethod, destinationAddress.getHostAddress(),
-                        timeout);
-                if (pingResult != null && pingResult.isSuccess()) {
-                    updateReachable(pdv, ICMP_PING, getLatency(pingResult));
+    protected void performSystemPing() {
+        try {
+            logger.trace("Perform native ping presence detection for {}", hostname);
+            InetAddress destinationAddress = destination.getValue();
+            if (destinationAddress == null) {
+                return;
+            }
+
+            networkUtils.nativePing(pingMethod, destinationAddress.getHostAddress(), timeoutInMS).ifPresent(o -> {
+                if (o.isSuccess()) {
+                    PresenceDetectionValue v = updateReachableValue(PresenceDetectionType.ICMP_PING,
+                            getLatency(o, preferResponseTimeAsLatency));
+                    updateListener.partialDetectionResult(v);
                 }
-            } catch (IOException e) {
-                logger.trace("Failed to execute a native ping for {}", hostname, e);
-            } catch (InterruptedException e) {
-                // This can be ignored, the thread will end anyway
-            }
-        });
-    }
-
-    private Duration getLatency(PingResult pingResult) {
-        logger.trace("Getting latency from ping result {} using latency mode {}", pingResult,
+            });
+        } catch (IOException e) {
+            logger.trace("Failed to execute a native ping for ip {}", hostname, e);
+        } catch (InterruptedException e) {
+            // This can be ignored, the thread will end anyway
+        }
+    }
+
+    private double getLatency(PingResult pingResult, boolean preferResponseTimeAsLatency) {
+        logger.debug("Getting latency from ping result {} using latency mode {}", pingResult,
                 preferResponseTimeAsLatency);
-        Duration executionTime = pingResult.getExecutionTime();
-        Duration responseTime = pingResult.getResponseTime();
-        return preferResponseTimeAsLatency && responseTime != null ? responseTime : executionTime;
+        // Execution time is always set and this value is also the default. So lets use it first.
+        double latency = pingResult.getExecutionTimeInMS();
+
+        if (preferResponseTimeAsLatency && pingResult.getResponseTimeInMS().isPresent()) {
+            latency = pingResult.getResponseTimeInMS().get();
+        }
+
+        return latency;
     }
 
     @Override
     public void dhcpRequestReceived(String ipAddress) {
-        updateReachable(DHCP_REQUEST, Duration.ZERO);
+        PresenceDetectionValue v = updateReachableValue(PresenceDetectionType.DHCP_REQUEST, 0);
+        updateListener.partialDetectionResult(v);
     }
 
     /**
      * Start/Restart a fixed scheduled runner to update the devices reach-ability state.
-     */
-    public void startAutomaticRefresh() {
+     *
+     * @param scheduledExecutorService A scheduler to run pings periodically.
+     */
+    public void startAutomaticRefresh(ScheduledExecutorService scheduledExecutorService) {
         ScheduledFuture<?> future = refreshJob;
         if (future != null && !future.isDone()) {
             future.cancel(true);
         }
-        refreshJob = scheduledExecutorService.scheduleWithFixedDelay(() -> {
-            try {
-                logger.debug("Refreshing {} reachability state", hostname);
-                getValue();
-            } catch (InterruptedException | ExecutionException e) {
-                logger.debug("Failed to refresh {} presence detection", hostname, e);
-            }
-        }, 0, refreshInterval.toMillis(), TimeUnit.MILLISECONDS);
-    }
-
-    /**
-     * Return <code>true</code> if automatic refreshing is enabled.
+        refreshJob = scheduledExecutorService.scheduleWithFixedDelay(() -> performPresenceDetection(true), 0,
+                refreshIntervalInMS, TimeUnit.MILLISECONDS);
+    }
+
+    /**
+     * Return true if automatic refreshing is enabled.
      */
     public boolean isAutomaticRefreshing() {
         return refreshJob != null;
@@ -650,17 +618,17 @@
     }
 
     /**
-     * Enables listening for DHCP packets to figure out if devices have entered the network. This does not work
-     * for iOS devices. The hostname of this network service object will be registered to the DHCP request packet
+     * Enables listing for dhcp packets to figure out if devices have entered the network. This does not work
+     * for iOS devices. The hostname of this network service object will be registered to the dhcp request packet
      * listener if enabled and unregistered otherwise.
      *
-     * @param destinationAddress the {@link InetAddress} to listen for.
+     * @param destinationAddress the InetAddress to listen for.
      */
     private void enableDHCPListen(InetAddress destinationAddress) {
         try {
             DHCPPacketListenerServer listener = DHCPListenService.register(destinationAddress.getHostAddress(), this);
             dhcpState = String.format("Bound to port %d - %s", listener.getCurrentPort(),
-                    (listener.usingPrivilegedPort() ? "Running normally" : "Port forwarding necessary!"));
+                    (listener.usingPrivilegedPort() ? "Running normally" : "Port forwarding necessary !"));
         } catch (SocketException e) {
             dhcpState = String.format("Cannot use DHCP sniffing: %s", e.getMessage());
             logger.warn("{}", dhcpState);
