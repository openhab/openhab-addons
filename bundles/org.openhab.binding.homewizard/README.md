# HomeWizard Binding

The HomeWizard binding provides access to several HomeWizard devices by using the local API of those devices.

## Installation

There are two important points of attention: the local API of each device must be enabled and a fixed address must be configured for the devices.

### Local API

The local API of a device can be enabled from the HomeWizard app.
Go to Settings in the app, then Meters and select the device you want to enable.
On this page enable the local API.

### Fixed Address

The devices support mDNS discovery but the binding does not support that yet.
As a result the devices should be reachable through a hostname or a fixed IP address.
Since the devices themselves have no option to set a fixed IP address you will need a different solution, for instance having your router hand out an IP address based upon the MAC address of the devices.

## Supported Things

The binding offers three Things, providing support for the P1 meter, the Watermeter and the Energy Socket.

| Thing         | Device              | Description                                                                                       |
|---------------|---------------------|---------------------------------------------------------------------------------------------------|
| p1_wifi_meter | Wi-Fi P1 Meter      | Reads total and current energy usage and total gas usage.                                         |
| energy_socket | Wi-Fi Energy Socket | Reads total and current energy usage. Controls power switch, lock and ring brightness.            |
| watermeter    | Wi-Fi Watermeter    | Reads total and current water usage.                                                              |

The HomeWizard kWh meters are not yet officially supported, but they can probably be added as as 'p1_wifi_meter'. However, this has not been tested.

## Discovery

Auto discovery is not yet available for this binding.

## Thing Configuration

All devices can be configured through the web interface.

| Parameter    | Required | Default | Description                                                                                       |
|--------------|----------|---------|---------------------------------------------------------------------------------------------------|
| ipAddress    | *        |         | This specifies the IP address (or host name) where the meter can be found.                        |
| refreshDelay |          | 5       | This specifies the interval in seconds used by the binding to read updated values from the meter. |

Note that update rate of the P1 Meter itself depends on the frequency of the telegrams it receives from the Smart Meter.
For DSMR5 meters this is generally once per second, for older versions the frequency is much lower.

## Channels

| Channel ID             | Item Type                 | Description                                                                                |Available|
|------------------------|---------------------------|--------------------------------------------------------------------------------------------|---------|
| total_energy_import_t1 | Number:Energy             | The most recently reported total imported energy in kWh by counter 1.                      | P,E     |
| total_energy_import_t2 | Number:Energy             | The most recently reported total imported energy in kWh by counter 2.                      | P       |
| total_energy_export_t1 | Number:Energy             | The most recently reported total exported energy in kWh by counter 1.                      | P,E     |
| total_energy_export_t2 | Number:Energy             | The most recently reported total exported energy in kWh by counter 2.                      | P       |
| active_power           | Number:Power              | The current net total power in W. It will be below 0 if power is currently being exported. | P,E     |
| active_power_l1        | Number:Power              | The current net total power in W for phase 1.                                              | P       |
| active_power_l2        | Number:Power              | The current net total power in W for phase 2.                                              | P       |
| active_power_l3        | Number:Power              | The current net total power in W for phase 3.                                              | P       |
| total_gas              | Number:Volume             | The most recently reported total imported gas in m^3.                                      | P       |
| gas_timestamp          | DateTime                  | The time stamp of the total_gas measurement.                                               | P       |
| total_water            | Number:Volume             | Total water used.                                                                          | W       |
| current_water          | Number:VolumetricFlowRate | Current water usage.                                                                       | W       |
| power_switch           | Switch                    | Controls the power switch of the socket.                                                   | E       |
| power_lock             | Switch                    | Controls the lock of the power switch (un/locking both the API and the physical button)    | E       |
| ring_brightness        | Number:Dimensionless      | Controls the brightness of the ring on the socket                                          | E       |

## Full Example

### `homewizard.things` Example

```java
Thing homewizard:p1_wifi_meter:my_p1 [ ipAddress="192.178.1.67", refreshDelay=5 ]
Thing homewizard:energy_socket:my_socket [ ipAddress="192.178.1.61", refreshDelay=5 ]
Thing homewizard:watermeter:my_water [ ipAddress="192.178.1.27", refreshDelay=15 ]
```

<<<<<<< HEAD
## Channels

| Channel ID             | Item Type                | Description                                                                                |
|------------------------|--------------------------|--------------------------------------------------------------------------------------------|
| active_current         | Number:ElectricCurrent   | The combined current in A vor all phases                                                   |
| active_current_l1      | Number:ElectricCurrent   | The active current in A for phase 1.                                                       |
| active_current_l2      | Number:ElectricCurrent   | The active current in A for phase 2.                                                       |
| active_current_l3      | Number:ElectricCurrent   | The active current in A for phase 3.                                                       |
| active_power           | Number:Power             | The current net total power in W. It will be below 0 if power is currently being exported. |
| active_power_l1        | Number:Power             | The current net total power in W for phase 1.                                              |
| active_power_l2        | Number:Power             | The current net total power in W for phase 2.                                              |
| active_power_l3        | Number:Power             | The current net total power in W for phase 3.                                              |
| active_voltage         | Number:ElectricPotential | The active voltage in V                                                                    |
| active_voltage_l1      | Number:ElectricPotential | The active voltage in V for phase 1.                                                       |
| active_voltage_l2      | Number:ElectricPotential | The active voltage in V for phase 2.                                                       |
| active_voltage_l3      | Number:ElectricPotential | The active voltage in V for phase 3.                                                       |
| total_energy_import_t1 | Number:Energy            | The most recently reported total imported energy in kWh by counter 1.                      |
| total_energy_import_t2 | Number:Energy            | The most recently reported total imported energy in kWh by counter 2.                      |
| total_energy_export_t1 | Number:Energy            | The most recently reported total exported energy in kWh by counter 1.                      |
| total_energy_export_t2 | Number:Energy            | The most recently reported total exported energy in kWh by counter 2.                      |
| total_gas              | Number:Volume            | The most recently reported total imported gas in m^3.                                      |
| gas_timestamp          | DateTime                 | The time stamp of the total_gas measurement.                                               |
| any_power_failures     | Number                   | The count of long power failures.                                                          |
| long_power_failures    | Number                   | the count of any power failures.                                                           |

Example of configuration through a .items file:
=======
### `homewizard.items` Example
>>>>>>> e4ce954d

```java
Number:Energy Energy_Import_T1 "Imported Energy T1 [%.0f kWh]" {channel="homewizard:p1_wifi_meter:my_meter:total_energy_import_t1" }
Number:Power  Active_Power_L1  "Active Power Phase 1 [%.1f W]" {channel="homewizard:p1_wifi_meter:my_meter:active_power_l1" }
DateTime      Gas_Update       "Gas Update Time [%1$tH:%1$tM]" {channel="homewizard:p1_wifi_meter:my_meter:gas_timestamp" }
```<|MERGE_RESOLUTION|>--- conflicted
+++ resolved
@@ -71,41 +71,25 @@
 ### `homewizard.things` Example
 
 ```java
-Thing homewizard:p1_wifi_meter:my_p1 [ ipAddress="192.178.1.67", refreshDelay=5 ]
-Thing homewizard:energy_socket:my_socket [ ipAddress="192.178.1.61", refreshDelay=5 ]
-Thing homewizard:watermeter:my_water [ ipAddress="192.178.1.27", refreshDelay=15 ]
+Thing homewizard:p1_wifi_meter:my_meter [ ipAddress="192.178.1.67", refreshDelay=5 ]
 ```
 
-<<<<<<< HEAD
 ## Channels
 
-| Channel ID             | Item Type                | Description                                                                                |
-|------------------------|--------------------------|--------------------------------------------------------------------------------------------|
-| active_current         | Number:ElectricCurrent   | The combined current in A vor all phases                                                   |
-| active_current_l1      | Number:ElectricCurrent   | The active current in A for phase 1.                                                       |
-| active_current_l2      | Number:ElectricCurrent   | The active current in A for phase 2.                                                       |
-| active_current_l3      | Number:ElectricCurrent   | The active current in A for phase 3.                                                       |
-| active_power           | Number:Power             | The current net total power in W. It will be below 0 if power is currently being exported. |
-| active_power_l1        | Number:Power             | The current net total power in W for phase 1.                                              |
-| active_power_l2        | Number:Power             | The current net total power in W for phase 2.                                              |
-| active_power_l3        | Number:Power             | The current net total power in W for phase 3.                                              |
-| active_voltage         | Number:ElectricPotential | The active voltage in V                                                                    |
-| active_voltage_l1      | Number:ElectricPotential | The active voltage in V for phase 1.                                                       |
-| active_voltage_l2      | Number:ElectricPotential | The active voltage in V for phase 2.                                                       |
-| active_voltage_l3      | Number:ElectricPotential | The active voltage in V for phase 3.                                                       |
-| total_energy_import_t1 | Number:Energy            | The most recently reported total imported energy in kWh by counter 1.                      |
-| total_energy_import_t2 | Number:Energy            | The most recently reported total imported energy in kWh by counter 2.                      |
-| total_energy_export_t1 | Number:Energy            | The most recently reported total exported energy in kWh by counter 1.                      |
-| total_energy_export_t2 | Number:Energy            | The most recently reported total exported energy in kWh by counter 2.                      |
-| total_gas              | Number:Volume            | The most recently reported total imported gas in m^3.                                      |
-| gas_timestamp          | DateTime                 | The time stamp of the total_gas measurement.                                               |
-| any_power_failures     | Number                   | The count of long power failures.                                                          |
-| long_power_failures    | Number                   | the count of any power failures.                                                           |
+| Channel ID             | Item Type     | Description                                                                                |
+|------------------------|---------------|--------------------------------------------------------------------------------------------|
+| total_energy_import_t1 | Number:Energy | The most recently reported total imported energy in kWh by counter 1.                      |
+| total_energy_import_t2 | Number:Energy | The most recently reported total imported energy in kWh by counter 2.                      |
+| total_energy_export_t1 | Number:Energy | The most recently reported total exported energy in kWh by counter 1.                      |
+| total_energy_export_t2 | Number:Energy | The most recently reported total exported energy in kWh by counter 2.                      |
+| active_power           | Number:Power  | The current net total power in W. It will be below 0 if power is currently being exported. |
+| active_power_l1        | Number:Power  | The current net total power in W for phase 1.                                              |
+| active_power_l2        | Number:Power  | The current net total power in W for phase 2.                                              |
+| active_power_l3        | Number:Power  | The current net total power in W for phase 3.                                              |
+| total_gas              | Number:Volume | The most recently reported total imported gas in m^3.                                      |
+| gas_timestamp          | DateTime      | The time stamp of the total_gas measurement.                                               |
 
 Example of configuration through a .items file:
-=======
-### `homewizard.items` Example
->>>>>>> e4ce954d
 
 ```java
 Number:Energy Energy_Import_T1 "Imported Energy T1 [%.0f kWh]" {channel="homewizard:p1_wifi_meter:my_meter:total_energy_import_t1" }
