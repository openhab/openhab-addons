--- conflicted
+++ resolved
@@ -3,7 +3,6 @@
 	xmlns:xsi="http://www.w3.org/2001/XMLSchema-instance"
 	xmlns:thing="https://openhab.org/schemas/thing-description/v1.0.0"
 	xsi:schemaLocation="https://openhab.org/schemas/thing-description/v1.0.0 https://openhab.org/schemas/thing-description-1.0.0.xsd">
-
 
 	<thing-type id="p1_wifi_meter">
 		<label>HomeWizard Wi-Fi P1 Meter</label>
@@ -52,7 +51,6 @@
 			<channel id="total_energy_export_t1" typeId="total_energy_export_t1"/>
 			<channel id="total_energy_export_t2" typeId="total_energy_export_t2"/>
 
-
 			<channel id="total_gas" typeId="total_gas"/>
 			<channel id="gas_timestamp" typeId="gas_timestamp"/>
 		</channels>
@@ -77,69 +75,123 @@
 
 	</thing-type>
 
-<<<<<<< HEAD
+	<thing-type id="energy_socket">
+		<label>HomeWizard Energysocket</label>
+		<description>This thing provides the measurement data that is available through the http interface of a HomeWizard
+			Energysocket.</description>
+
+		<channels>
+			<channel id="total_energy_import_t1" typeId="total_energy_import_t1"/>
+			<channel id="total_energy_export_t1" typeId="total_energy_export_t1"/>
+			<channel id="active_power" typeId="active_power"/>
+
+			<channel id="power_switch" typeId="power_switch"/>
+			<channel id="power_lock" typeId="power_lock"/>
+            <channel id="ring_brightness" typeId="ring_brightness"/>
+
+		</channels>
+
+		<config-description>
+			<parameter name="ipAddress" type="text" required="true">
+				<label>Network Address</label>
+				<description>The IP or host name of the Energysocket.</description>
+				<context>network-address</context>
+			</parameter>
+			<parameter name="refreshDelay" type="integer" min="1" unit="s">
+				<label>Refresh Interval</label>
+				<description>The refresh interval in seconds for polling the Energysocket.</description>
+				<default>5</default>
+			</parameter>
+		</config-description>
+
+	</thing-type>
+
+	<thing-type id="watermeter">
+		<label>HomeWizard Wi-Fi Watermeter</label>
+		<description>This thing provides the measurement data that is available through the http interface of a HomeWizard
+			Watermeter.</description>
+
+		<channels>
+			<channel id="total_water" typeId="total_water"/>
+			<channel id="current_water" typeId="current_water"/>
+		</channels>
+
+		<config-description>
+			<parameter name="ipAddress" type="text" required="true">
+				<label>Network Address</label>
+				<description>The IP or host name of the Watermeter.</description>
+				<context>network-address</context>
+			</parameter>
+			<parameter name="refreshDelay" type="integer" min="1" unit="s">
+				<label>Refresh Interval</label>
+				<description>The refresh interval in seconds for polling the Watermeter.</description>
+				<default>5</default>
+			</parameter>
+		</config-description>
+
+	</thing-type>
+
+	<thing-type id="energy_socket">
+		<label>HomeWizard Energysocket</label>
+		<description>This thing provides the measurement data that is available through the http interface of a HomeWizard
+			Energysocket.</description>
+
+		<channels>
+			<channel id="total_energy_import_t1" typeId="total_energy_import_t1"/>
+			<channel id="total_energy_export_t1" typeId="total_energy_export_t1"/>
+			<channel id="active_power" typeId="active_power"/>
+
+			<channel id="power_switch" typeId="power_switch"/>
+			<channel id="power_lock" typeId="power_lock"/> 
+			<channel id="ring_brightness" typeId="ring_brightness"/>
+
+		</channels>
+
+		<config-description>
+			<parameter name="ipAddress" type="text" required="true">
+				<label>Network Address</label>
+				<description>The IP or host name of the Energysocket.</description>
+				<context>network-address</context>
+			</parameter>
+			<parameter name="refreshDelay" type="integer" min="1" unit="s">
+				<label>Refresh Interval</label>
+				<description>The refresh interval in seconds for polling the Energysocket.</description>
+				<default>5</default>
+			</parameter>
+		</config-description>
+
+	</thing-type>
+
+	<thing-type id="watermeter">
+		<label>HomeWizard Wi-Fi Watermeter</label>
+		<description>This thing provides the measurement data that is available through the http interface of a HomeWizard
+			Watermeter.</description>
+
+		<channels>
+			<channel id="total_water" typeId="total_water"/>
+			<channel id="current_water" typeId="current_water"/>
+		</channels>
+
+		<config-description>
+			<parameter name="ipAddress" type="text" required="true">
+				<label>Network Address</label>
+				<description>The IP or host name of the Watermeter.</description>
+				<context>network-address</context>
+			</parameter>
+			<parameter name="refreshDelay" type="integer" min="1" unit="s">
+				<label>Refresh Interval</label>
+				<description>The refresh interval in seconds for polling the Watermeter.</description>
+				<default>5</default>
+			</parameter>
+		</config-description>
+
+	</thing-type>
+
 	<channel-type id="power_failures">
 		<item-type>Number</item-type>
 		<label>Any Power Failures</label>
 		<description>This channel provides the count of any type of power failure.</description>
 	</channel-type>
-=======
-	<thing-type id="energy_socket">
-		<label>HomeWizard Energysocket</label>
-		<description>This thing provides the measurement data that is available through the http interface of a HomeWizard
-			Energysocket.</description>
-
-		<channels>
-			<channel id="total_energy_import_t1" typeId="total_energy_import_t1"/>
-			<channel id="total_energy_export_t1" typeId="total_energy_export_t1"/>
-			<channel id="active_power" typeId="active_power"/>
-
-			<channel id="power_switch" typeId="power_switch"/>
-			<channel id="power_lock" typeId="power_lock"/>
-			<channel id="ring_brightness" typeId="ring_brightness"/>
-
-		</channels>
-
-		<config-description>
-			<parameter name="ipAddress" type="text" required="true">
-				<label>Network Address</label>
-				<description>The IP or host name of the Energysocket.</description>
-				<context>network-address</context>
-			</parameter>
-			<parameter name="refreshDelay" type="integer" min="1" unit="s">
-				<label>Refresh Interval</label>
-				<description>The refresh interval in seconds for polling the Energysocket.</description>
-				<default>5</default>
-			</parameter>
-		</config-description>
-
-	</thing-type>
-
-	<thing-type id="watermeter">
-		<label>HomeWizard Wi-Fi Watermeter</label>
-		<description>This thing provides the measurement data that is available through the http interface of a HomeWizard
-			Watermeter.</description>
-
-		<channels>
-			<channel id="total_water" typeId="total_water"/>
-			<channel id="current_water" typeId="current_water"/>
-		</channels>
-
-		<config-description>
-			<parameter name="ipAddress" type="text" required="true">
-				<label>Network Address</label>
-				<description>The IP or host name of the Watermeter.</description>
-				<context>network-address</context>
-			</parameter>
-			<parameter name="refreshDelay" type="integer" min="1" unit="s">
-				<label>Refresh Interval</label>
-				<description>The refresh interval in seconds for polling the Watermeter.</description>
-				<default>5</default>
-			</parameter>
-		</config-description>
-
-	</thing-type>
->>>>>>> e4ce954d
 
 	<channel-type id="total_energy_import_t1">
 		<item-type>Number:Energy</item-type>
