--- conflicted
+++ resolved
@@ -52,16 +52,13 @@
     public static final String CHANNEL_ENERGY_EXPORT_T2 = "total_energy_export_t2";
 
     public static final String CHANNEL_GAS_TIMESTAMP = "gas_timestamp";
-<<<<<<< HEAD
     public static final String CHANNEL_GAS_TOTAL = "total_gas";
-=======
     public static final String CHANNEL_TOTAL_WATER = "total_water";
     public static final String CHANNEL_CURRENT_WATER = "current_water";
 
     public static final String CHANNEL_POWER_SWITCH = "power_switch";
     public static final String CHANNEL_POWER_LOCK = "power_lock";
     public static final String CHANNEL_RING_BRIGHTNESS = "ring_brightness";
->>>>>>> e4ce954d
 
     public static final String PROPERTY_METER_MODEL = "meterModel";
     public static final String PROPERTY_METER_VERSION = "meterVersion";
