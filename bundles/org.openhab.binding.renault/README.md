--- conflicted
+++ resolved
@@ -19,7 +19,6 @@
 
 You require your MyRenault credential, locale and VIN for your MyRenault registered car.
 
-<<<<<<< HEAD
 | Parameter         | Description                                                                | Required                |
 |-------------------|----------------------------------------------------------------------------|-------------------------|
 | myRenaultUsername | MyRenault Username.                                                        | Yes                     |
@@ -29,18 +28,6 @@
 | refreshInterval   | Interval the car is polled in minutes.                                     | Yes (default available) |
 | updateDelay       | How long to wait for commands to reach car and update to server in seconds.| Yes (default available) |
 | kamereonApiKey    | Kamereon API Key.                                                          | Yes (default available) |
-
-=======
-| Parameter         | Description                                                                | Required |
-|-------------------|----------------------------------------------------------------------------|----------|
-| myRenaultUsername | MyRenault Username.                                                        | yes      |
-| myRenaultPassword | MyRenault Password.                                                        | yes      |
-| locale            | MyRenault Location (language_country).                                     | yes      |
-| vin               | Vehicle Identification Number.                                             | yes      |
-| refreshInterval   | Interval the car is polled in minutes.                                     | no       |
-| updateDelay       | How long to wait for commands to reach car and update to server in seconds.| no       |
-| kamereonApiKey    | Kamereon API Key.                                                          | no       |
->>>>>>> 1ca9baf1
 
 ## Channels
 
@@ -61,11 +48,8 @@
 | image                  | String             | Image URL of MyRenault                          | Yes       |
 | location               | Location           | The GPS position of the vehicle                 | Yes       |
 | locationupdated        | DateTime           | Timestamp of the last location update           | Yes       |
-<<<<<<< HEAD
 | lockstatus             | String             | Lock status of the car                          | Yes       |
 | updatenow              | Switch             | Switch to force an immediate update of channels | No        |
-=======
->>>>>>> 1ca9baf1
 
 ## Limitations
 
