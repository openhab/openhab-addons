/**
 * Copyright (c) 2010-2020 Contributors to the openHAB project
 *
 * See the NOTICE file(s) distributed with this work for additional
 * information.
 *
 * This program and the accompanying materials are made available under the
 * terms of the Eclipse Public License 2.0 which is available at
 * http://www.eclipse.org/legal/epl-2.0
 *
 * SPDX-License-Identifier: EPL-2.0
 */
package org.openhab.binding.somfytahoma.internal.model;

import java.util.ArrayList;
import java.util.List;

import org.eclipse.jdt.annotation.NonNullByDefault;

import org.eclipse.jdt.annotation.NonNullByDefault;

/**
 * The {@link SomfyTahomaDeviceDefinition} holds information about a device definition.
 *
 * @author Ondrej Pecta - Initial contribution
 */
@NonNullByDefault
public class SomfyTahomaDeviceDefinition {

    private List<SomfyTahomaDeviceDefinitionCommand> commands = new ArrayList<>();
    private List<SomfyTahomaDeviceDefinitionState> states = new ArrayList<>();

    public List<SomfyTahomaDeviceDefinitionCommand> getCommands() {
        return commands;
    }

    public List<SomfyTahomaDeviceDefinitionState> getStates() {
        return states;
    }

    @Override
    public String toString() {
        StringBuilder sb = new StringBuilder();
<<<<<<< HEAD
        sb.append("{ ");
=======
        sb.append("Commands: { ");
>>>>>>> 393fb2d6
        for (SomfyTahomaDeviceDefinitionCommand cmd : commands) {
            sb.append(cmd.toString()).append("; ");
        }

        sb.append("}\nStates: {");
        for (SomfyTahomaDeviceDefinitionState state : states) {
            sb.append(state.toString()).append("; ");
        }
        sb.append("}");
        return sb.toString();
    }
}<|MERGE_RESOLUTION|>--- conflicted
+++ resolved
@@ -41,11 +41,7 @@
     @Override
     public String toString() {
         StringBuilder sb = new StringBuilder();
-<<<<<<< HEAD
-        sb.append("{ ");
-=======
         sb.append("Commands: { ");
->>>>>>> 393fb2d6
         for (SomfyTahomaDeviceDefinitionCommand cmd : commands) {
             sb.append(cmd.toString()).append("; ");
         }
