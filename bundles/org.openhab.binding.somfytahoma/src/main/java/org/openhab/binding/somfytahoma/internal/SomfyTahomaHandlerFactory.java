/**
 * Copyright (c) 2010-2020 Contributors to the openHAB project
 *
 * See the NOTICE file(s) distributed with this work for additional
 * information.
 *
 * This program and the accompanying materials are made available under the
 * terms of the Eclipse Public License 2.0 which is available at
 * http://www.eclipse.org/legal/epl-2.0
 *
 * SPDX-License-Identifier: EPL-2.0
 */
package org.openhab.binding.somfytahoma.internal;

import static org.openhab.binding.somfytahoma.internal.SomfyTahomaBindingConstants.*;

import java.util.HashMap;
import java.util.Hashtable;
import java.util.Map;

import org.eclipse.jdt.annotation.NonNullByDefault;
import org.eclipse.jdt.annotation.Nullable;
import org.eclipse.jetty.client.HttpClient;
import org.eclipse.smarthome.config.discovery.DiscoveryService;
import org.eclipse.smarthome.core.thing.Bridge;
import org.eclipse.smarthome.core.thing.Thing;
import org.eclipse.smarthome.core.thing.ThingTypeUID;
import org.eclipse.smarthome.core.thing.ThingUID;
import org.eclipse.smarthome.core.thing.binding.BaseThingHandlerFactory;
import org.eclipse.smarthome.core.thing.binding.ThingHandler;
import org.eclipse.smarthome.core.thing.binding.ThingHandlerFactory;
import org.eclipse.smarthome.io.net.http.HttpClientFactory;
import org.openhab.binding.somfytahoma.internal.discovery.SomfyTahomaItemDiscoveryService;
import org.openhab.binding.somfytahoma.internal.handler.*;
import org.osgi.framework.ServiceRegistration;
import org.osgi.service.component.annotations.Activate;
import org.osgi.service.component.annotations.Component;
import org.osgi.service.component.annotations.Reference;
import org.slf4j.Logger;
import org.slf4j.LoggerFactory;

/**
 * The {@link SomfyTahomaHandlerFactory} is responsible for creating things and thing
 * handlers.
 *
 * @author Ondrej Pecta - Initial contribution
 */
@NonNullByDefault
@Component(service = ThingHandlerFactory.class, configurationPid = "binding.somfytahoma")
public class SomfyTahomaHandlerFactory extends BaseThingHandlerFactory {

    private final Logger logger = LoggerFactory.getLogger(SomfyTahomaHandlerFactory.class);

    private Map<ThingUID, ServiceRegistration<?>> discoveryServiceRegs = new HashMap<>();

    private final HttpClient httpClient;

    @Activate
    public SomfyTahomaHandlerFactory(@Reference HttpClientFactory httpClientFactory) {
        this.httpClient = httpClientFactory.getCommonHttpClient();
    }

    @Override
    public boolean supportsThingType(ThingTypeUID thingTypeUID) {
        return THING_TYPE_BRIDGE.equals(thingTypeUID) || SUPPORTED_THING_TYPES_UIDS.contains(thingTypeUID);
    }

    @Override
    @Nullable
    protected ThingHandler createHandler(Thing thing) {
        ThingTypeUID thingTypeUID = thing.getThingTypeUID();

        logger.debug("Creating handler for {}", thing.getThingTypeUID().getId());

        if (thingTypeUID.equals(THING_TYPE_BRIDGE)) {
            SomfyTahomaBridgeHandler handler = new SomfyTahomaBridgeHandler((Bridge) thing, httpClient);
            registerItemDiscoveryService(handler);
            return handler;
        } else if (thingTypeUID.equals(THING_TYPE_GATEWAY)) {
            return new SomfyTahomaGatewayHandler(thing);
        } else if (thingTypeUID.equals(THING_TYPE_ROLLERSHUTTER)) {
            return new SomfyTahomaRollerShutterHandler(thing);
        } else if (thingTypeUID.equals(THING_TYPE_ROLLERSHUTTER_SILENT)) {
            return new SomfyTahomaSilentRollerShutterHandler(thing);
<<<<<<< HEAD
=======
        } else if (thingTypeUID.equals(THING_TYPE_ROLLERSHUTTER_UNO)) {
            return new SomfyTahomaUnoRollerShutterHandler(thing);
>>>>>>> 393fb2d6
        } else if (thingTypeUID.equals(THING_TYPE_SCREEN) || thingTypeUID.equals(THING_TYPE_EXTERIORSCREEN)) {
            return new SomfyTahomaRollerShutterHandler(thing);
        } else if (thingTypeUID.equals(THING_TYPE_VENETIANBLIND) || thingTypeUID.equals(THING_TYPE_EXTERIORVENETIANBLIND)) {
            return new SomfyTahomaVenetianBlindHandler(thing);
        } else if (thingTypeUID.equals(THING_TYPE_GARAGEDOOR)) {
            return new SomfyTahomaRollerShutterHandler(thing);
        } else if (thingTypeUID.equals(THING_TYPE_AWNING)) {
            return new SomfyTahomaAwningHandler(thing);
        } else if (thingTypeUID.equals(THING_TYPE_ACTIONGROUP)) {
            return new SomfyTahomaActionGroupHandler(thing);
        } else if (thingTypeUID.equals(THING_TYPE_ONOFF)) {
            return new SomfyTahomaOnOffHandler(thing);
        } else if (thingTypeUID.equals(THING_TYPE_LIGHT)) {
            return new SomfyTahomaOnOffHandler(thing);
        } else if (thingTypeUID.equals(THING_TYPE_LIGHTSENSOR)) {
            return new SomfyTahomaLightSensorHandler(thing);
        } else if (thingTypeUID.equals(THING_TYPE_SMOKESENSOR)) {
            return new SomfyTahomaSmokeSensorHandler(thing);
        } else if (thingTypeUID.equals(THING_TYPE_OCCUPANCYSENSOR)) {
            return new SomfyTahomaOccupancySensorHandler(thing);
        } else if (thingTypeUID.equals(THING_TYPE_CONTACTSENSOR)) {
            return new SomfyTahomaContactSensorHandler(thing);
<<<<<<< HEAD
=======
        } else if (thingTypeUID.equals(THING_TYPE_WATERSENSOR)) {
            return new SomfyTahomaWaterSensorHandler(thing);
        } else if (thingTypeUID.equals(THING_TYPE_HUMIDITYSENSOR)) {
            return new SomfyTahomaHumiditySensorHandler(thing);
>>>>>>> 393fb2d6
        } else if (thingTypeUID.equals(THING_TYPE_WINDOW)) {
            return new SomfyTahomaWindowHandler(thing);
        } else if (thingTypeUID.equals(THING_TYPE_INTERNAL_ALARM)) {
            return new SomfyTahomaInternalAlarmHandler(thing);
        } else if (thingTypeUID.equals(THING_TYPE_EXTERNAL_ALARM)) {
            return new SomfyTahomaExternalAlarmHandler(thing);
        } else if (thingTypeUID.equals(THING_TYPE_POD)) {
            return new SomfyTahomaPodHandler(thing);
        } else if (thingTypeUID.equals(THING_TYPE_HEATING_SYSTEM)) {
            return new SomfyTahomaHeatingSystemHandler(thing);
        } else if (thingTypeUID.equals(THING_TYPE_ONOFF_HEATING_SYSTEM)) {
            return new SomfyTahomaOnOffHeatingSystemHandler(thing);
        } else if (thingTypeUID.equals(THING_TYPE_DOOR_LOCK)) {
            return new SomfyTahomaDoorLockHandler(thing);
        } else if (thingTypeUID.equals(THING_TYPE_PERGOLA)) {
            return new SomfyTahomaPergolaHandler(thing);
        } else if (thingTypeUID.equals(THING_TYPE_WINDOW_HANDLE)) {
            return new SomfyTahomaWindowHandleHandler(thing);
        } else if (thingTypeUID.equals(THING_TYPE_TEMPERATURESENSOR)) {
            return new SomfyTahomaTemperatureSensorHandler(thing);
        } else if (thingTypeUID.equals(THING_TYPE_GATE)) {
            return new SomfyTahomaGateHandler(thing);
<<<<<<< HEAD
        } else if (thingTypeUID.equals(THING_TYPE_CURTAIN)){
=======
        } else if (thingTypeUID.equals(THING_TYPE_CURTAIN)) {
>>>>>>> 393fb2d6
            return new SomfyTahomaCurtainHandler(thing);
        } else if (thingTypeUID.equals(THING_TYPE_ELECTRICITYSENSOR)) {
            return new SomfyTahomaElectricitySensorHandler(thing);
        } else if (thingTypeUID.equals(THING_TYPE_DOCK)) {
            return new SomfyTahomaDockHandler(thing);
        } else if (thingTypeUID.equals(THING_TYPE_SIREN)) {
            return new SomfyTahomaSirenHandler(thing);
        } else if (thingTypeUID.equals(THING_TYPE_ADJUSTABLE_SLATS_ROLLERSHUTTER)) {
            return new SomfyTahomaAdjustableSlatsRollerShutterHandler(thing);
<<<<<<< HEAD
        }else {
=======
        } else if (thingTypeUID.equals(THING_TYPE_MYFOX_CAMERA)) {
            return new SomfyTahomaMyfoxCameraHandler(thing);
        } else if (thingTypeUID.equals(THING_TYPE_MYFOX_ALARM)) {
            return new SomfyTahomaMyfoxAlarmHandler(thing);
        } else if (thingTypeUID.equals(THING_TYPE_THERMOSTAT)) {
            return new SomfyTahomaThermostatHandler(thing);
        } else {
>>>>>>> 393fb2d6
            return null;
        }
    }

    @Override
    protected synchronized void removeHandler(ThingHandler thingHandler) {
        if (thingHandler instanceof SomfyTahomaBridgeHandler) {
            ServiceRegistration<?> serviceReg = this.discoveryServiceRegs.get(thingHandler.getThing().getUID());
            // remove discovery service, if bridge handler is removed
            SomfyTahomaItemDiscoveryService service = (SomfyTahomaItemDiscoveryService) bundleContext
                    .getService(serviceReg.getReference());
            if (service != null) {
                service.deactivate();
            }
            serviceReg.unregister();
            discoveryServiceRegs.remove(thingHandler.getThing().getUID());
        }
    }

    private synchronized void registerItemDiscoveryService(SomfyTahomaBridgeHandler bridgeHandler) {
        SomfyTahomaItemDiscoveryService discoveryService = new SomfyTahomaItemDiscoveryService(bridgeHandler);
        discoveryService.activate(null);
        this.discoveryServiceRegs.put(bridgeHandler.getThing().getUID(), bundleContext
                .registerService(DiscoveryService.class.getName(), discoveryService, new Hashtable<String, Object>()));

    }
}<|MERGE_RESOLUTION|>--- conflicted
+++ resolved
@@ -82,11 +82,8 @@
             return new SomfyTahomaRollerShutterHandler(thing);
         } else if (thingTypeUID.equals(THING_TYPE_ROLLERSHUTTER_SILENT)) {
             return new SomfyTahomaSilentRollerShutterHandler(thing);
-<<<<<<< HEAD
-=======
         } else if (thingTypeUID.equals(THING_TYPE_ROLLERSHUTTER_UNO)) {
             return new SomfyTahomaUnoRollerShutterHandler(thing);
->>>>>>> 393fb2d6
         } else if (thingTypeUID.equals(THING_TYPE_SCREEN) || thingTypeUID.equals(THING_TYPE_EXTERIORSCREEN)) {
             return new SomfyTahomaRollerShutterHandler(thing);
         } else if (thingTypeUID.equals(THING_TYPE_VENETIANBLIND) || thingTypeUID.equals(THING_TYPE_EXTERIORVENETIANBLIND)) {
@@ -109,13 +106,10 @@
             return new SomfyTahomaOccupancySensorHandler(thing);
         } else if (thingTypeUID.equals(THING_TYPE_CONTACTSENSOR)) {
             return new SomfyTahomaContactSensorHandler(thing);
-<<<<<<< HEAD
-=======
         } else if (thingTypeUID.equals(THING_TYPE_WATERSENSOR)) {
             return new SomfyTahomaWaterSensorHandler(thing);
         } else if (thingTypeUID.equals(THING_TYPE_HUMIDITYSENSOR)) {
             return new SomfyTahomaHumiditySensorHandler(thing);
->>>>>>> 393fb2d6
         } else if (thingTypeUID.equals(THING_TYPE_WINDOW)) {
             return new SomfyTahomaWindowHandler(thing);
         } else if (thingTypeUID.equals(THING_TYPE_INTERNAL_ALARM)) {
@@ -138,11 +132,7 @@
             return new SomfyTahomaTemperatureSensorHandler(thing);
         } else if (thingTypeUID.equals(THING_TYPE_GATE)) {
             return new SomfyTahomaGateHandler(thing);
-<<<<<<< HEAD
-        } else if (thingTypeUID.equals(THING_TYPE_CURTAIN)){
-=======
         } else if (thingTypeUID.equals(THING_TYPE_CURTAIN)) {
->>>>>>> 393fb2d6
             return new SomfyTahomaCurtainHandler(thing);
         } else if (thingTypeUID.equals(THING_TYPE_ELECTRICITYSENSOR)) {
             return new SomfyTahomaElectricitySensorHandler(thing);
@@ -152,9 +142,6 @@
             return new SomfyTahomaSirenHandler(thing);
         } else if (thingTypeUID.equals(THING_TYPE_ADJUSTABLE_SLATS_ROLLERSHUTTER)) {
             return new SomfyTahomaAdjustableSlatsRollerShutterHandler(thing);
-<<<<<<< HEAD
-        }else {
-=======
         } else if (thingTypeUID.equals(THING_TYPE_MYFOX_CAMERA)) {
             return new SomfyTahomaMyfoxCameraHandler(thing);
         } else if (thingTypeUID.equals(THING_TYPE_MYFOX_ALARM)) {
@@ -162,7 +149,6 @@
         } else if (thingTypeUID.equals(THING_TYPE_THERMOSTAT)) {
             return new SomfyTahomaThermostatHandler(thing);
         } else {
->>>>>>> 393fb2d6
             return null;
         }
     }
