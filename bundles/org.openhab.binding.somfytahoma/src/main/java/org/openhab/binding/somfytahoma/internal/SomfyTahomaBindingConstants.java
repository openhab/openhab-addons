/**
 * Copyright (c) 2010-2020 Contributors to the openHAB project
 *
 * See the NOTICE file(s) distributed with this work for additional
 * information.
 *
 * This program and the accompanying materials are made available under the
 * terms of the Eclipse Public License 2.0 which is available at
 * http://www.eclipse.org/legal/epl-2.0
 *
 * SPDX-License-Identifier: EPL-2.0
 */
package org.openhab.binding.somfytahoma.internal;

import java.util.*;

import org.eclipse.jdt.annotation.NonNullByDefault;
import org.eclipse.smarthome.core.thing.ThingTypeUID;

/**
 * The {@link SomfyTahomaBindingConstants} class defines common constants, which are
 * used across the whole binding.
 *
 * @author Ondrej Pecta - Initial contribution
 */
@NonNullByDefault
public class SomfyTahomaBindingConstants {

    public static final String BINDING_ID = "somfytahoma";

    // Things
    // Bridge
    public static final ThingTypeUID THING_TYPE_BRIDGE = new ThingTypeUID(BINDING_ID, "bridge");

    // Gateway
    public static final ThingTypeUID THING_TYPE_GATEWAY = new ThingTypeUID(BINDING_ID, "gateway");

    // Roller Shutter
    public static final ThingTypeUID THING_TYPE_ROLLERSHUTTER = new ThingTypeUID(BINDING_ID, "rollershutter");

    // Silent Roller Shutter
    public static final ThingTypeUID THING_TYPE_ROLLERSHUTTER_SILENT = new ThingTypeUID(BINDING_ID,
            "rollershutter_silent");

    // Uno Roller Shutter
    public static final ThingTypeUID THING_TYPE_ROLLERSHUTTER_UNO = new ThingTypeUID(BINDING_ID,
            "rollershutter_uno");

    // Screen
    public static final ThingTypeUID THING_TYPE_SCREEN = new ThingTypeUID(BINDING_ID, "screen");

    // Venetian Blind
    public static final ThingTypeUID THING_TYPE_VENETIANBLIND = new ThingTypeUID(BINDING_ID, "venetianblind");

    // Exterior Screen
    public static final ThingTypeUID THING_TYPE_EXTERIORSCREEN = new ThingTypeUID(BINDING_ID, "exteriorscreen");

    // Exterior Venetian Blind
    public static final ThingTypeUID THING_TYPE_EXTERIORVENETIANBLIND = new ThingTypeUID(BINDING_ID,
            "exteriorvenetianblind");

    // Garage Door
    public static final ThingTypeUID THING_TYPE_GARAGEDOOR = new ThingTypeUID(BINDING_ID, "garagedoor");

    // Awning
    public static final ThingTypeUID THING_TYPE_AWNING = new ThingTypeUID(BINDING_ID, "awning");

    // Actiongroup
    public static final ThingTypeUID THING_TYPE_ACTIONGROUP = new ThingTypeUID(BINDING_ID, "actiongroup");

    // On Off
    public static final ThingTypeUID THING_TYPE_ONOFF = new ThingTypeUID(BINDING_ID, "onoff");

    // Light
    public static final ThingTypeUID THING_TYPE_LIGHT = new ThingTypeUID(BINDING_ID, "light");

    // Light sensor
    public static final ThingTypeUID THING_TYPE_LIGHTSENSOR = new ThingTypeUID(BINDING_ID, "lightsensor");

    // Smoke sensor
    public static final ThingTypeUID THING_TYPE_SMOKESENSOR = new ThingTypeUID(BINDING_ID, "smokesensor");

    // Contact sensor
    public static final ThingTypeUID THING_TYPE_CONTACTSENSOR = new ThingTypeUID(BINDING_ID, "contactsensor");

    // Occupancy sensor
    public static final ThingTypeUID THING_TYPE_OCCUPANCYSENSOR = new ThingTypeUID(BINDING_ID, "occupancysensor");

    // Water sensor
    public static final ThingTypeUID THING_TYPE_WATERSENSOR = new ThingTypeUID(BINDING_ID, "watersensor");

    // Humidity sensor
    public static final ThingTypeUID THING_TYPE_HUMIDITYSENSOR = new ThingTypeUID(BINDING_ID, "humiditysensor");

    // Window
    public static final ThingTypeUID THING_TYPE_WINDOW = new ThingTypeUID(BINDING_ID, "window");

    // Alarm
    public static final ThingTypeUID THING_TYPE_INTERNAL_ALARM = new ThingTypeUID(BINDING_ID, "internalalarm");
    public static final ThingTypeUID THING_TYPE_EXTERNAL_ALARM = new ThingTypeUID(BINDING_ID, "externalalarm");
    public static final ThingTypeUID THING_TYPE_MYFOX_ALARM = new ThingTypeUID(BINDING_ID, "myfoxalarm");

    // Pod
    public static final ThingTypeUID THING_TYPE_POD = new ThingTypeUID(BINDING_ID, "pod");

    // Heating system
    public static final ThingTypeUID THING_TYPE_HEATING_SYSTEM = new ThingTypeUID(BINDING_ID, "heatingsystem");
    public static final ThingTypeUID THING_TYPE_ONOFF_HEATING_SYSTEM = new ThingTypeUID(BINDING_ID, "onoffheatingsystem");

    // Door lock
    public static final ThingTypeUID THING_TYPE_DOOR_LOCK = new ThingTypeUID(BINDING_ID, "doorlock");

    // Pergola
    public static final ThingTypeUID THING_TYPE_PERGOLA = new ThingTypeUID(BINDING_ID, "pergola");

    // Window handle
    public static final ThingTypeUID THING_TYPE_WINDOW_HANDLE = new ThingTypeUID(BINDING_ID, "windowhandle");

    // Temperature sensor
    public static final ThingTypeUID THING_TYPE_TEMPERATURESENSOR = new ThingTypeUID(BINDING_ID, "temperaturesensor");

    // Gate
    public static final ThingTypeUID THING_TYPE_GATE = new ThingTypeUID(BINDING_ID, "gate");

    // Curtains
    public static final ThingTypeUID THING_TYPE_CURTAIN = new ThingTypeUID(BINDING_ID, "curtain");

    // Electricity sensor
    public static final ThingTypeUID THING_TYPE_ELECTRICITYSENSOR = new ThingTypeUID(BINDING_ID, "electricitysensor");

    // Dock
    public static final ThingTypeUID THING_TYPE_DOCK = new ThingTypeUID(BINDING_ID, "dock");

    // Siren
    public static final ThingTypeUID THING_TYPE_SIREN = new ThingTypeUID(BINDING_ID, "siren");

    // Adjustable slats roller shutter
    public static final ThingTypeUID THING_TYPE_ADJUSTABLE_SLATS_ROLLERSHUTTER = new ThingTypeUID(BINDING_ID, "adjustableslatsrollershutter");

<<<<<<< HEAD
=======
    // MyFox Camera
    public static final ThingTypeUID THING_TYPE_MYFOX_CAMERA = new ThingTypeUID(BINDING_ID, "myfoxcamera");

    // Thermostat
    public static final ThingTypeUID THING_TYPE_THERMOSTAT = new ThingTypeUID(BINDING_ID, "thermostat");

>>>>>>> 393fb2d6
    // List of all Channel ids
    // Gateway
    public static final String STATUS = "status";

    // Roller shutter, Awning, Screen, Blind, Garage door, Window, Curtain
    public static final String CONTROL = "control";

    // Adjustable slats roller shutter
    public static final String ROCKER = "rocker";

    // Silent roller shutter
    public static final String CONTROL_SILENT = "control_silent";

    // Blind
    public static final String ORIENTATION = "orientation";

    // Action group
    public static final String EXECUTE_ACTION = "execute_action";

    // OnOff, Light
    public static final String SWITCH = "switch";

    // Door lock
    public static final String LOCK = "lock";
    public static final String OPEN = "open";

    // Smoke sensor, Occupancy sensor, Contact sensor, Water sensor
    public static final String CONTACT = "contact";

<<<<<<< HEAD
=======
    // Humidity sensor
    public static final String HUMIDITY = "humidity";

>>>>>>> 393fb2d6
    // Smoke sensor
    public static final String ALARM_CHECK = "alarm_check";

    // Light sensor
    public static final String LUMINANCE = "luminance";

    // Temperature sensor
    public static final String TEMPERATURE = "temperature";

    // Alarm
    public static final String ALARM_COMMAND = "alarm_command";
    public static final String ALARM_STATE = "alarm_state";
    public static final String TARGET_ALARM_STATE = "target_alarm_state";
    public static final String INTRUSION_CONTROL = "intrusion_control";
    public static final String INTRUSION_STATE = "intrusion_state";

    // Pod
    public static final String CYCLIC_BUTTON = "cyclic_button";
    public static final String LIGHTING_LED_POD_MODE = "lighting_led_pod_mode";

    // Heating system
    public static final String TARGET_TEMPERATURE = "target_temperature";
    public static final String CURRENT_TEMPERATURE = "current_temperature";
    public static final String CURRENT_STATE = "current_state";
    public static final String BATTERY_LEVEL = "battery_level";
    public static final String TARGET_HEATING_LEVEL = "target_heating_level";

    // Thermostat
    public static final String HEATING_MODE = "heating_mode";
    public static final String DEROGATION_HEATING_MODE = "derogation_heating_mode";
    public static final String DEROGATION_ACTIVATION = "derogation_activation";

    // Window handle
    public static final String HANDLE_STATE = "handle_state";

    // Gate
    public static final String GATE_STATE = "gate_state";
    public static final String GATE_COMMAND = "gate_command";

    // ElectricitySensor
    public static final String ENERGY_CONSUMPTION = "energy_consumption";

    // Dock
    public static final String BATTERY_STATUS = "battery_status";
    public static final String SIREN_STATUS = "siren_status";
    public static final String SHORT_BIP = "short_beep";
    public static final String LONG_BIP = "long_beep";

    // Siren
    public static final String MEMORIZED_VOLUME = "memorized_volume";
    public static final String ONOFF_STATE = "onoff";
    public static final String BATTERY = "battery";

<<<<<<< HEAD
    //Constants
    public static final String TAHOMA_API_URL = "https://www.tahomalink.com/enduser-mobile-web/enduserAPI/";
    public static final String TAHOMA_EVENTS_URL = TAHOMA_API_URL + "events/";
    public static final String SETUP_URL = TAHOMA_API_URL + "setup/gateways/";
    public static final String REFRESH_URL = TAHOMA_API_URL + "setup/devices/states/refresh";
=======
    // Myfox Alarm
    public static final String MYFOX_ALARM_COMMAND = "myfox_alarm_command";

    // Myfox Alarm & Camera
    public static final String CLOUD_STATUS = "cloud_status";

    // Myfox Camera
    public static final String SHUTTER = "shutter";

    // Constants
    public static final String TAHOMA_API_URL = "https://www.tahomalink.com/enduser-mobile-web/enduserAPI/";
    public static final String TAHOMA_EVENTS_URL = TAHOMA_API_URL + "events/";
    public static final String SETUP_URL = TAHOMA_API_URL + "setup/";
    public static final String GATEWAYS_URL = SETUP_URL + "gateways/";
    public static final String DEVICES_URL = SETUP_URL + "devices/";
    public static final String REFRESH_URL = DEVICES_URL + "states/refresh";
>>>>>>> 393fb2d6
    public static final String EXEC_URL = TAHOMA_API_URL + "exec/";
    public static final String DELETE_URL = EXEC_URL + "current/setup/";
    public static final String TAHOMA_AGENT = "Mozilla/5.0 (Windows NT 10.0; Win64; x64) AppleWebKit/537.36 (KHTML, like Gecko) Chrome/71.0.3578.98 Safari/537.36";
    public static final int TAHOMA_TIMEOUT = 5;
    public static final String UNAUTHORIZED = "Not logged in";
    public static final int TYPE_PERCENT = 1;
    public static final int TYPE_DECIMAL = 2;
    public static final int TYPE_STRING = 3;
    public static final int TYPE_BOOLEAN = 6;
<<<<<<< HEAD
=======
    public static final String UNAVAILABLE = "unavailable";
    public static final String AUTHENTICATION_CHALLENGE = "HTTP protocol violation: Authentication challenge without WWW-Authenticate header";
    public static final String TOO_MANY_REQUESTS = "Too many requests, try again later";
    public static final int SUSPEND_TIME = 120;
    public static final int RECONCILIATION_TIME = 600;

    // Commands
>>>>>>> 393fb2d6
    public static final String COMMAND_MY = "my";
    public static final String COMMAND_SET_CLOSURE = "setClosure";
    public static final String COMMAND_SET_DEPLOYMENT = "setDeployment";
    public static final String COMMAND_SET_ORIENTATION = "setOrientation";
    public static final String COMMAND_SET_CLOSURESPEED = "setClosureAndLinearSpeed";
    public static final String COMMAND_SET_HEATINGLEVEL = "setHeatingLevel";
    public static final String COMMAND_SET_PEDESTRIANPOSITION = "setPedestrianPosition";
    public static final String COMMAND_SET_ROCKERPOSITION = "setRockerPosition";
    public static final String COMMAND_UP = "up";
    public static final String COMMAND_DOWN = "down";
    public static final String COMMAND_OPEN = "open";
    public static final String COMMAND_CLOSE = "close";
    public static final String COMMAND_STOP = "stop";
    public static final String COMMAND_OFF = "off";
    public static final String COMMAND_CHECK_TRIGGER = "checkEventTrigger";
<<<<<<< HEAD
=======

    // States
>>>>>>> 393fb2d6
    public static final String STATUS_STATE = "core:StatusState";
    public static final String ENERGY_CONSUMPTION_STATE = "core:ElectricEnergyConsumptionState";
    public static final String CYCLIC_BUTTON_STATE = "core:CyclicButtonState";
    public static final String BATTERY_STATUS_STATE = "internal:BatteryStatusState";
<<<<<<< HEAD
    public static final String UNAVAILABLE = "unavailable";
    public static final String AUTHENTICATION_CHALLENGE = "HTTP protocol violation: Authentication challenge without WWW-Authenticate header";
    public static final String TOO_MANY_REQUESTS = "Too many requests, try again later";
    public static final int SUSPEND_TIME = 120;

    // supported uiClasses
    public static final String THING_ROLLER_SHUTTER = "RollerShutter";
    public static final String THING_SCREEN = "Screen";
    public static final String THING_VENETIAN_BLIND = "VenetianBlind";
    public static final String THING_EXTERIOR_SCREEN = "ExteriorScreen";
    public static final String THING_EXTERIOR_VENETIAN_BLIND = "ExteriorVenetianBlind";
    public static final String THING_GARAGE_DOOR = "GarageDoor";
    public static final String THING_AWNING = "Awning";
    public static final String THING_ON_OFF = "OnOff";
    public static final String THING_LIGHT = "Light";
    public static final String THING_LIGHT_SENSOR = "LightSensor";
    public static final String THING_SMOKE_SENSOR = "SmokeSensor";
    public static final String THING_CONTACT_SENSOR = "ContactSensor";
    public static final String THING_OCCUPANCY_SENSOR = "OccupancySensor";
    public static final String THING_WINDOW = "Window";
    public static final String THING_ALARM = "Alarm";
    public static final String THING_POD = "Pod";
    public static final String THING_HEATING_SYSTEM = "HeatingSystem";
    public static final String THING_DOOR_LOCK = "DoorLock";
    public static final String THING_PERGOLA = "Pergola";
    public static final String THING_WINDOW_HANDLE = "WindowHandle";
    public static final String THING_TEMPERATURE_SENSOR = "TemperatureSensor";
    public static final String THING_GATE = "Gate";
    public static final String THING_CURTAIN = "Curtain";
    public static final String THING_ELECTRICITY_SENSOR = "ElectricitySensor";
    public static final String THING_DOCK = "Dock";
    public static final String THING_SIREN = "Siren";
    public static final String THING_ADJUSTABLE_SLATS_ROLLER_SHUTTER = "AdjustableSlatsRollerShutter";
=======
    public static final String SLATE_ORIENTATION_STATE = "core:SlateOrientationState";
    public static final String CLOSURE_OR_ROCKER_STATE = "core:ClosureOrRockerPositionState";
    public static final String MYFOX_SHUTTER_STATUS_STATE = "myfox:ShutterStatusState";
    public static final String TARGET_CLOSURE_STATE = "core:TargetClosureState";
    public static final String WATER_DETECTION_STATE = "core:WaterDetectionState";
    public static final String CLOUD_DEVICE_STATUS_STATE = "core:CloudDeviceStatusState";
    public static final String BATTERY_LEVEL_STATE = "core:BatteryLevelState";
    public static final String SIREN_STATUS_STATE = "internal:SirenStatusState";
    public static final String TARGET_TEMPERATURE_STATE = "core:TargetTemperatureState";

    // supported uiClasses
    public static final String CLASS_ROLLER_SHUTTER = "RollerShutter";
    public static final String CLASS_SCREEN = "Screen";
    public static final String CLASS_VENETIAN_BLIND = "VenetianBlind";
    public static final String CLASS_EXTERIOR_SCREEN = "ExteriorScreen";
    public static final String CLASS_EXTERIOR_VENETIAN_BLIND = "ExteriorVenetianBlind";
    public static final String CLASS_GARAGE_DOOR = "GarageDoor";
    public static final String CLASS_AWNING = "Awning";
    public static final String CLASS_ON_OFF = "OnOff";
    public static final String CLASS_LIGHT = "Light";
    public static final String CLASS_LIGHT_SENSOR = "LightSensor";
    public static final String CLASS_SMOKE_SENSOR = "SmokeSensor";
    public static final String CLASS_CONTACT_SENSOR = "ContactSensor";
    public static final String CLASS_OCCUPANCY_SENSOR = "OccupancySensor";
    public static final String CLASS_HUMIDITY_SENSOR = "HumiditySensor";
    public static final String CLASS_WINDOW = "Window";
    public static final String CLASS_ALARM = "Alarm";
    public static final String CLASS_POD = "Pod";
    public static final String CLASS_HEATING_SYSTEM = "HeatingSystem";
    public static final String CLASS_DOOR_LOCK = "DoorLock";
    public static final String CLASS_PERGOLA = "Pergola";
    public static final String CLASS_WINDOW_HANDLE = "WindowHandle";
    public static final String CLASS_TEMPERATURE_SENSOR = "TemperatureSensor";
    public static final String CLASS_GATE = "Gate";
    public static final String CLASS_CURTAIN = "Curtain";
    public static final String CLASS_ELECTRICITY_SENSOR = "ElectricitySensor";
    public static final String CLASS_DOCK = "Dock";
    public static final String CLASS_SIREN = "Siren";
    public static final String CLASS_ADJUSTABLE_SLATS_ROLLER_SHUTTER = "AdjustableSlatsRollerShutter";
    public static final String CLASS_CAMERA = "Camera";
>>>>>>> 393fb2d6

    // unsupported uiClasses
    public static final String THING_PROTOCOL_GATEWAY = "ProtocolGateway";
    public static final String THING_REMOTE_CONTROLLER = "RemoteController";
    public static final String THING_NETWORK_COMPONENT = "NetworkComponent";

<<<<<<< HEAD
    // cache timeout
    public static final int CACHE_EXPIRY = 10000;
=======
    // Event states
    public static final String FAILED_EVENT = "FAILED";
    public static final String COMPLETED_EVENT = "COMPLETED";
>>>>>>> 393fb2d6

    // supported thing types for discovery
    public static final Set<ThingTypeUID> SUPPORTED_THING_TYPES_UIDS = new HashSet<>(Arrays.asList(
            THING_TYPE_GATEWAY, THING_TYPE_ROLLERSHUTTER, THING_TYPE_ROLLERSHUTTER_SILENT, THING_TYPE_SCREEN,
            THING_TYPE_VENETIANBLIND, THING_TYPE_EXTERIORSCREEN, THING_TYPE_EXTERIORVENETIANBLIND,
            THING_TYPE_GARAGEDOOR, THING_TYPE_AWNING, THING_TYPE_ACTIONGROUP, THING_TYPE_ONOFF, THING_TYPE_LIGHT,
            THING_TYPE_LIGHTSENSOR, THING_TYPE_SMOKESENSOR, THING_TYPE_CONTACTSENSOR, THING_TYPE_OCCUPANCYSENSOR,
            THING_TYPE_WINDOW, THING_TYPE_INTERNAL_ALARM, THING_TYPE_EXTERNAL_ALARM, THING_TYPE_POD,
            THING_TYPE_HEATING_SYSTEM, THING_TYPE_ONOFF_HEATING_SYSTEM, THING_TYPE_DOOR_LOCK, THING_TYPE_PERGOLA,
            THING_TYPE_WINDOW_HANDLE, THING_TYPE_TEMPERATURESENSOR, THING_TYPE_GATE, THING_TYPE_CURTAIN,
<<<<<<< HEAD
            THING_TYPE_ELECTRICITYSENSOR, THING_TYPE_DOCK, THING_TYPE_SIREN, THING_TYPE_ADJUSTABLE_SLATS_ROLLERSHUTTER));
=======
            THING_TYPE_ELECTRICITYSENSOR, THING_TYPE_DOCK, THING_TYPE_SIREN, THING_TYPE_ADJUSTABLE_SLATS_ROLLERSHUTTER,
            THING_TYPE_MYFOX_CAMERA, THING_TYPE_ROLLERSHUTTER_UNO, THING_TYPE_WATERSENSOR, THING_TYPE_HUMIDITYSENSOR,
            THING_TYPE_MYFOX_ALARM, THING_TYPE_THERMOSTAT));
>>>>>>> 393fb2d6

    //somfy gateways
    public static Map<Integer, String> gatewayTypes = new HashMap<Integer, String>() {
        {
            put(0, "VIRTUAL_KIZBOX");
            put(2, "KIZBOX_V1");
            put(15, "TAHOMA");
            put(20, "VERISURE_ALARM_SYSTEM");
            put(21, "KIZBOX_MINI");
            put(24, "KIZBOX_V2");
            put(25, "MYFOX_ALARM_SYSTEM");
            put(27, "KIZBOX_MINI_VMBUS");
            put(28, "KIZBOX_MINI_IO");
            put(29, "TAHOMA_V2");
            put(30, "KIZBOX_V2_3H");
            put(31, "KIZBOX_V2_2H");
            put(34, "CONNEXOON");
            put(35, "JSW_CAMERA");
            put(37, "KIZBOX_MINI_DAUGHTERBOARD");
            put(38, "KIZBOX_MINI_DAUGHTERBOARD_ZWAVE");
            put(39, "KIZBOX_MINI_DAUGHTERBOARD_ENOCEAN");
            put(40, "KIZBOX_MINI_RAILDIN");
            put(41, "TAHOMA_V2_RTS");
            put(42, "KIZBOX_MINI_MODBUS");
            put(43, "KIZBOX_MINI_OVP");
            put(53, "CONNEXOON_RTS");
            put(54, "OPENDOORS_LOCK_SYSTEM");
            put(56, "CONNEXOON_RTS_JAPAN");
            put(58, "HOME_PROTECT_SYSTEM");
            put(62, "CONNEXOON_RTS_AUSTRALIA");
            put(63, "THERMOSTAT_SOMFY_SYSTEM");
            put(64, "BOX_ULTRA_LOW_COST_RTS");
            put(65, "SMARTLY_MINI_DAUGHTERBOARD_ZWAVE");
            put(66, "SMARTLY_MINIBOX_RAILDIN");
            put(67, "TAHOMA_BEE");
            put(72, "TAHOMA_RAIL_DIN");
            put(77, "ELIOT");
            put(88, "WISER");
        }
    };
}<|MERGE_RESOLUTION|>--- conflicted
+++ resolved
@@ -137,15 +137,12 @@
     // Adjustable slats roller shutter
     public static final ThingTypeUID THING_TYPE_ADJUSTABLE_SLATS_ROLLERSHUTTER = new ThingTypeUID(BINDING_ID, "adjustableslatsrollershutter");
 
-<<<<<<< HEAD
-=======
     // MyFox Camera
     public static final ThingTypeUID THING_TYPE_MYFOX_CAMERA = new ThingTypeUID(BINDING_ID, "myfoxcamera");
 
     // Thermostat
     public static final ThingTypeUID THING_TYPE_THERMOSTAT = new ThingTypeUID(BINDING_ID, "thermostat");
 
->>>>>>> 393fb2d6
     // List of all Channel ids
     // Gateway
     public static final String STATUS = "status";
@@ -175,12 +172,9 @@
     // Smoke sensor, Occupancy sensor, Contact sensor, Water sensor
     public static final String CONTACT = "contact";
 
-<<<<<<< HEAD
-=======
     // Humidity sensor
     public static final String HUMIDITY = "humidity";
 
->>>>>>> 393fb2d6
     // Smoke sensor
     public static final String ALARM_CHECK = "alarm_check";
 
@@ -234,13 +228,6 @@
     public static final String ONOFF_STATE = "onoff";
     public static final String BATTERY = "battery";
 
-<<<<<<< HEAD
-    //Constants
-    public static final String TAHOMA_API_URL = "https://www.tahomalink.com/enduser-mobile-web/enduserAPI/";
-    public static final String TAHOMA_EVENTS_URL = TAHOMA_API_URL + "events/";
-    public static final String SETUP_URL = TAHOMA_API_URL + "setup/gateways/";
-    public static final String REFRESH_URL = TAHOMA_API_URL + "setup/devices/states/refresh";
-=======
     // Myfox Alarm
     public static final String MYFOX_ALARM_COMMAND = "myfox_alarm_command";
 
@@ -257,7 +244,6 @@
     public static final String GATEWAYS_URL = SETUP_URL + "gateways/";
     public static final String DEVICES_URL = SETUP_URL + "devices/";
     public static final String REFRESH_URL = DEVICES_URL + "states/refresh";
->>>>>>> 393fb2d6
     public static final String EXEC_URL = TAHOMA_API_URL + "exec/";
     public static final String DELETE_URL = EXEC_URL + "current/setup/";
     public static final String TAHOMA_AGENT = "Mozilla/5.0 (Windows NT 10.0; Win64; x64) AppleWebKit/537.36 (KHTML, like Gecko) Chrome/71.0.3578.98 Safari/537.36";
@@ -267,8 +253,6 @@
     public static final int TYPE_DECIMAL = 2;
     public static final int TYPE_STRING = 3;
     public static final int TYPE_BOOLEAN = 6;
-<<<<<<< HEAD
-=======
     public static final String UNAVAILABLE = "unavailable";
     public static final String AUTHENTICATION_CHALLENGE = "HTTP protocol violation: Authentication challenge without WWW-Authenticate header";
     public static final String TOO_MANY_REQUESTS = "Too many requests, try again later";
@@ -276,7 +260,6 @@
     public static final int RECONCILIATION_TIME = 600;
 
     // Commands
->>>>>>> 393fb2d6
     public static final String COMMAND_MY = "my";
     public static final String COMMAND_SET_CLOSURE = "setClosure";
     public static final String COMMAND_SET_DEPLOYMENT = "setDeployment";
@@ -292,50 +275,12 @@
     public static final String COMMAND_STOP = "stop";
     public static final String COMMAND_OFF = "off";
     public static final String COMMAND_CHECK_TRIGGER = "checkEventTrigger";
-<<<<<<< HEAD
-=======
 
     // States
->>>>>>> 393fb2d6
     public static final String STATUS_STATE = "core:StatusState";
     public static final String ENERGY_CONSUMPTION_STATE = "core:ElectricEnergyConsumptionState";
     public static final String CYCLIC_BUTTON_STATE = "core:CyclicButtonState";
     public static final String BATTERY_STATUS_STATE = "internal:BatteryStatusState";
-<<<<<<< HEAD
-    public static final String UNAVAILABLE = "unavailable";
-    public static final String AUTHENTICATION_CHALLENGE = "HTTP protocol violation: Authentication challenge without WWW-Authenticate header";
-    public static final String TOO_MANY_REQUESTS = "Too many requests, try again later";
-    public static final int SUSPEND_TIME = 120;
-
-    // supported uiClasses
-    public static final String THING_ROLLER_SHUTTER = "RollerShutter";
-    public static final String THING_SCREEN = "Screen";
-    public static final String THING_VENETIAN_BLIND = "VenetianBlind";
-    public static final String THING_EXTERIOR_SCREEN = "ExteriorScreen";
-    public static final String THING_EXTERIOR_VENETIAN_BLIND = "ExteriorVenetianBlind";
-    public static final String THING_GARAGE_DOOR = "GarageDoor";
-    public static final String THING_AWNING = "Awning";
-    public static final String THING_ON_OFF = "OnOff";
-    public static final String THING_LIGHT = "Light";
-    public static final String THING_LIGHT_SENSOR = "LightSensor";
-    public static final String THING_SMOKE_SENSOR = "SmokeSensor";
-    public static final String THING_CONTACT_SENSOR = "ContactSensor";
-    public static final String THING_OCCUPANCY_SENSOR = "OccupancySensor";
-    public static final String THING_WINDOW = "Window";
-    public static final String THING_ALARM = "Alarm";
-    public static final String THING_POD = "Pod";
-    public static final String THING_HEATING_SYSTEM = "HeatingSystem";
-    public static final String THING_DOOR_LOCK = "DoorLock";
-    public static final String THING_PERGOLA = "Pergola";
-    public static final String THING_WINDOW_HANDLE = "WindowHandle";
-    public static final String THING_TEMPERATURE_SENSOR = "TemperatureSensor";
-    public static final String THING_GATE = "Gate";
-    public static final String THING_CURTAIN = "Curtain";
-    public static final String THING_ELECTRICITY_SENSOR = "ElectricitySensor";
-    public static final String THING_DOCK = "Dock";
-    public static final String THING_SIREN = "Siren";
-    public static final String THING_ADJUSTABLE_SLATS_ROLLER_SHUTTER = "AdjustableSlatsRollerShutter";
-=======
     public static final String SLATE_ORIENTATION_STATE = "core:SlateOrientationState";
     public static final String CLOSURE_OR_ROCKER_STATE = "core:ClosureOrRockerPositionState";
     public static final String MYFOX_SHUTTER_STATUS_STATE = "myfox:ShutterStatusState";
@@ -376,21 +321,15 @@
     public static final String CLASS_SIREN = "Siren";
     public static final String CLASS_ADJUSTABLE_SLATS_ROLLER_SHUTTER = "AdjustableSlatsRollerShutter";
     public static final String CLASS_CAMERA = "Camera";
->>>>>>> 393fb2d6
 
     // unsupported uiClasses
     public static final String THING_PROTOCOL_GATEWAY = "ProtocolGateway";
     public static final String THING_REMOTE_CONTROLLER = "RemoteController";
     public static final String THING_NETWORK_COMPONENT = "NetworkComponent";
 
-<<<<<<< HEAD
-    // cache timeout
-    public static final int CACHE_EXPIRY = 10000;
-=======
     // Event states
     public static final String FAILED_EVENT = "FAILED";
     public static final String COMPLETED_EVENT = "COMPLETED";
->>>>>>> 393fb2d6
 
     // supported thing types for discovery
     public static final Set<ThingTypeUID> SUPPORTED_THING_TYPES_UIDS = new HashSet<>(Arrays.asList(
@@ -401,13 +340,9 @@
             THING_TYPE_WINDOW, THING_TYPE_INTERNAL_ALARM, THING_TYPE_EXTERNAL_ALARM, THING_TYPE_POD,
             THING_TYPE_HEATING_SYSTEM, THING_TYPE_ONOFF_HEATING_SYSTEM, THING_TYPE_DOOR_LOCK, THING_TYPE_PERGOLA,
             THING_TYPE_WINDOW_HANDLE, THING_TYPE_TEMPERATURESENSOR, THING_TYPE_GATE, THING_TYPE_CURTAIN,
-<<<<<<< HEAD
-            THING_TYPE_ELECTRICITYSENSOR, THING_TYPE_DOCK, THING_TYPE_SIREN, THING_TYPE_ADJUSTABLE_SLATS_ROLLERSHUTTER));
-=======
             THING_TYPE_ELECTRICITYSENSOR, THING_TYPE_DOCK, THING_TYPE_SIREN, THING_TYPE_ADJUSTABLE_SLATS_ROLLERSHUTTER,
             THING_TYPE_MYFOX_CAMERA, THING_TYPE_ROLLERSHUTTER_UNO, THING_TYPE_WATERSENSOR, THING_TYPE_HUMIDITYSENSOR,
             THING_TYPE_MYFOX_ALARM, THING_TYPE_THERMOSTAT));
->>>>>>> 393fb2d6
 
     //somfy gateways
     public static Map<Integer, String> gatewayTypes = new HashMap<Integer, String>() {
