--- conflicted
+++ resolved
@@ -93,13 +93,8 @@
 | automatedMeterSensor            | A5-12             | 0x00-03                 | counter, currentNumber, instantpower, totalusage, amrLitre, amrCubicMetre | FWZ12     | Discovery |
 | environmentalSensor             | A5-13             | 0x01-02                 | temperature, windspeed, illumination, rainStatus            | FWS61                   | Discovery |
 | centralCommand                  | A5-38             | 0x08                    | dimmer, generalSwitch                                       | Eltako FUD14, FSR14     | Teach-in  |
-<<<<<<< HEAD
-| rollershutter                   | A5-3F/D2-05/A5-38 | 0x7F/00/08              | rollershutter                                               | Eltako FSB14, NodOn SIN-2-RS-01| Teach-in/Discovery |
+| rollershutter                   | A5-3F/D2-05/A5-38 | 0x7F/00/08              | rollershutter                                               | Eltako FSB14 / FJ62, NodOn SIN-2-RS-01| Teach-in/Discovery |
 | measurementSwitch               | D2-01             | 0x00-0F,11,12           | generalSwitch(/A/B), dimmer, pilotWire, instantpower, totalusage, repeaterMode | NodOn In Wall Switch    | Discovery |
-=======
-| rollershutter                   | A5-3F/D2-05/A5-38 | 0x7F/00/08              | rollershutter                                               | Eltako FSB14 / FJ62, NodOn SIN-2-RS-01| Teach-in/Discovery |
-| measurementSwitch               | D2-01             | 0x00-0F,11,12           | generalSwitch(/A/B), instantpower, totalusage, repeaterMode | NodOn In Wall Switch    | Discovery |
->>>>>>> 64a3e8fb
 | windowSashHandleSensor          | D2-06             | 0x50                    | windowHandleState, windowSashState, batteryLevel, batteryLow, windowBreachEvent, windowCalibrationState, windowCalibrationStep | Siegenia Senso Secure | Discovery |
 | multiFunctionSmokeDetector      | D2-14/F6-05       | 0x30/02                 | smokeDetection, batteryLow                                  | Insafe+, Afriso ASD     | Discovery |
 | heatRecoveryVentilation         | D2-50             | 0x00,01,10,11           | a lot of different state channels                           | Dimplex DL WE2          | Discovery |
