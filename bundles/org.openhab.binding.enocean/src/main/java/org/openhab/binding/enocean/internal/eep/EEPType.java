--- conflicted
+++ resolved
@@ -467,12 +467,8 @@
 
     WindowSashHandleSensor_50(RORG.VLD, 0x06, 0x50, false, "Siegenia", 0x005D, D2_06_50.class,
             THING_TYPE_WINDOWSASHHANDLESENSOR, CHANNEL_WINDOWHANDLESTATE, CHANNEL_WINDOWSASHSTATE,
-<<<<<<< HEAD
-            CHANNEL_BATTERY_LEVEL, CHANNEL_BATTERYLOW, CHANNEL_WINDOWBREACHEVENT),
-=======
             CHANNEL_BATTERY_LEVEL, CHANNEL_BATTERYLOW, CHANNEL_WINDOWBREACHEVENT, CHANNEL_WINDOWCALIBRATIONSTATE,
             CHANNEL_WINDOWCALIBRATIONSTEP),
->>>>>>> 0bb2f4cd
 
     MultiFunctionSensor_30(RORG.VLD, 0x14, 0x30, false, D2_14_30.class, THING_TYPE_MULTFUNCTIONSMOKEDETECTOR,
             CHANNEL_SMOKEDETECTION, CHANNEL_SENSORFAULT, CHANNEL_TIMESINCELASTMAINTENANCE, CHANNEL_BATTERY_LEVEL,
