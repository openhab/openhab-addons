--- conflicted
+++ resolved
@@ -58,18 +58,6 @@
 
 ## Thing Configuration
 
-<<<<<<< HEAD
-### Network Configuration
-
-The Insteon PLM or hub is configured with the following parameters:
-
-| Parameter | Default | Required | Description |
-|----------|---------:|--------:|-------------|
-| port   |         |   Yes    | **Examples:**<br>- PLM on  Linux: `/dev/ttyS0` or `/dev/ttyUSB0`<br>- Smartenit ZBPLM on Linux: `/dev/ttyUSB0,baudRate=115200`<br>- PLM on Windows: `COM1`<br>- Current  hub (2245-222) at 192.168.1.100 on port 25105, with a poll interval of 1000 ms (1 second): `/hub2/my_user_name:my_password@192.168.1.100:25105,poll_time=1000`<br>- Legacy hub (2242-222) at 192.168.1.100 on port 9761:`/hub/192.168.1.100:9761`<br>- Networked PLM using ser2net at 192.168.1.100 on port 9761:`/tcp/192.168.1.100:9761` |
-| devicePollIntervalSeconds | 300 |  No  | Poll interval of devices in seconds. Poll too often and you will overload the insteon network, leading to sluggish or no response when trying to send messages to devices. The default poll interval of 300 seconds has been tested and found to be a good compromise in a configuration of about 110 switches/dimmers. |
-| additionalDevices | |       No     | File with additional device types. The syntax of the file is identical to the `device_types.xml` file in the source tree. Please remember to post successfully added device types to the openHAB group so the developers can include them into the `device_types.xml` file! |
-| additionalFeatures | |      No     | File with additional feature templates, like in the `device_features.xml` file in the source tree. |
-=======
 For bridge things, if the poll interval is too short, it will result in sluggish performance and no response when trying to send messages to devices.
 The default poll interval of 300 seconds has been tested and found to be a good compromise in a configuration of about 110 switches/dimmers.
 
@@ -154,7 +142,6 @@
 | devicePollIntervalSeconds |   300   |    No    | Poll interval of devices in seconds.    |
 | additionalDevices         |         |    No    | File with additional device types.      |
 | additionalFeatures        |         |    No    | File with additional feature templates. |
->>>>>>> d923eb97
 
 >NOTE: For users upgrading from InsteonPLM, The parameter port_1 is now port.
 
