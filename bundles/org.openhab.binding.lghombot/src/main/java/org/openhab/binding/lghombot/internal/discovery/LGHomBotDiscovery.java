--- conflicted
+++ resolved
@@ -237,19 +237,11 @@
                 String name = msg.substring(0, idx);
 
                 if ("JSON_NICKNAME".equalsIgnoreCase(name)) {
-<<<<<<< HEAD
-                    nickName = msg.substring(idx + 1).trim().replaceAll("\"", "");
-                } else if ("JSON_VERSION".equalsIgnoreCase(name)) {
-                    fwVersion = msg.substring(idx + 1).trim().replaceAll("\"", "");
-                } else if ("LGSRV_VERSION".equalsIgnoreCase(name)) {
-                    srvVersion = msg.substring(idx + 1).trim().replaceAll("\"", "");
-=======
                     nickName = msg.substring(idx + 1).trim().replace("\"", "");
                 } else if ("JSON_VERSION".equalsIgnoreCase(name)) {
                     fwVersion = msg.substring(idx + 1).trim().replace("\"", "");
                 } else if ("LGSRV_VERSION".equalsIgnoreCase(name)) {
                     srvVersion = msg.substring(idx + 1).trim().replace("\"", "");
->>>>>>> d0b161ac
                 }
             }
 
