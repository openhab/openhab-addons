--- conflicted
+++ resolved
@@ -39,11 +39,7 @@
 - `transform` - A [transformation](https://www.openhab.org/docs/configuration/transformations.html) to apply on the execution result string.
 - `interval` - An interval, in seconds, the command will be repeatedly executed. Default is 60 seconds, set to 0 to avoid automatic repetition.
 - `timeout` - A time-out, in seconds, the execution of the command will time out, and lastly,
-<<<<<<< HEAD
-- `autorun` - A boolean parameter to make the command execute immediately every time the input channel is sent a command.
-=======
 - `autorun` - A boolean parameter to make the command execute immediately every time the input channel is sent a different openHAB command. If choosing autorun, you may wish to also set `interval=0`. Note that sending the same command a second time will not trigger execution.
->>>>>>> 393fb2d6
 
 For each shell command, a separate Thing has to be defined.
 
@@ -51,21 +47,13 @@
 Thing exec:command:uniquename [command="/command/to/execute here", interval=15, timeout=5, autorun=false]
 ```
 
-<<<<<<< HEAD
-
-=======
->>>>>>> 393fb2d6
 The `command` itself can be enhanced using the well known syntax of the [Java formatter class syntax](https://docs.oracle.com/javase/8/docs/api/java/util/Formatter.html#syntax).
 The following parameters are automatically added:
 
 -   the current date (as java.util.Date, example: `%1$tY-%1$tm-%1$td`)
 -   the current (or last) command to the input channel (see below, example: `%2$s`)
 
-<<<<<<< HEAD
-note - if you trigger execution using autorun or the run channel, the %2 substitution will use the most recent command sent to the input channel.
-=======
 note - if you trigger execution using interval or the run channel, the `%2` substitution will use the most recent command (if there has been one) sent to the input channel.  The state of the Item linked to input channel is ignored.
->>>>>>> 393fb2d6
 
 ## Channels
 
@@ -106,11 +94,7 @@
 
 ```java
 // "%2$s" will be replace by the input channel command, this makes it possible to use one command line with different arguments.
-<<<<<<< HEAD
-// e.g: "ls" as <YOUR COMMAND> and "-a" or "-l" as additional argument set to the input channel in the rule.
-=======
 // e.g: "ls" as <YOUR COMMAND> and "-a" or "-l" as additional argument sent to the input channel in the rule.
->>>>>>> 393fb2d6
 Thing exec:command:yourcommand [ command="<YOUR COMMAND> %2$s", interval=0, autorun=false ]
 ```
 
@@ -144,11 +128,7 @@
 **demo.rules**
 
 ```java
-<<<<<<< HEAD
-rule "begin your execution"
-=======
 rule "Set up your parameters"
->>>>>>> 393fb2d6
 when
    Item YourTrigger changed
 then
@@ -156,25 +136,6 @@
    if(YourTrigger.state == ON){
       yourcommand_Args.sendCommand("Additional Argument to command line for ON")
    }else{
-<<<<<<< HEAD
-      yourcommand_Args.sendCommand("Additional Argument to command line for OFF")
-   }
-
-      // Trigger execution (if autorun false)
-   yourcommand_Run.sendCommand(ON)
-      // the Run indicator state will go ON shortly, and return OFF when script finished
-end
-
-
-rule "process your results"
-when
-   Item yourcommand_Run changed from ON to OFF
-then
-      // Logging of raw command line result
-   logInfo("Your command exec", "Result:" + yourcommand_Out.state )
-      // If the returned string is just a number it can be parsed
-      // If not a regex or another transformation can be used
-=======
       yourcommand_Args.sendCommand("Different Argument to command line for OFF")
    }
       // Caution : openHAB bus is asynchronous
@@ -213,7 +174,6 @@
    logInfo("Your command exec", "Raw result:" + yourcommand_Out.state )
       // If the returned string is just a number it can be parsed
       // If not, a regex or another transformation could be used
->>>>>>> 393fb2d6
    YourNumber.postUpdate(Integer::parseInt(yourcommand_Out.state.toString) as Number)
 end
 
