/**
 * Copyright (c) 2010-2024 Contributors to the openHAB project
 *
 * See the NOTICE file(s) distributed with this work for additional
 * information.
 *
 * This program and the accompanying materials are made available under the
 * terms of the Eclipse Public License 2.0 which is available at
 * http://www.eclipse.org/legal/epl-2.0
 *
 * SPDX-License-Identifier: EPL-2.0
 */
package org.openhab.binding.freeboxos.internal.handler;

import static org.openhab.binding.freeboxos.internal.FreeboxOsBindingConstants.*;

import java.util.Collection;
import java.util.List;
import java.util.Map;
import java.util.Set;

import org.eclipse.jdt.annotation.NonNullByDefault;
import org.openhab.binding.freeboxos.internal.action.ActivePlayerActions;
import org.openhab.binding.freeboxos.internal.api.FreeboxException;
import org.openhab.binding.freeboxos.internal.api.rest.PlayerManager;
import org.openhab.binding.freeboxos.internal.api.rest.PlayerManager.Configuration;
import org.openhab.binding.freeboxos.internal.api.rest.PlayerManager.ForegroundApp;
import org.openhab.binding.freeboxos.internal.api.rest.PlayerManager.Player;
import org.openhab.binding.freeboxos.internal.api.rest.PlayerManager.Status;
import org.openhab.core.library.unit.Units;
import org.openhab.core.thing.ChannelUID;
import org.openhab.core.thing.Thing;
import org.openhab.core.thing.ThingStatus;
import org.openhab.core.thing.ThingStatusDetail;
import org.openhab.core.thing.binding.ThingHandlerService;
import org.slf4j.Logger;
import org.slf4j.LoggerFactory;

/**
 * The {@link ActivePlayerHandler} is responsible for handling everything associated to Freebox Player
 * with api capabilities.
 *
 * @author Gaël L'hopital - Initial contribution
 */
@NonNullByDefault
public class ActivePlayerHandler extends PlayerHandler implements FreeDeviceIntf {
    private final Logger logger = LoggerFactory.getLogger(ActivePlayerHandler.class);

    private final ChannelUID eventChannelUID;

    private long uptime = -1;

    public ActivePlayerHandler(Thing thing) {
        super(thing);
<<<<<<< HEAD
        eventChannelUID = new ChannelUID(getThing().getUID(), GROUP_SYS_INFO, BOX_EVENT);
=======
        statusDrivenByLanConnectivity = false;
        eventChannelUID = new ChannelUID(getThing().getUID(), SYS_INFO, BOX_EVENT);
>>>>>>> 1b23f2be
    }

    @Override
    void initializeProperties(Map<String, String> properties) throws FreeboxException {
        super.initializeProperties(properties);
        Player player = getManager(PlayerManager.class).getDevice(getClientId());
        if (player.reachable()) {
            Configuration config = getManager(PlayerManager.class).getConfig(player.id());
            if (config != null) {
                properties.put(Thing.PROPERTY_SERIAL_NUMBER, config.serial());
                properties.put(Thing.PROPERTY_FIRMWARE_VERSION, config.firmwareVersion());
            }
        }
    }

    @Override
    protected void internalPoll() throws FreeboxException {
        super.internalPoll();
        poll();
    }

    @Override
    protected void internalForcePoll() throws FreeboxException {
        super.internalForcePoll();
        poll();
    }

    private void poll() throws FreeboxException {
        if (reachable) {
            Player player = getManager(PlayerManager.class).getDevice(getClientId());
            logger.debug("{}: poll with player.reachable() = {}", thing.getUID(), player.reachable());
            if (player.reachable()) {
                updateStatus(ThingStatus.ONLINE);
            } else {
                updateStatus(ThingStatus.OFFLINE, ThingStatusDetail.NONE, "@text/info-player-not-reachable");
            }
            if (player.reachable()) {
                if (anyChannelLinked(GROUP_PLAYER_STATUS, Set.of(PLAYER_STATUS, PACKAGE))) {
                    Status status = getManager(PlayerManager.class).getPlayerStatus(getClientId());
                    if (status != null) {
                        updateChannelString(GROUP_PLAYER_STATUS, PLAYER_STATUS, status.powerState().name());
                        ForegroundApp foreground = status.foregroundApp();
                        if (foreground != null) {
                            updateChannelString(GROUP_PLAYER_STATUS, PACKAGE, foreground._package());
                        }
                    }
                }
                Configuration config = getManager(PlayerManager.class).getConfig(getClientId());
                if (config != null) {
                    uptime = checkUptimeAndFirmware(config.uptimeVal(), uptime, config.firmwareVersion());
                } else {
                    uptime = 0;
                }
            }
<<<<<<< HEAD
            updateChannelQuantity(GROUP_SYS_INFO, UPTIME, uptime, Units.SECOND);
=======
            updateChannelQuantity(SYS_INFO, UPTIME, uptime, Units.SECOND);
        } else {
            logger.debug("{}: poll with reachable={}", thing.getUID(), reachable);
            updateStatus(ThingStatus.OFFLINE, ThingStatusDetail.NONE, "@text/info-player-not-reachable");
>>>>>>> 1b23f2be
        }
    }

    public void reboot() {
        processReboot(() -> {
            try {
                if (!getManager(PlayerManager.class).reboot(getClientId())) {
                    logger.warn("Unable to reboot the player - probably not reachable");
                }
            } catch (FreeboxException e) {
                logger.warn("Error rebooting: {}", e.getMessage());
            }
        });
    }

    @Override
    public Collection<Class<? extends ThingHandlerService>> getServices() {
        return List.of(ActivePlayerActions.class);
    }

    @Override
    public ChannelUID getEventChannelUID() {
        return eventChannelUID;
    }

    @Override
    public void triggerChannel(ChannelUID channelUID, String event) {
        super.triggerChannel(channelUID, event);
    }
}<|MERGE_RESOLUTION|>--- conflicted
+++ resolved
@@ -52,12 +52,8 @@
 
     public ActivePlayerHandler(Thing thing) {
         super(thing);
-<<<<<<< HEAD
+        statusDrivenByLanConnectivity = false;
         eventChannelUID = new ChannelUID(getThing().getUID(), GROUP_SYS_INFO, BOX_EVENT);
-=======
-        statusDrivenByLanConnectivity = false;
-        eventChannelUID = new ChannelUID(getThing().getUID(), SYS_INFO, BOX_EVENT);
->>>>>>> 1b23f2be
     }
 
     @Override
@@ -112,14 +108,10 @@
                     uptime = 0;
                 }
             }
-<<<<<<< HEAD
             updateChannelQuantity(GROUP_SYS_INFO, UPTIME, uptime, Units.SECOND);
-=======
-            updateChannelQuantity(SYS_INFO, UPTIME, uptime, Units.SECOND);
         } else {
             logger.debug("{}: poll with reachable={}", thing.getUID(), reachable);
             updateStatus(ThingStatus.OFFLINE, ThingStatusDetail.NONE, "@text/info-player-not-reachable");
->>>>>>> 1b23f2be
         }
     }
 
