/**
 * Copyright (c) 2010-2024 Contributors to the openHAB project
 *
 * See the NOTICE file(s) distributed with this work for additional
 * information.
 *
 * This program and the accompanying materials are made available under the
 * terms of the Eclipse Public License 2.0 which is available at
 * http://www.eclipse.org/legal/epl-2.0
 *
 * SPDX-License-Identifier: EPL-2.0
 */
package org.openhab.binding.freeboxos.internal.handler;

import static org.openhab.binding.freeboxos.internal.FreeboxOsBindingConstants.*;

import java.util.Collection;
import java.util.Map;
import java.util.Set;

import org.eclipse.jdt.annotation.NonNullByDefault;
import org.openhab.binding.freeboxos.internal.action.HostActions;
import org.openhab.binding.freeboxos.internal.api.FreeboxException;
import org.openhab.binding.freeboxos.internal.api.rest.LanBrowserManager;
import org.openhab.binding.freeboxos.internal.api.rest.LanBrowserManager.LanHost;
import org.openhab.binding.freeboxos.internal.api.rest.LanBrowserManager.Source;
import org.openhab.binding.freeboxos.internal.api.rest.WebSocketManager;
import org.openhab.binding.freeboxos.internal.config.ApiConsumerConfiguration;
import org.openhab.core.thing.Thing;
import org.openhab.core.thing.ThingStatus;
import org.openhab.core.thing.ThingStatusDetail;
import org.openhab.core.thing.binding.ThingHandlerService;
import org.slf4j.Logger;
import org.slf4j.LoggerFactory;

import inet.ipaddr.mac.MACAddress;

/**
 * The {@link HostHandler} is responsible for all network equipments hosted on the network
 *
 * @author Gaël L'hopital - Initial contribution
 */
@NonNullByDefault
public class HostHandler extends ApiConsumerHandler {
    private final Logger logger = LoggerFactory.getLogger(HostHandler.class);

    // We start in pull mode and switch to push after a first update...
    protected boolean pushSubscribed = false;

    protected boolean statusDrivenByLanConnectivity = true;

    protected boolean reachable;

    private int tryConfigureMediaSink = 1;

    public HostHandler(Thing thing) {
        super(thing);
        statusDrivenByBridge = false;
    }

    @Override
    void initializeProperties(Map<String, String> properties) throws FreeboxException {
        LanHost host = getLanHost();
        properties.put(Thing.PROPERTY_VENDOR, host.vendorName());
        host.getName(Source.UPNP).ifPresent(upnpName -> properties.put(Source.UPNP.name(), upnpName));
    }

    @Override
    public void dispose() {
        cancelPushSubscription();
        super.dispose();
    }

    protected void cancelPushSubscription() {
        MACAddress mac = getMac();
        if (pushSubscribed && mac != null) {
            try {
                getManager(WebSocketManager.class).unregisterListener(mac);
            } catch (FreeboxException e) {
                logger.warn("Error unregistering host from the websocket: {}", e.getMessage());
            }
            pushSubscribed = false;
        }
    }

    @Override
    protected void internalPoll() throws FreeboxException {
        if (tryConfigureMediaSink > 0) {
            configureMediaSink();
            tryConfigureMediaSink--;
        }

        if (pushSubscribed) {
            return;
        }

        LanHost host = getLanHost();
        updateConnectivityChannels(host);
        logger.debug("{}: switching to push mode - refreshInterval will now be ignored for Connectivity data",
                thing.getUID());
        pushSubscribed = getManager(WebSocketManager.class).registerListener(host.getMac(), this);
    }

    @Override
    protected void internalForcePoll() throws FreeboxException {
        LanHost host = getLanHost();
        updateConnectivityChannels(host);
    }

    protected LanHost getLanHost() throws FreeboxException {
        MACAddress mac = getMac();
        if (mac == null) {
            throw new FreeboxException(
                    "getLanHost is not possible because MAC address is undefined for the thing " + thing.getUID());
        }
        return getManager(LanBrowserManager.class).getHost(mac).map(hostIntf -> hostIntf.host())
                .orElseThrow(() -> new FreeboxException("Host data not found"));
    }

    public void updateConnectivityChannels(LanHost host) {
<<<<<<< HEAD
        updateChannelOnOff(GROUP_CONNECTIVITY, REACHABLE, host.reachable());
        updateChannelDateTimeState(GROUP_CONNECTIVITY, LAST_SEEN, host.getLastSeen());
        updateChannelString(GROUP_CONNECTIVITY, IP_ADDRESS, host.getIpv4());
        updateStatus(host.reachable() ? ThingStatus.ONLINE : ThingStatus.OFFLINE);
=======
        logger.debug("{}: updateConnectivityChannels with host.reachable() = {}", thing.getUID(), host.reachable());
        updateChannelOnOff(CONNECTIVITY, REACHABLE, host.reachable());
        updateChannelDateTimeState(CONNECTIVITY, LAST_SEEN, host.getLastSeen());
        updateChannelString(CONNECTIVITY, IP_ADDRESS, host.getIpv4());
        if (statusDrivenByLanConnectivity) {
            if (host.reachable()) {
                updateStatus(ThingStatus.ONLINE);
            } else {
                updateStatus(ThingStatus.OFFLINE, ThingStatusDetail.NONE, "@text/info-host-not-reachable");
            }
        }
>>>>>>> 1b23f2be
        // We will check and configure audio sink only when the host reachability changed
        if (reachable != host.reachable()) {
            reachable = host.reachable();
            // It can take time until the Media Receiver API returns the receiver after it becomes reachable.
            // So this will be checked during the next 2 polls.
            tryConfigureMediaSink = 2;
        }
    }

    public void wol() {
        MACAddress mac = getMac();
        if (mac == null) {
            logger.warn("Waking up host is not possible because MAC address is undefined for the thing {}",
                    thing.getUID());
            return;
        }
        try {
            getManager(LanBrowserManager.class).wakeOnLan(mac, getConfigAs(ApiConsumerConfiguration.class).password);
        } catch (FreeboxException e) {
            logger.warn("Error waking up host: {}", e.getMessage());
        }
    }

    @Override
    public Collection<Class<? extends ThingHandlerService>> getServices() {
        return Set.of(HostActions.class);
    }
}<|MERGE_RESOLUTION|>--- conflicted
+++ resolved
@@ -118,16 +118,10 @@
     }
 
     public void updateConnectivityChannels(LanHost host) {
-<<<<<<< HEAD
+        logger.debug("{}: updateConnectivityChannels with host.reachable() = {}", thing.getUID(), host.reachable());
         updateChannelOnOff(GROUP_CONNECTIVITY, REACHABLE, host.reachable());
         updateChannelDateTimeState(GROUP_CONNECTIVITY, LAST_SEEN, host.getLastSeen());
         updateChannelString(GROUP_CONNECTIVITY, IP_ADDRESS, host.getIpv4());
-        updateStatus(host.reachable() ? ThingStatus.ONLINE : ThingStatus.OFFLINE);
-=======
-        logger.debug("{}: updateConnectivityChannels with host.reachable() = {}", thing.getUID(), host.reachable());
-        updateChannelOnOff(CONNECTIVITY, REACHABLE, host.reachable());
-        updateChannelDateTimeState(CONNECTIVITY, LAST_SEEN, host.getLastSeen());
-        updateChannelString(CONNECTIVITY, IP_ADDRESS, host.getIpv4());
         if (statusDrivenByLanConnectivity) {
             if (host.reachable()) {
                 updateStatus(ThingStatus.ONLINE);
@@ -135,7 +129,6 @@
                 updateStatus(ThingStatus.OFFLINE, ThingStatusDetail.NONE, "@text/info-host-not-reachable");
             }
         }
->>>>>>> 1b23f2be
         // We will check and configure audio sink only when the host reachability changed
         if (reachable != host.reachable()) {
             reachable = host.reachable();
