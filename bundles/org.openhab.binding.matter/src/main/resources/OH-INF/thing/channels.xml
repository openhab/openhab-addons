--- conflicted
+++ resolved
@@ -474,7 +474,6 @@
 		<state pattern="%.2f %unit%" readOnly="true"/>
 	</channel-type>
 
-<<<<<<< HEAD
 	<!-- Robotic Vacuum Cleaner Channels -->
 	<channel-type id="rvcrunmode-mode">
 		<item-type>Number</item-type>
@@ -527,7 +526,8 @@
 			<tag>Control</tag>
 			<tag>Enabled</tag>
 		</tags>
-=======
+	</channel-type>
+
 	<channel-type id="airquality-airquality">
 		<item-type>Number</item-type>
 		<label>Air Quality</label>
@@ -547,7 +547,6 @@
 				<option value="6">Extremely Poor</option>
 			</options>
 		</state>
->>>>>>> 69e73f0b
 	</channel-type>
 
 </thing:thing-descriptions>