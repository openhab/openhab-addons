--- conflicted
+++ resolved
@@ -5,11 +5,7 @@
   <parent>
     <groupId>org.openhab.addons.bundles</groupId>
     <artifactId>org.openhab.addons.reactor.bundles</artifactId>
-<<<<<<< HEAD
-    <version>5.1.0-SNAPSHOT</version>
-=======
     <version>5.0.1-SNAPSHOT</version>
->>>>>>> c8085adb
   </parent>
 
   <artifactId>org.openhab.binding.mqtt.homeassistant</artifactId>
@@ -101,7 +97,7 @@
       <plugin>
         <groupId>org.apache.maven.plugins</groupId>
         <artifactId>maven-surefire-plugin</artifactId>
-        <version>3.5.3</version>
+        <version>3.5.2</version>
         <configuration>
           <additionalClasspathElements>
             <additionalClasspathElement>${project.build.directory}/unsigned</additionalClasspathElement>
@@ -171,7 +167,7 @@
       <plugin>
         <groupId>org.codehaus.mojo</groupId>
         <artifactId>exec-maven-plugin</artifactId>
-        <version>3.5.1</version>
+        <version>3.1.0</version>
         <executions>
           <execution>
             <id>compile-python</id>
