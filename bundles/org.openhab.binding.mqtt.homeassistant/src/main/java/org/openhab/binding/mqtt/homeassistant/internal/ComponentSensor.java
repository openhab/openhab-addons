--- conflicted
+++ resolved
@@ -51,13 +51,6 @@
             throw new UnsupportedOperationException("Component:Sensor does not support forced updates");
         }
 
-<<<<<<< HEAD
-        buildChannel(sensorChannelID, new TextValue(), channelConfiguration.name,
-                componentConfiguration.getUpdateListener())//
-                        .stateTopic(channelConfiguration.state_topic, channelConfiguration.value_template)//
-                        .unit(channelConfiguration.unit_of_measurement)//
-                        .build();
-=======
         Value value;
 
         String uom = channelConfiguration.unit_of_measurement;
@@ -71,7 +64,6 @@
         buildChannel(sensorChannelID, value, channelConfiguration.name, componentConfiguration.getUpdateListener())//
                 .stateTopic(channelConfiguration.state_topic, channelConfiguration.value_template)//
                 .build();
->>>>>>> 393fb2d6
     }
 
 }