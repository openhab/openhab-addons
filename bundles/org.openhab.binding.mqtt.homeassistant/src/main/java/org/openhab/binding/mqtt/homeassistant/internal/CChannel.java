--- conflicted
+++ resolved
@@ -126,11 +126,7 @@
         private @Nullable String state_topic;
         private @Nullable String command_topic;
         private boolean retain;
-<<<<<<< HEAD
-        private String unit = "";
-=======
         private @Nullable Integer qos;
->>>>>>> 393fb2d6
         private ChannelStateUpdateListener channelStateUpdateListener;
 
         private @Nullable String templateIn;
