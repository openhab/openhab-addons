--- conflicted
+++ resolved
@@ -29,11 +29,7 @@
 import org.openhab.binding.mqtt.generic.AvailabilityTracker;
 import org.openhab.binding.mqtt.generic.ChannelStateUpdateListener;
 import org.openhab.binding.mqtt.generic.TransformationServiceProvider;
-<<<<<<< HEAD
-import org.openhab.binding.mqtt.homeassistant.internal.util.FutureCollector;
-=======
 import org.openhab.binding.mqtt.generic.utils.FutureCollector;
->>>>>>> 393fb2d6
 import org.slf4j.Logger;
 import org.slf4j.LoggerFactory;
 
@@ -51,10 +47,7 @@
     private final ThingUID thingUID;
     private final ScheduledExecutorService scheduler;
     private final ChannelStateUpdateListener updateListener;
-<<<<<<< HEAD
-=======
     private final AvailabilityTracker tracker;
->>>>>>> 393fb2d6
     private final TransformationServiceProvider transformationServiceProvider;
 
     protected final CompletableFuture<@Nullable Void> discoverFinishedFuture = new CompletableFuture<>();
@@ -81,11 +74,7 @@
      * @param channelStateUpdateListener Channel update listener. Usually the handler.
      */
     public DiscoverComponents(ThingUID thingUID, ScheduledExecutorService scheduler,
-<<<<<<< HEAD
-            ChannelStateUpdateListener channelStateUpdateListener, Gson gson,
-=======
             ChannelStateUpdateListener channelStateUpdateListener, AvailabilityTracker tracker, Gson gson,
->>>>>>> 393fb2d6
             TransformationServiceProvider transformationServiceProvider) {
         this.thingUID = thingUID;
         this.scheduler = scheduler;
@@ -107,11 +96,7 @@
         AbstractComponent<?> component = null;
 
         if (config.length() > 0) {
-<<<<<<< HEAD
-            component = CFactory.createComponent(thingUID, haID, config, updateListener, gson,
-=======
             component = CFactory.createComponent(thingUID, haID, config, updateListener, tracker, gson,
->>>>>>> 393fb2d6
                     transformationServiceProvider);
         }
         if (component != null) {
