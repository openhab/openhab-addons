--- conflicted
+++ resolved
@@ -4,11 +4,7 @@
 
     <feature name="openhab-io-javasound" description="JavaSound Audio Support" version="${project.version}">
         <feature>openhab-runtime-base</feature>
-<<<<<<< HEAD
-        <bundle dependency="true">mvn:commons-collections/commons-collections/3.2.1</bundle>
-=======
         <bundle dependency="true">mvn:commons-collections/commons-collections/3.2.2</bundle>
->>>>>>> 393fb2d6
         <bundle start-level="80">mvn:org.openhab.addons.bundles/org.openhab.io.javasound/${project.version}</bundle>
     </feature>
 </features>