<<<<<<< HEAD
<?xml version="1.0" encoding="UTF-8" standalone="no"?>
<project xmlns="http://maven.apache.org/POM/4.0.0" xmlns:xsi="http://www.w3.org/2001/XMLSchema-instance"
  xsi:schemaLocation="http://maven.apache.org/POM/4.0.0 http://maven.apache.org/maven-v4_0_0.xsd">

  <modelVersion>4.0.0</modelVersion>

  <parent>
    <groupId>org.openhab.addons.bundles</groupId>
    <artifactId>org.openhab.addons.reactor.bundles</artifactId>
    <version>2.5.1-SNAPSHOT</version>
  </parent>

  <artifactId>org.openhab.binding.telegram</artifactId>

  <name>openHAB Add-ons :: Bundles :: Telegram Binding</name>

  <properties>
    <bnd.importpackage>!android.*,!com.android.org.*,!dalvik.*,!javax.annotation.meta.*,!org.apache.harmony.*,!org.conscrypt.*,!sun.*</bnd.importpackage>
  </properties>

  <dependencies>
    <dependency>
      <groupId>com.github.pengrad</groupId>
      <artifactId>java-telegram-bot-api</artifactId>
      <version>4.4.0</version>
      <scope>compile</scope>
    </dependency>
    <dependency>
      <groupId>com.squareup.okhttp3</groupId>
      <artifactId>okhttp</artifactId>
      <version>3.12.3</version>
      <scope>compile</scope>
    </dependency>
    <dependency>
      <groupId>com.squareup.okio</groupId>
      <artifactId>okio</artifactId>
      <version>1.15.0</version>
      <scope>compile</scope>
    </dependency>
    <dependency>
      <groupId>com.squareup.okhttp3</groupId>
      <artifactId>logging-interceptor</artifactId>
      <version>3.12.3</version>
      <scope>compile</scope>
    </dependency>
  </dependencies>
</project>
=======
<?xml version="1.0" encoding="UTF-8" standalone="no"?><project xmlns="http://maven.apache.org/POM/4.0.0" xmlns:xsi="http://www.w3.org/2001/XMLSchema-instance" xsi:schemaLocation="http://maven.apache.org/POM/4.0.0 http://maven.apache.org/maven-v4_0_0.xsd">

  <modelVersion>4.0.0</modelVersion>

  <parent>
    <groupId>org.openhab.addons.bundles</groupId>
    <artifactId>org.openhab.addons.reactor.bundles</artifactId>
    <version>2.5.2-SNAPSHOT</version>
  </parent>

  <artifactId>org.openhab.binding.telegram</artifactId>

  <name>openHAB Add-ons :: Bundles :: Telegram Binding</name>

  <properties>
    <bnd.importpackage>!android.*,!com.android.org.*,!dalvik.*,!javax.annotation.meta.*,!org.apache.harmony.*,!org.conscrypt.*,!sun.*</bnd.importpackage>
  </properties>

  <dependencies>
    <dependency>
      <groupId>com.github.pengrad</groupId>
      <artifactId>java-telegram-bot-api</artifactId>
      <version>4.4.0</version>
      <scope>compile</scope>
    </dependency>
    <dependency>
        <groupId>com.squareup.okhttp3</groupId>
        <artifactId>okhttp</artifactId>
        <version>3.12.3</version>
        <scope>compile</scope>
    </dependency>
    <dependency>
        <groupId>com.squareup.okio</groupId>
        <artifactId>okio</artifactId>
        <version>1.15.0</version>
        <scope>compile</scope>
    </dependency>
    <dependency>
        <groupId>com.squareup.okhttp3</groupId>
        <artifactId>logging-interceptor</artifactId>
        <version>3.12.3</version>
        <scope>compile</scope>
    </dependency>
  </dependencies>
</project>
>>>>>>> b2496e1a
<|MERGE_RESOLUTION|>--- conflicted
+++ resolved
@@ -1,4 +1,3 @@
-<<<<<<< HEAD
 <?xml version="1.0" encoding="UTF-8" standalone="no"?>
 <project xmlns="http://maven.apache.org/POM/4.0.0" xmlns:xsi="http://www.w3.org/2001/XMLSchema-instance"
   xsi:schemaLocation="http://maven.apache.org/POM/4.0.0 http://maven.apache.org/maven-v4_0_0.xsd">
@@ -8,7 +7,7 @@
   <parent>
     <groupId>org.openhab.addons.bundles</groupId>
     <artifactId>org.openhab.addons.reactor.bundles</artifactId>
-    <version>2.5.1-SNAPSHOT</version>
+    <version>2.5.2-SNAPSHOT</version>
   </parent>
 
   <artifactId>org.openhab.binding.telegram</artifactId>
@@ -45,51 +44,4 @@
       <scope>compile</scope>
     </dependency>
   </dependencies>
-</project>
-=======
-<?xml version="1.0" encoding="UTF-8" standalone="no"?><project xmlns="http://maven.apache.org/POM/4.0.0" xmlns:xsi="http://www.w3.org/2001/XMLSchema-instance" xsi:schemaLocation="http://maven.apache.org/POM/4.0.0 http://maven.apache.org/maven-v4_0_0.xsd">
-
-  <modelVersion>4.0.0</modelVersion>
-
-  <parent>
-    <groupId>org.openhab.addons.bundles</groupId>
-    <artifactId>org.openhab.addons.reactor.bundles</artifactId>
-    <version>2.5.2-SNAPSHOT</version>
-  </parent>
-
-  <artifactId>org.openhab.binding.telegram</artifactId>
-
-  <name>openHAB Add-ons :: Bundles :: Telegram Binding</name>
-
-  <properties>
-    <bnd.importpackage>!android.*,!com.android.org.*,!dalvik.*,!javax.annotation.meta.*,!org.apache.harmony.*,!org.conscrypt.*,!sun.*</bnd.importpackage>
-  </properties>
-
-  <dependencies>
-    <dependency>
-      <groupId>com.github.pengrad</groupId>
-      <artifactId>java-telegram-bot-api</artifactId>
-      <version>4.4.0</version>
-      <scope>compile</scope>
-    </dependency>
-    <dependency>
-        <groupId>com.squareup.okhttp3</groupId>
-        <artifactId>okhttp</artifactId>
-        <version>3.12.3</version>
-        <scope>compile</scope>
-    </dependency>
-    <dependency>
-        <groupId>com.squareup.okio</groupId>
-        <artifactId>okio</artifactId>
-        <version>1.15.0</version>
-        <scope>compile</scope>
-    </dependency>
-    <dependency>
-        <groupId>com.squareup.okhttp3</groupId>
-        <artifactId>logging-interceptor</artifactId>
-        <version>3.12.3</version>
-        <scope>compile</scope>
-    </dependency>
-  </dependencies>
-</project>
->>>>>>> b2496e1a
+</project>