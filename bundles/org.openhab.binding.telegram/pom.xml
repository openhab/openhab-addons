--- conflicted
+++ resolved
@@ -5,11 +5,7 @@
   <parent>
     <groupId>org.openhab.addons.bundles</groupId>
     <artifactId>org.openhab.addons.reactor.bundles</artifactId>
-<<<<<<< HEAD
-    <version>4.2.0-SNAPSHOT</version>
-=======
     <version>4.1.2-SNAPSHOT</version>
->>>>>>> 2f4191b8
   </parent>
 
   <artifactId>org.openhab.binding.telegram</artifactId>
@@ -17,44 +13,32 @@
   <name>openHAB Add-ons :: Bundles :: Telegram Binding</name>
 
   <properties>
-    <bnd.importpackage>!android.*,!com.android.org.*,!dalvik.*,!javax.annotation.meta.*,!org.apache.harmony.*,!org.conscrypt.*,!sun.*,!kotlin.*,!org.bouncycastle.*,!org.openjsse.*</bnd.importpackage>
+    <bnd.importpackage>!android.*,!com.android.org.*,!dalvik.*,!javax.annotation.meta.*,!org.apache.harmony.*,!org.conscrypt.*,!sun.*</bnd.importpackage>
   </properties>
 
   <dependencies>
     <dependency>
       <groupId>com.github.pengrad</groupId>
       <artifactId>java-telegram-bot-api</artifactId>
-      <version>7.1.0</version>
+      <version>5.2.0</version>
       <scope>compile</scope>
     </dependency>
     <dependency>
       <groupId>com.squareup.okhttp3</groupId>
       <artifactId>okhttp</artifactId>
-      <version>${okhttp3.version}</version>
+      <version>${okhttp.version}</version>
       <scope>compile</scope>
     </dependency>
     <dependency>
       <groupId>com.squareup.okio</groupId>
       <artifactId>okio</artifactId>
-      <version>${okio.version}</version>
-      <scope>compile</scope>
-    </dependency>
-    <dependency>
-      <groupId>com.squareup.okio</groupId>
-      <artifactId>okio-jvm</artifactId>
-      <version>${okio.version}</version>
+      <version>1.15.0</version>
       <scope>compile</scope>
     </dependency>
     <dependency>
       <groupId>com.squareup.okhttp3</groupId>
       <artifactId>logging-interceptor</artifactId>
-      <version>${okhttp3.version}</version>
-      <scope>compile</scope>
-    </dependency>
-    <dependency>
-      <groupId>org.jetbrains.kotlin</groupId>
-      <artifactId>kotlin-stdlib</artifactId>
-      <version>${kotlin.version}</version>
+      <version>${okhttp.version}</version>
       <scope>compile</scope>
     </dependency>
   </dependencies>
