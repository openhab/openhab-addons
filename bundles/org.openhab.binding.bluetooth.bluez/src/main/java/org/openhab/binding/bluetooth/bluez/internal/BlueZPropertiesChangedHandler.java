/*
 * Copyright (c) 2010-2025 Contributors to the openHAB project
 *
 * See the NOTICE file(s) distributed with this work for additional
 * information.
 *
 * This program and the accompanying materials are made available under the
 * terms of the Eclipse Public License 2.0 which is available at
 * http://www.eclipse.org/legal/epl-2.0
 *
 * SPDX-License-Identifier: EPL-2.0
 */
package org.openhab.binding.bluetooth.bluez.internal;

import java.util.HashMap;
import java.util.List;
import java.util.Map;
import java.util.Set;
import java.util.concurrent.CopyOnWriteArraySet;
import java.util.concurrent.ScheduledExecutorService;

import org.eclipse.jdt.annotation.NonNullByDefault;
import org.eclipse.jdt.annotation.Nullable;
import org.freedesktop.dbus.handlers.AbstractPropertiesChangedHandler;
import org.freedesktop.dbus.interfaces.Properties.PropertiesChanged;
import org.freedesktop.dbus.types.UInt16;
import org.freedesktop.dbus.types.Variant;
import org.openhab.binding.bluetooth.bluez.internal.events.AdapterDiscoveringChangedEvent;
import org.openhab.binding.bluetooth.bluez.internal.events.AdapterPoweredChangedEvent;
import org.openhab.binding.bluetooth.bluez.internal.events.BlueZEvent;
import org.openhab.binding.bluetooth.bluez.internal.events.BlueZEventListener;
import org.openhab.binding.bluetooth.bluez.internal.events.CharacteristicUpdateEvent;
import org.openhab.binding.bluetooth.bluez.internal.events.ConnectedEvent;
import org.openhab.binding.bluetooth.bluez.internal.events.ManufacturerDataEvent;
import org.openhab.binding.bluetooth.bluez.internal.events.NameEvent;
import org.openhab.binding.bluetooth.bluez.internal.events.RssiEvent;
import org.openhab.binding.bluetooth.bluez.internal.events.ServiceDataEvent;
import org.openhab.binding.bluetooth.bluez.internal.events.ServicesResolvedEvent;
import org.openhab.binding.bluetooth.bluez.internal.events.TXPowerEvent;
import org.openhab.core.common.ThreadPoolManager;
import org.slf4j.Logger;
import org.slf4j.LoggerFactory;

/**
 * This is the PropertiesChangedHandler subclass used by the binding to handle/dispatch property change events
 * from bluez.
 *
 * @author Benjamin Lafois - Initial contribution and API
 * @author Connor Petty - Code cleanup
 * @author Peter Rosenberg - Add support for ServiceData
 */
@NonNullByDefault
public class BlueZPropertiesChangedHandler extends AbstractPropertiesChangedHandler {

    private final Logger logger = LoggerFactory.getLogger(BlueZPropertiesChangedHandler.class);

    private final Set<BlueZEventListener> listeners = new CopyOnWriteArraySet<>();

    private final ScheduledExecutorService scheduler = ThreadPoolManager.getScheduledPool("bluetooth");

    public void addListener(BlueZEventListener listener) {
        this.listeners.add(listener);
    }

    public void removeListener(BlueZEventListener listener) {
        this.listeners.remove(listener);
    }

    private void notifyListeners(BlueZEvent event) {
        for (BlueZEventListener listener : this.listeners) {
            event.dispatch(listener);
        }
    }

    @Override
    public void handle(@Nullable PropertiesChanged properties) {
        if (properties == null || properties.getPropertiesChanged() == null) {
            logger.debug("Null properties. Skipping.");
            return;
        }
        Map<@Nullable String, @Nullable Variant<?>> changedProperties = properties.getPropertiesChanged();
        if (changedProperties == null) {
            logger.debug("Null properties changed. Skipping.");
            return;
        }

        // do this asynchronously so that we don't slow things down for the dbus event dispatcher
        scheduler.execute(() -> {

            String dbusPath = properties.getPath();
            changedProperties.forEach((key, variant) -> {
                if (key == null || variant == null) {
                    return;
                }
                switch (key.toLowerCase()) {
                    case "rssi":
                        // Signal Update
                        onRSSIUpdate(dbusPath, variant);
                        break;
                    case "txpower":
                        // TxPower
                        onTXPowerUpdate(dbusPath, variant);
                        break;
                    case "value":
                        // Characteristc value updated
                        onValueUpdate(dbusPath, variant);
                        break;
                    case "connected":
                        onConnectedUpdate(dbusPath, variant);
                        break;
                    case "name":
                        onNameUpdate(dbusPath, variant);
                        break;
                    case "alias":
                        // TODO
                        break;
                    case "manufacturerdata":
                        onManufacturerDataUpdate(dbusPath, variant);
                        break;
                    case "servicedata":
                        onServiceDataUpdate(dbusPath, variant);
                        break;
                    case "powered":
                        onPoweredUpdate(dbusPath, variant);
                        break;
                    case "discovering":
                        onDiscoveringUpdate(dbusPath, variant);
                        break;
                    case "servicesresolved":
                        onServicesResolved(dbusPath, variant);
                        break;
                }
            });

            logger.debug("PropertiesPath: {}", dbusPath);
            logger.debug("PropertiesChanged: {}", changedProperties);
        });
    }

    private void onRSSIUpdate(String dbusPath, Variant<?> variant) {
        if (variant.getValue() instanceof Short rssi) {
            notifyListeners(new RssiEvent(dbusPath, rssi));
        }
    }

    private void onDiscoveringUpdate(String dbusPath, Variant<?> variant) {
        if (variant.getValue() instanceof Boolean discovered) {
            notifyListeners(new AdapterDiscoveringChangedEvent(dbusPath, discovered));
        }
    }

    private void onPoweredUpdate(String dbusPath, Variant<?> variant) {
        if (variant.getValue() instanceof Boolean powered) {
            notifyListeners(new AdapterPoweredChangedEvent(dbusPath, powered));
        }
    }

    private void onServicesResolved(String dbusPath, Variant<?> variant) {
        if (variant.getValue() instanceof Boolean resolved) {
            notifyListeners(new ServicesResolvedEvent(dbusPath, resolved));
        }
    }

    private void onNameUpdate(String dbusPath, Variant<?> variant) {
        if (variant.getValue() instanceof String name) {
            notifyListeners(new NameEvent(dbusPath, name));
        }
    }

    private void onTXPowerUpdate(String dbusPath, Variant<?> variant) {
        if (variant.getValue() instanceof Short txPower) {
            notifyListeners(new TXPowerEvent(dbusPath, txPower));
        }
    }

    private void onConnectedUpdate(String dbusPath, Variant<?> variant) {
        if (variant.getValue() instanceof Boolean connected) {
            notifyListeners(new ConnectedEvent(dbusPath, connected));
        }
    }

    private void onManufacturerDataUpdate(String dbusPath, Variant<?> variant) {
        if (variant.getValue() instanceof Map<?, ?> map) {
            Map<Short, byte[]> eventData = new HashMap<>();

            map.forEach((key, value) -> {
                if (key instanceof UInt16 iKey && value instanceof Variant<?> vValue
                        && vValue.getValue() instanceof List<?> byteList && !byteList.isEmpty()
                        && byteList.get(0) instanceof Byte) {
                    eventData.put(iKey.shortValue(), toByteArray(byteList));
                }
            });

            if (!eventData.isEmpty()) {
                notifyListeners(new ManufacturerDataEvent(dbusPath, eventData));
            }
        }
    }

    private void onServiceDataUpdate(String dbusPath, Variant<?> variant) {
        if (variant.getValue() instanceof Map<?, ?> map) {
            Map<String, byte[]> serviceData = new HashMap<>();

            map.forEach((key, value) -> {
                if (key instanceof String sKey && value instanceof Variant<?> vValue
                        && vValue.getValue() instanceof List<?> byteList && !byteList.isEmpty()
                        && byteList.get(0) instanceof Byte) {
                    serviceData.put(sKey, toByteArray(byteList));
                }
            });

            if (!serviceData.isEmpty()) {
                notifyListeners(new ServiceDataEvent(dbusPath, serviceData));
            }
        }
    }

    private void onValueUpdate(String dbusPath, Variant<?> variant) {
<<<<<<< HEAD
        if (variant.getValue() instanceof List<?> byteList && !byteList.isEmpty() && byteList.get(0) instanceof Byte) {
            notifyListeners(new CharacteristicUpdateEvent(dbusPath, toByteArray(byteList)));
=======
        Object value = variant.getValue();
        if (value == null) {
            return;
        }

        switch (value) {
            case byte[] bytes -> notifyListeners(new CharacteristicUpdateEvent(dbusPath, bytes));
            case List<?> byteList when !byteList.isEmpty() && byteList.get(0) instanceof Byte ->
                notifyListeners(new CharacteristicUpdateEvent(dbusPath, toByteArray(byteList)));
            default -> logger.debug("Unhandled Variant value type: {}", value != null ? value.getClass() : "null");
>>>>>>> c8085adb
        }
    }

    private static byte[] toByteArray(List<?> list) {
        byte[] bytes = new byte[list.size()];
        for (int i = 0; i < list.size(); i++) {
            Object element = list.get(i);
            bytes[i] = (element instanceof Byte b) ? b : 0;
        }
        return bytes;
    }
}<|MERGE_RESOLUTION|>--- conflicted
+++ resolved
@@ -216,10 +216,6 @@
     }
 
     private void onValueUpdate(String dbusPath, Variant<?> variant) {
-<<<<<<< HEAD
-        if (variant.getValue() instanceof List<?> byteList && !byteList.isEmpty() && byteList.get(0) instanceof Byte) {
-            notifyListeners(new CharacteristicUpdateEvent(dbusPath, toByteArray(byteList)));
-=======
         Object value = variant.getValue();
         if (value == null) {
             return;
@@ -230,7 +226,6 @@
             case List<?> byteList when !byteList.isEmpty() && byteList.get(0) instanceof Byte ->
                 notifyListeners(new CharacteristicUpdateEvent(dbusPath, toByteArray(byteList)));
             default -> logger.debug("Unhandled Variant value type: {}", value != null ? value.getClass() : "null");
->>>>>>> c8085adb
         }
     }
 
