--- conflicted
+++ resolved
@@ -374,14 +374,7 @@
         }
         BluetoothCharacteristic c = getCharacteristic(UUID.fromString(characteristic.getUuid()));
         if (c != null) {
-<<<<<<< HEAD
             notifyListeners(BluetoothEventType.CHARACTERISTIC_UPDATED, c, event.getData());
-=======
-            synchronized (c) {
-                c.setValue(event.getData());
-                notifyListeners(BluetoothEventType.CHARACTERISTIC_UPDATED, c, BluetoothCompletionStatus.SUCCESS);
-            }
->>>>>>> 7141a091
         }
     }
 
