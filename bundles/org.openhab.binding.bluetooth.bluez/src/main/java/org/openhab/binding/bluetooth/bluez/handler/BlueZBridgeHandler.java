--- conflicted
+++ resolved
@@ -104,33 +104,6 @@
         updateStatus(ThingStatus.OFFLINE, ThingStatusDetail.CONFIGURATION_ERROR, "No adapter for this address found.");
     }
 
-<<<<<<< HEAD
-    @Override
-    public ThingUID getUID() {
-        return getThing().getUID();
-    }
-
-    @Override
-    public @Nullable String getLocation() {
-        return getThing().getLocation();
-    }
-
-    @Override
-    public void handleCommand(ChannelUID channelUID, Command command) {
-    }
-
-    @Override
-    public void addDiscoveryListener(BluetoothDiscoveryListener listener) {
-        discoveryListeners.add(listener);
-    }
-
-    @Override
-    public void removeDiscoveryListener(@Nullable BluetoothDiscoveryListener listener) {
-        discoveryListeners.remove(listener);
-    }
-
-=======
->>>>>>> dcfab82c
     private void startDiscovery() {
         // we need to make sure the adapter is powered first
         if (!adapter.getPowered()) {
