# Pushover Binding

The Pushover binding allows you to notify mobile devices of a message using the [Pushover REST API](https://pushover.net/api).
To get started you first need to register (a free process) to get an API token.
Initially you have to create an application, set its name and optionally upload an icon, and get the API token in return.
Once you have the token, you need a user key (or group key) and optionally a device name for each user to which you want to push notifications.

## Supported Things

There is only one Thing available - the `pushover-account`.
You are able to create multiple instances of this Thing to broadcast to different users, groups or devices.

openHAB is listed as a _featured application_ on the [Pushover homepage](https://pushover.net/apps).
It provides a clone function to directly add a _prefilled_ application to your Pushover account and retrieve an API key.
You can reach it via [https://pushover.net/apps/clone/openHAB](https://pushover.net/apps/clone/openHAB)

## Thing Configuration

| Configuration Parameter | Type    | Description                                                                                                                                                                                                                                                                                                   |
|-------------------------|---------|---------------------------------------------------------------------------------------------------------------------------------------------------------------------------------------------------------------------------------------------------------------------------------------------------------------|
| `apikey`                | text    | Your API token / key (APP_TOKEN) to access the Pushover Message API. **mandatory**                                                                                                                                                                                                                            |
| `user`                  | text    | Your user key or group key (USER_KEY) to which you want to push notifications. **mandatory**                                                                                                                                                                                                                  |
| `title`                 | text    | The default title of a message (default: `openHAB`).                                                                                                                                                                                                                                                          |
| `format`                | text    | The default format (`none`, `html` or `monospace`) of a message (default: `none`).                                                                                                                                                                                                                            |
| `sound`                 | text    | The notification sound on target device (default: `default`) (see [supported notification sounds](https://pushover.net/api#sounds)). This list will be populated dynamically during runtime with 21 different sounds plus user-defined [custom sounds](https://blog.pushover.net/posts/2021/3/custom-sounds). |
| `retry`                 | integer | The retry parameter specifies how often (in seconds) the Pushover servers will send the same emergency-priority notification to the user (default: `300`). **advanced**                                                                                                                                       |
| `expire`                | integer | The expire parameter specifies how long (in seconds) your emergency-priority notification will continue to be retried (default: `3600`). **advanced**                                                                                                                                                         |
| `timeout`               | integer | The timeout parameter specifies maximum number of seconds a request to Pushover can take. **advanced**                                                                                                                                                                                                        |
| `idleTimeout`           | integer | The idle-timeout parameter specifies maximum number of seconds a connection with Pushover can be idle (default: `300`). **advanced**                                                                                                                                                                          |

## Channels

Currently the binding does not support any Channels.

## Thing Actions

All actions return a `Boolean` value to indicate if the message was sent successfully or not.
If the communication to Pushover servers fails the binding does not try to send the message again.
One has to take care of that on its own if it is important.
The parameter `message` is **mandatory**, the `title` parameter defaults to whatever value you defined in the `title` related configuration parameter.
Parameters declared as `@Nullable` are not optional.
One has to pass a `null` value if it should be skipped or the default value for it should be used.

- `sendMessage(String message, @Nullable String title, @Nullable String sound, @Nullable String url, @Nullable String urlTitle, @Nullable String attachment, @Nullable String contentType, @Nullable Integer priority, @Nullable String device, @Nullable Duration ttl)` - This method is used to send a plain text message providing all available parameters.

- `sendMessage(String message)` - This method is used to send a plain text message with default title.

- `sendMessage(String message, @Nullable String title)` - This method is used to send a plain text message.

- `sendMessage(String message, @Nullable String title, @Nullable Duration ttl)` - This method is used to send a plain text message with TTL.

- `sendHtmlMessage(String message, @Nullable String title)` - This method is used to send a HTML message.

- `sendHtmlMessage(String message, @Nullable String title, @Nullable Duration ttl)` - This method is used to send a HTML message with TTL.

- `sendMonospaceMessage(String message, @Nullable String title)` - This method is used to send a monospace message.

- `sendMonospaceMessage(String message, @Nullable String title, @Nullable Duration ttl)` - This method is used to send a monospace message with TTL.

- `sendAttachmentMessage(String message, @Nullable String title, String attachment, @Nullable String contentType)` - This method is used to send a message with an attachment. It takes a local path or URL to the attachment (parameter `attachment` mandatory). Additionally you can pass a data URI scheme to this parameter. The content of an Image-type item is also accepted (see demo.rules example). Optionally pass a `contentType` to define the content-type of the attachment (default: `image/jpeg` or guessed from image data).

- `sendAttachmentMessage(String message, @Nullable String title, String attachment, @Nullable String contentType, @Nullable Duration ttl)` - This method is used to send a message with an attachment and TTL. See previous method for details.

- `sendURLMessage(String message, @Nullable String title, String url, @Nullable String urlTitle)` - This method is used to send a message with an URL. A supplementary `url` to show with the message and a `urlTitle` for the URL, otherwise just the URL is shown.

- `sendURLMessage(String message, @Nullable String title, String url, @Nullable String urlTitle, @Nullable Duration ttl)` - This method is used to send a message with an URL and TTL. See previous method for details.

- `sendMessageToDevice(String device, String message, @Nullable String title)` - This method is used to send a message to a specific device. Parameter `device` **mandatory** is the name of a specific device (multiple devices may be separated by a comma).

- `sendMessageToDevice(String device, String message, @Nullable String title, @Nullable Duration ttl)` - This method is used to send a message to a specific device with TTL. See previous method for details.

- `sendPriorityMessage(String message, @Nullable String title, @Nullable Integer priority)` - This method is used to send a priority message.
Parameter `priority` is the priority to be used (`-2` = lowest priority, `-1` = low priority, `0` = normal priority, `1` = high priority, `2` = emergency priority; default: `2`).
For priority `2` only, the action returns a `String` value (the `receipt`) if the message was sent successfully, otherwise `null`.
For other priorities, the action always returns an empty `String`.

<<<<<<< HEAD
- `cancelPriorityMessage(String receipt)` - This method is used to cancel an emergency priority message. The action returns a `Boolean` value to indicate if the message was cancelled successfully or not.
=======
- `cancelPriorityMessage(String receipt)` - This method is used to cancel an emergency priority message.

The action returns a `Boolean` value to indicate if the message was cancelled successfully or not.
>>>>>>> 46d6884a

## Full Example

demo.things:

```java
Thing pushover:pushover-account:account [ apikey="APP_TOKEN", user="USER_KEY" ]
```

demo.rules:

:::: tabs

::: tab DSL

```java
val actions = getActions("pushover", "pushover:pushover-account:account")
// send HTML message
actions.sendHtmlMessage("Hello <font color='green'>World</font>!", "openHAB")
```

:::

::: tab JavaScript

```javascript
var pushoverActions = actions.thingActions('pushover', 'pushover:pushover-account:account');
// send HTML message
pushoverActions.sendHtmlMessage("Hello <font color='green'>World</font>!", "openHAB");
```

:::

::::

:::: tabs

::: tab DSL

```java
val actions = getActions("pushover", "pushover:pushover-account:account")
// send message with attachment
actions.sendAttachmentMessage("Hello World!", "openHAB", "/path/to/my-local-image.png", "image/png")
actions.sendAttachmentMessage("Hello World!", "openHAB", "https://www.openhab.org/openhab-logo-square.png", null)
actions.sendAttachmentMessage("Hello World!", "openHAB", "data:[<media type>][;base64],<data>", null)
// in case you want to send the content of an Image Item (RawType)
actions.sendAttachmentMessage("Hello World!", "openHAB", myImageItem.state.toFullString, null)
```

:::

::: tab JavaScript

```javascript
var pushoverActions = actions.thingActions('pushover', 'pushover:pushover-account:account');
// send message with attachment
pushoverActions.sendAttachmentMessage("Hello World!", "openHAB", "/path/to/my-local-image.png", "image/png");
pushoverActions.sendAttachmentMessage("Hello World!", "openHAB", "https://www.openhab.org/openhab-logo-square.png", null);
pushoverActions.sendAttachmentMessage("Hello World!", "openHAB", "data:[<media type>][;base64],<data>", null);
// in case you want to send the content of an Image Item (RawType)
pushoverActions.sendAttachmentMessage("Hello World!", "openHAB", items.myImageItem.rawState.toFullString(), null);
```

:::

::::

:::: tabs

::: tab DSL

```java
val actions = getActions("pushover", "pushover:pushover-account:account")
// send priority message
var receipt = actions.sendPriorityMessage("Emergency!!!", "openHAB", 2)

// wait for your cancel condition

if( receipt !== null ) {
    actions.cancelPriorityMessage(receipt)
    receipt = null
}
```

:::

::: tab JavaScript

```javascript
var pushoverActions = actions.thingActions('pushover', 'pushover:pushover-account:account');
// send priority message
var receipt = pushoverActions.sendPriorityMessage("Emergency!!!", "openHAB", 2);

// wait for your cancel condition

if (receipt !== null ) {
    pushoverActions.cancelPriorityMessage(receipt);
    receipt = null;
}
```

:::

::::

:::: tabs

::: tab DSL

```java
val actions = getActions("pushover", "pushover:pushover-account:account")
// send expiring message
actions.sendMessage("Boost has been activated", "Recuperator", Duration.ofHours(1))
```

:::

::: tab JavaScript

```javascript
var pushoverActions = actions.thingActions('pushover', 'pushover:pushover-account:account');
// send expiring message
pushoverActions.sendMessage("Boost has been activated", "Recuperator", time.Duration.ofHours(1));
```

:::

::::<|MERGE_RESOLUTION|>--- conflicted
+++ resolved
@@ -74,13 +74,7 @@
 For priority `2` only, the action returns a `String` value (the `receipt`) if the message was sent successfully, otherwise `null`.
 For other priorities, the action always returns an empty `String`.
 
-<<<<<<< HEAD
 - `cancelPriorityMessage(String receipt)` - This method is used to cancel an emergency priority message. The action returns a `Boolean` value to indicate if the message was cancelled successfully or not.
-=======
-- `cancelPriorityMessage(String receipt)` - This method is used to cancel an emergency priority message.
-
-The action returns a `Boolean` value to indicate if the message was cancelled successfully or not.
->>>>>>> 46d6884a
 
 ## Full Example
 
