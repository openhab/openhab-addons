# iRobot Binding

This binding provides integration of products by iRobot company (<https://www.irobot.com/>). It is currently developed
to support Roomba vacuum cleaner/mopping robots with built-in Wi-Fi module. The binding interfaces to the robot directly
without any need for a dedicated MQTT server.

## Supported Things

- iRobot Roomba robotic vacuum cleaner (<https://www.irobot.com/roomba>).
- iRobot Braava has also been reported to (partially) work.
- In general, the channel list is far from complete. There is a lot to do now.

## Discovery

Roombas on the same network will be discovered automatically, however in order to connect to them a password is needed.
The password is a machine-generated string, which is unfortunately not exposed by the original iRobot smartphone application, but it can be downloaded from the robot itself.
If no password is configured, the Thing enters "CONFIGURATION PENDING" state.
Now you need to perform authorization by pressing and holding the HOME/DOCK button on your robot until it plays series of tones (approximately 2 seconds).
The Wi-Fi indicator on the robot will flash for 30 seconds, the binding should automatically receive the password and go ONLINE.

After you've done this procedure you can write the password somewhere in case if you need to reconfigure your binding.
It's not known, however, whether the password is eternal or can change during factory reset.
If you have issues getting the password make sure there are no other devices like your smartphone communicating with the robot.
You can also try using [these python scripts](https://github.com/NickWaterton/Roomba980-Python) to get the password.

<<<<<<< HEAD
**NOTE:** For file-based configuration, storing the password is essential.
Once the password is populated in the MainUI Thing's codetab, you must copy that into the [config files](#irobotthings-example) in order for it to persist.
=======
**NOTE:** For file based configuration storing the password is essential.
Once the password for the Thing is populated in the Code tab in the UI, you must copy that into the [config files](#irobotthings-example) in order for it to persist.
>>>>>>> 34eeb949
Without this the Roomba will appear to work temporarily, but as soon as the Things file is edited, the password is lost and the button needs to be pushed again.

## Thing Configuration

| Parameter | Type    | Required  | Default  | Description       |
| --------- | :-----: | :-------: | :------: | ----------------- |
| ipaddress | String  | Yes       |          | Robot IP address  |
| blid      | String  | No        |          | Robot ID          |
| password  | String  | No        |          | Robot Password    |

All parameters will be autodiscovered. If using textual configuration, then `ipaddress` shall be specified.

## Channels

| channel       | type   | description                                                               | Read-only |
|---------------|--------|---------------------------------------------------------------------------|-----------|
| command       | String | Command to execute: clean, spot, dock, pause, stop                        | N |
| cycle         | String | Current mission: none, clean, spot                                        | Y |
| phase         | String | Current phase of the mission; see below.                                  | Y |
| battery       | Number | Battery charge in percents                                                | Y |
| bin           | String | Bin status: ok, removed, full                                             | Y |
| error         | String | Error code; see below                                                     | Y |
| rssi          | Number | Wi-Fi Received Signal Strength indicator in db                            | Y |
| snr           | Number | Wi-Fi Signal to noise ratio                                               | Y |
| sched_mon     | Switch | Scheduled clean enabled for Monday                                        | N |
| sched_tue     | Switch | Scheduled clean enabled for Tuesday                                       | N |
| sched_wed     | Switch | Scheduled clean enabled for Wednesday                                     | N |
| sched_thu     | Switch | Scheduled clean enabled for Thursday                                      | N |
| sched_fri     | Switch | Scheduled clean enabled for Friday                                        | N |
| sched_sat     | Switch | Scheduled clean enabled for Saturday                                      | N |
| sched_sun     | Switch | Scheduled clean enabled for Sunday                                        | N |
| schedule      | Number | Schedule bitmask for use in scripts. 7 bits, bit #0 corresponds to Sunday | N |
| edge_clean    | Switch | Seek out and clean along walls and furniture legs                         | N |
| always_finish | Switch | Whether to keep cleaning if the bin becomes full                          | N |
| power_boost   | String | Power boost mode: "auto", "performance", "eco"                            | N |
| clean_passes  | String | Number of cleaning passes: "auto", "1", "2"                               | N |
| map_upload    | Switch | Enable or disable uploading Clean Map(tm) to cloud for notifications      | N |
| last_command  | String | Json string containing the parameters of the last executed command        | N |

Known phase strings and their meanings:

| phase     | Meaning                           |
|-----------|-----------------------------------|
| charge    | Charging                          |
| new       | New Mission (*)                   |
| run       | Running                           |
| resume    | Resumed (*)                       |
| hmMidMsn  | Going for recharge during mission |
| recharge  | Recharging                        |
| stuck     | Stuck                             |
| mUsrDock  | Going home (on user command)      |
| dock      | Docking (*)                       |
| dockend   | Docking - End Mission (*)         |
| cancelled | Cancelled (*)                     |
| stop      | Stopped                           |
| pause     | Paused (*)                        |
| hmPostMsn | Going home after mission          |
| "" (empty string) | None (*)                  |

Phases, marked with asterisk (*), have not been seen being reported by Roomba 930. All the definitions
are taken from Roomba980-Python.

Error codes. Data type is string in order to be able to utilize mapping to human-readable strings.

| Code | Meaning                    |
|------|----------------------------|
| 0    | None                       |
| 1    | Left wheel off floor       |
| 2    | Main Brushes stuck         |
| 3    | Right wheel off floor      |
| 4    | Left wheel stuck           |
| 5    | Right wheel stuck          |
| 6    | Stuck near a cliff         |
| 7    | Left wheel error           |
| 8    | Bin error                  |
| 9    | Bumper stuck               |
| 10    | Right wheel error         |
| 11    | Bin error                 |
| 12    | Cliff sensor issue        |
| 13    | Both wheels off floor     |
| 14    | Bin missing               |
| 15    | Reboot required           |
| 16    | Bumped unexpectedly       |
| 17    | Path blocked              |
| 18    | Docking issue             |
| 19    | Undocking issue           |
| 20    | Docking issue             |
| 21    | Navigation problem        |
| 22    | Navigation problem        |
| 23    | Battery issue             |
| 24    | Navigation problem        |
| 25    | Reboot required           |
| 26    | Vacuum problem            |
| 27    | Vacuum problem            |
| 29    | Software update needed    |
| 30    | Vacuum problem            |
| 31    | Reboot required           |
| 32    | Smart map problem         |
| 33    | Path blocked              |
| 34    | Reboot required           |
| 35    | Unrecognized cleaning pad |
| 36    | Bin full                  |
| 37    | Tank needed refilling     |
| 38    | Vacuum problem            |
| 39    | Reboot required           |
| 40    | Navigation problem        |
| 41    | Timed out                 |
| 42    | Localization problem      |
| 43    | Navigation problem        |
| 44    | Pump issue                |
| 45    | Lid open                  |
| 46    | Low battery               |
| 47    | Reboot required           |
| 48    | Path blocked              |
| 52    | Pad required attention    |
| 65    | Hardware problem detected |
| 66    | Low memory                |
| 68    | Hardware problem detected |
| 73    | Pad type changed          |
| 74    | Max area reached          |
| 75    | Navigation problem        |
| 76    | Hardware problem detected |

## Cleaning specific regions

You can clean one or many specific regions of a given map by sending the following String to the command channel:

```text
cleanRegions:<pmapId>;[r=]<region_id1>,[r=]<region_id2>,z=<zone_id1>,...;[<user_pmapv_id>]
```

Some devices support cleaning rooms (aka regions). Additionally, support for cleaning rectangle areas previously defined in the iRobot-App (aka zones) may be available.
If the type string such as `r=` (region) or `z=` (zone) is omnitted, the type defaults to region.

The easiest way to determine the pmapId, region_ids/zoneids and userPmapvId is to monitor the last_command channel while starting a new mission for the specific region or zone with the iRobot-App.

## Known Problems / Caveats

1. Sending "pause" command during missions other than "clean" is equivalent to sending "stop"
1. Switching to "spot" mission is possible only in "stop" state. Attempt to do it otherwise causes error: the command is rejected and error tones are played.
1. Roomba's built-in MQTT server, used for communication, supports only a single local connection at a time. Bear this in mind when you want to do something that requires local connection from your phone, like reconfiguring the network. Disable openHAB Thing before doing this.
1. Sometimes during intensive testing Roomba just stopped communicating over the local connection. If this happens, try rebooting it. On my robot it's done by holding "Clean" button for about 10 seconds until all the LEDs come on. Release the button and the reboot tone will be played. It looks like there are some bugs in the firmware.

## Example

### `irobot.things` Example

```java
Thing irobot:roomba:my_roomba [ ipaddress="192.168.0.5", password="xxxxxxxx" ]
```

### `irobot.items` Example

```java
String Roomba_Command { channel="irobot:roomba:my_roomba:command" }
String Roomba_Cycle { channel="irobot:roomba:my_roomba:cycle" }
String Roomba_Phase { channel="irobot:roomba:my_roomba:phase" }
Number Roomba_Battery { channel="irobot:roomba:my_roomba:battery" }
String Roomba_Bin { channel="irobot:roomba:my_roomba:bin" }
String Roomba_Error { channel="irobot:roomba:my_roomba:error" }
```

### `irobot.sitemap` Example

```perl
Selection item=Roomba_Command mappings=["clean"="Clean", "spot"="Spot", dock="Dock", pause="Pause", stop="Stop"]
Text item=Roomba_Cycle label="Current cycle"
Text item=Roomba_Phase label="Current phase"
Text item=Roomba_Battery label="Battery charge [%d %%]"
Text item=Roomba_Bin label="Bin status"
Text item=Roomba_Error label="Error"
```

## Credits

This code is a result of development of an abandoned draft by hkunh42 (<https://github.com/hkuhn42/openhab2.roomba>)
and heavily uses the following projects as a reference:

- Roomba980-Python by Nick Waterton (<https://github.com/NickWaterton/Roomba980-Python>)
- Dorita980 by Facu ZAK (<https://github.com/koalazak/dorita980>)<|MERGE_RESOLUTION|>--- conflicted
+++ resolved
@@ -23,13 +23,8 @@
 If you have issues getting the password make sure there are no other devices like your smartphone communicating with the robot.
 You can also try using [these python scripts](https://github.com/NickWaterton/Roomba980-Python) to get the password.
 
-<<<<<<< HEAD
-**NOTE:** For file-based configuration, storing the password is essential.
-Once the password is populated in the MainUI Thing's codetab, you must copy that into the [config files](#irobotthings-example) in order for it to persist.
-=======
-**NOTE:** For file based configuration storing the password is essential.
+**NOTE:** For file based-configuration, storing the password is essential.
 Once the password for the Thing is populated in the Code tab in the UI, you must copy that into the [config files](#irobotthings-example) in order for it to persist.
->>>>>>> 34eeb949
 Without this the Roomba will appear to work temporarily, but as soon as the Things file is edited, the password is lost and the button needs to be pushed again.
 
 ## Thing Configuration
