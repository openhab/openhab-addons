--- conflicted
+++ resolved
@@ -104,7 +104,7 @@
     private final Logger logger = LoggerFactory.getLogger(EchoHandler.class);
     private Gson gson = new Gson();
     private @Nullable Device device;
-    private Set<String> capabilities = new HashSet<String>();
+    private Set<String> capabilities = new HashSet<>();
     private @Nullable AccountHandler account;
     private @Nullable ScheduledFuture<?> updateStateJob;
     private @Nullable ScheduledFuture<?> ignoreVolumeChange;
@@ -133,11 +133,7 @@
     private @Nullable JsonPlaylists playLists;
     private @Nullable JsonNotificationSound @Nullable [] alarmSounds;
     private @Nullable List<JsonMusicProvider> musicProviders;
-<<<<<<< HEAD
-    private List<ChannelHandler> channelHandlers = new ArrayList<ChannelHandler>();
-=======
     private List<ChannelHandler> channelHandlers = new ArrayList<>();
->>>>>>> decfd065
 
     private @Nullable JsonNotificationResponse currentNotification;
     private @Nullable ScheduledFuture<?> currentNotifcationUpdateTimer;
