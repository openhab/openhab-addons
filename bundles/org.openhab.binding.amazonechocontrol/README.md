--- conflicted
+++ resolved
@@ -192,8 +192,9 @@
 | playOnDevice             | String               | W           | flashbriefingprofile                  | Specify the echo serial number or name to start the flash briefing.                                                                                                                                            |
 | powerState               | Switch               | R/W         | smartHomeDevice, smartHomeDeviceGroup | Shows and changes the state (ON/OFF) of your device                                                                                                                                                            |
 | brightness               | Dimmer               | R/W         | smartHomeDevice, smartHomeDeviceGroup | Shows and changes the brightness of your lamp                                                                                                                                                                  |
-| color                    | Color                | R           | smartHomeDevice, smartHomeDeviceGroup | Shows the color of your light                                                                                                                                                                                  |
+| color                    | Color                | R/W         | smartHomeDevice, smartHomeDeviceGroup | Shows the color of your light                                                                                                                                                                                  |
 | colorName                | String               | R/W         | smartHomeDevice, smartHomeDeviceGroup | Shows and changes the color name of your light (groups are not able to show their color)                                                                                                                       |
+| colorTemperatureInKelvin | Number:Temperature   | R/W         | smartHomeDevice, smartHomeDeviceGroup | Shows the color temperature of your light                                                                                                                                                                      |
 | colorTemperatureName     | String               | R/W         | smartHomeDevice, smartHomeDeviceGroup | White temperatures name of your lights (groups are not able to show their color)                                                                                                                               |
 | armState                 | String               | R/W         | smartHomeDevice, smartHomeDeviceGroup | State of your alarm guard. Options: ARMED_AWAY, ARMED_STAY, ARMED_NIGHT, DISARMED (groups are not able to show their state)                                                                                    |
 | burglaryAlarm            | Contact              | R           | smartHomeDevice                       | Burglary alarm                                                                                                                                                                                                 |
@@ -387,94 +388,6 @@
             Switch  item=FlashBriefing_LifeStyle_Active
             Text    item=FlashBriefing_LifeStyle_Play
         }
-<<<<<<< HEAD
-=======
-}
-```
-
-## Smart Home Devices
-
-Note: the channels of smartHomeDevices and smartHomeDeviceGroup will be created dynamically based on the capabilities reported by the amazon server. This can take a little bit of time.
-The polling interval configured in the Account Thing to get the state is specified in minutes and has a minimum of 10. This means it takes up to 10 minutes to see the state of a channel. The reason for this low interval is, that the polling causes a big server load for the Smart Home Skills.
-
-### Supported Things
-
-| Thing type id        | Name                                  |
-|----------------------|---------------------------------------|
-| smartHomeDevice      | Smart Home Device                     |
-| smartHomeDeviceGroup | Smart Home Device group               |
-
-### Thing configuration of smartHomeDevice, smartHomeDeviceGroup
-
-| Configuration name       | Description                                                               |
-|--------------------------|---------------------------------------------------------------------------|
-| id                       | The id of the device or device group                                      |
-
-The only possibility to find out the id is by using the discover function in the UI. You can use then the id, if you want define the Thing in a file.
-
-### Channels
-
-The channels of the smarthome devices will be generated at runtime. Check in the UI thing configurations, which channels are created.
-
-| Channel Type ID          | Item Type | Access Mode | Thing Type                    | Description
-|--------------------------|----------------------|-------------|-------------------------------|------------------------------------------------------------------------------------------
-| powerState               | Switch               | R/W         | smartHomeDevice, smartHomeDeviceGroup | Shows and changes the state (ON/OFF) of your device
-| brightness               | Dimmer               | R/W         | smartHomeDevice, smartHomeDeviceGroup | Shows and changes the brightness of your lamp
-| color                    | Color                | R/W         | smartHomeDevice, smartHomeDeviceGroup | Shows the color of your light
-| colorName                | String               | R/W         | smartHomeDevice, smartHomeDeviceGroup | Shows and changes the color name of your light (groups are not able to show their color)
-| colorTemperatureInKelvin | Number:Temperature   | R/W         | smartHomeDevice, smartHomeDeviceGroup | Shows the color temperature of your light
-| colorTemperatureName     | String               | R/W         | smartHomeDevice, smartHomeDeviceGroup | White temperatures name of your lights (groups are not able to show their color)
-| armState                 | String               | R/W         | smartHomeDevice, smartHomeDeviceGroup | State of your alarm guard. Options: ARMED_AWAY, ARMED_STAY, ARMED_NIGHT, DISARMED (groups are not able to show their state)
-| burglaryAlarm            | Contact              | R           | smartHomeDevice | Burglary alarm
-| carbonMonoxideAlarm      | Contact              | R           | smartHomeDevice | Carbon monoxide detection alarm
-| fireAlarm                | Contact              | R           | smartHomeDevice | Fire alarm
-| waterAlarm               | Contact              | R           | smartHomeDevice | Water alarm
-| glassBreakDetectionState | Contact              | R           | smartHomeDevice | Glass break detection alarm
-| smokeAlarmDetectionState | Contact              | R           | smartHomeDevice | Smoke detection alarm
-| temperature              | Number:Temperature   | R           | smartHomeDevice | Temperature
-| targetSetpoint           | Number:Temperature   | R/W         | smartHomeDevice | Thermostat target setpoint
-| upperSetpoint            | Number:Temperature   | R/W         | smartHomeDevice | Thermostat upper setpoint (AUTO)
-| lowerSetpoint            | Number:Temperature   | R/W         | smartHomeDevice | Thermostat lower setpoint (AUTO)
-| relativeHumidity         | Number:Dimensionless | R           | smartHomeDevice | Thermostat humidity
-| thermostatMode           | String               | R/W         | smartHomeDevice | Thermostat operation mode
-
-### Example
-
-#### smarthome.things
-
-```java
-Bridge amazonechocontrol:account:account1 "Amazon Account" @ "Accounts" [discoverSmartHome=2, pollingIntervalSmartHomeAlexa=30, pollingIntervalSmartSkills=120]
-{
-    Thing smartHomeDevice      smartHomeDevice1 "Smart Home Device 1" @ "Living Room" [id="ID"]
-    Thing smartHomeDevice      smartHomeDevice2 "Smart Home Device 2" @ "Living Room" [id="ID"]
-    Thing smartHomeDevice      smartHomeDevice3 "Smart Home Device 3" @ "Living Room" [id="ID"]
-    Thing smartHomeDeviceGroup smartHomeDeviceGroup1 "Living Room Group" @   "Living Room" [id="ID"]
-}
-```
-
-#### smarthome.items:
-
-Sample for the Thing echo1 only. But it will work in the same way for the other things, only replace the thing name in the channel link.
-Take a look in the channel description above to know which channels are supported by your thing type.
-
-```java
-// Lights and lightgroups
-Switch Light_State "On/Off"            {channel="amazonechocontrol:smartHomeDevice:account1:smartHomeDevice1:powerState"}
-Dimmer Light_Brightness "Brightness"   {channel="amazonechocontrol:smartHomeDevice:account1:smartHomeDevice1:brightness"}
-Color  Light_Color "Color"             {channel="amazonechocontrol:smartHomeDevice:account1:smartHomeDevice1:color"}
-String Light_Color_Name "Color Name"   {channel="amazonechocontrol:smartHomeDevice:account1:smartHomeDevice1:colorName"}
-String Light_White "White temperature" {channel="amazonechocontrol:smartHomeDevice:account1:smartHomeDevice1:colorTemperatureName"}
-
-// Smart plugs
-Switch Plug_State "On/Off"             {channel="amazonechocontrol:smartHomeDevice:account1:smartHomeDevice2:powerState"}
-
-// Alexa Guard
-Switch Arm_State "State"               {channel="amazonechocontrol:smartHomeDevice:account1:smartHomeDevice3:armState"}
-
-// Smart Home device group
-Switch Group_State "On/Off"            {channel="amazonechocontrol:smartHomeDeviceGroup:account1:smartHomeDeviceGroup1:powerState"}
-```
->>>>>>> 388dc6bd
 
         Frame label="Lights and light groups" {
             Switch item=Light_State
