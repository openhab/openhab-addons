--- conflicted
+++ resolved
@@ -73,7 +73,6 @@
 DateTime published_date       {channel="feed:feed:bbc:last-update"}
 String title                  {channel="feed:feed:bbc:title"}
 
-<<<<<<< HEAD
 DateTime    item01_update             {channel="feed:feeditems:tagesschau:item01#item-pubdate"}
 String      item01_title              {channel="feed:feeditems:tagesschau:item01#item-title"}
 String      item01_link               {channel="feed:feeditems:tagesschau:item01#item-link"}
@@ -113,47 +112,4 @@
 DateTime    item10_update             {channel="feed:feeditems:tagesschau:item10#item-pubdate"}
 String      item10_title              {channel="feed:feeditems:tagesschau:item10#item-title"}
 String      item10_link               {channel="feed:feeditems:tagesschau:item10#item-link"}
-String      item10_description        {channel="feed:feeditems:tagesschau:item10#item-description"}
-=======
-DateTime	item01_update	      {channel="feed:feeditems:tagesschau:item01#item-pubdate"}
-String		item01_title			  {channel="feed:feeditems:tagesschau:item01#item-title"}
-String		item01_link				  {channel="feed:feeditems:tagesschau:item01#item-link"}
-String		item01_description	{channel="feed:feeditems:tagesschau:item01#item-description"}
-DateTime	item02_update     	{channel="feed:feeditems:tagesschau:item02#item-pubdate"}
-String		item02_title			  {channel="feed:feeditems:tagesschau:item02#item-title"}
-String		item02_link				  {channel="feed:feeditems:tagesschau:item02#item-link"}
-String		item02_description	{channel="feed:feeditems:tagesschau:item02#item-description"}
-DateTime	item03_update	      {channel="feed:feeditems:tagesschau:item03#item-pubdate"}
-String		item03_title			  {channel="feed:feeditems:tagesschau:item03#item-title"}
-String		item03_link				  {channel="feed:feeditems:tagesschau:item03#item-link"}
-String		item03_description	{channel="feed:feeditems:tagesschau:item03#item-description"}
-DateTime	item04_update	      {channel="feed:feeditems:tagesschau:item04#item-pubdate"}
-String		item04_title			  {channel="feed:feeditems:tagesschau:item04#item-title"}
-String		item04_link				  {channel="feed:feeditems:tagesschau:item04#item-link"}
-String		item04_description	{channel="feed:feeditems:tagesschau:item04#item-description"}
-DateTime	item05_update	      {channel="feed:feeditems:tagesschau:item05#item-pubdate"}
-String		item05_title			  {channel="feed:feeditems:tagesschau:item05#item-title"}
-String		item05_link				  {channel="feed:feeditems:tagesschau:item05#item-link"}
-String		item05_description	{channel="feed:feeditems:tagesschau:item05#item-description"}
-DateTime	item06_update	      {channel="feed:feeditems:tagesschau:item06#item-pubdate"}
-String		item06_title			  {channel="feed:feeditems:tagesschau:item06#item-title"}
-String		item06_link				  {channel="feed:feeditems:tagesschau:item06#item-link"}
-String		item06_description	{channel="feed:feeditems:tagesschau:item06#item-description"}
-DateTime	item07_update	      {channel="feed:feeditems:tagesschau:item07#item-pubdate"}
-String		item07_title			  {channel="feed:feeditems:tagesschau:item07#item-title"}
-String		item07_link				  {channel="feed:feeditems:tagesschau:item07#item-link"}
-String		item07_description	{channel="feed:feeditems:tagesschau:item07#item-description"}
-DateTime	item08_update	      {channel="feed:feeditems:tagesschau:item08#item-pubdate"}
-String		item08_title			  {channel="feed:feeditems:tagesschau:item08#item-title"}
-String		item08_link				  {channel="feed:feeditems:tagesschau:item08#item-link"}
-String		item08_description	{channel="feed:feeditems:tagesschau:item08#item-description"}
-DateTime	item09_update	      {channel="feed:feeditems:tagesschau:item09#item-pubdate"}
-String		item09_title			  {channel="feed:feeditems:tagesschau:item09#item-title"}
-String		item09_link				  {channel="feed:feeditems:tagesschau:item09#item-link"}
-String		item09_description	{channel="feed:feeditems:tagesschau:item09#item-description"}
-DateTime	item10_update	      {channel="feed:feeditems:tagesschau:item10#item-pubdate"}
-String		item10_title			  {channel="feed:feeditems:tagesschau:item10#item-title"}
-String		item10_link				  {channel="feed:feeditems:tagesschau:item10#item-link"}
-String		item10_description	{channel="feed:feeditems:tagesschau:item10#item-description"}
->>>>>>> 8d20648a
-```+String      item10_description        {channel="feed:feeditems:tagesschau:item10#item-description"}