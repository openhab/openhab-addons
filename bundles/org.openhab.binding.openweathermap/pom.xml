<?xml version="1.0" encoding="UTF-8" standalone="no"?><project xmlns="http://maven.apache.org/POM/4.0.0" xmlns:xsi="http://www.w3.org/2001/XMLSchema-instance" xsi:schemaLocation="http://maven.apache.org/POM/4.0.0 http://maven.apache.org/xsd/maven-4.0.0.xsd">

  <modelVersion>4.0.0</modelVersion>

  <parent>
    <groupId>org.openhab.addons.bundles</groupId>
    <artifactId>org.openhab.addons.reactor.bundles</artifactId>
<<<<<<< HEAD
    <version>3.0.0-SNAPSHOT</version>
=======
    <version>2.5.3-SNAPSHOT</version>
>>>>>>> 393fb2d6
  </parent>

  <artifactId>org.openhab.binding.openweathermap</artifactId>

  <name>openHAB Add-ons :: Bundles :: OpenWeatherMap Binding</name>

</project><|MERGE_RESOLUTION|>--- conflicted
+++ resolved
@@ -5,11 +5,7 @@
   <parent>
     <groupId>org.openhab.addons.bundles</groupId>
     <artifactId>org.openhab.addons.reactor.bundles</artifactId>
-<<<<<<< HEAD
-    <version>3.0.0-SNAPSHOT</version>
-=======
     <version>2.5.3-SNAPSHOT</version>
->>>>>>> 393fb2d6
   </parent>
 
   <artifactId>org.openhab.binding.openweathermap</artifactId>
