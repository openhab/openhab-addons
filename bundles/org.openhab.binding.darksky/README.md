--- conflicted
+++ resolved
@@ -294,13 +294,8 @@
         Image item=localDailyForecastTodayConditionIcon
         Text item=localDailyForecastTodayMinTemperature
         Text item=localDailyForecastTodayMaxTemperature
-<<<<<<< HEAD
-        Text item=localDailyForecastTodayMinApprentTemperature
-        Text item=localDailyForecastTodayMaxApprentTemperature
-=======
         Text item=localDailyForecastTodayMinApparentTemperature
         Text item=localDailyForecastTodayMaxApparentTemperature
->>>>>>> 393fb2d6
         Text item=localDailyForecastTodayPressure
         Text item=localDailyForecastTodayHumidity
         Text item=localDailyForecastTodayWindSpeed
