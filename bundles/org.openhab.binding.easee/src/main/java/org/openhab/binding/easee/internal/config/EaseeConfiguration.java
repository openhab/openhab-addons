--- conflicted
+++ resolved
@@ -30,11 +30,8 @@
     private Integer syncTimeout = 120;
     private Integer dataPollingInterval = 60;
     private Integer sessionDataPollingInterval = 360;
-<<<<<<< HEAD
-=======
     private Integer webRequestInitialDelay = 10;
     private Integer webRequestInterval = 2;
->>>>>>> fd63e110
 
     public String getUsername() {
         return username;
@@ -92,8 +89,6 @@
         this.sessionDataPollingInterval = sessionDataPollingInterval;
     }
 
-<<<<<<< HEAD
-=======
     public Integer getWebRequestInitialDelay() {
         return webRequestInitialDelay;
     }
@@ -110,7 +105,6 @@
         this.webRequestInterval = webRequestInterval;
     }
 
->>>>>>> fd63e110
     @Override
     public String toString() {
         StringBuilder builder = new StringBuilder();
@@ -118,12 +112,8 @@
                 .append(", siteId=").append(siteId).append(", asyncTimeout=").append(asyncTimeout)
                 .append(", syncTimeout=").append(syncTimeout).append(", dataPollingInterval=")
                 .append(dataPollingInterval).append(", sessionDataPollingInterval=").append(sessionDataPollingInterval)
-<<<<<<< HEAD
-                .append("]");
-=======
                 .append(", webRequestInitialDelay=").append(webRequestInitialDelay).append(", webRequestInterval=")
                 .append(webRequestInterval).append("]");
->>>>>>> fd63e110
         return builder.toString();
     }
 }