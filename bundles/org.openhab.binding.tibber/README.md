--- conflicted
+++ resolved
@@ -78,7 +78,6 @@
 Live information from Tibber Pulse.
 All values read-only.
 
-<<<<<<< HEAD
 | Channel ID                 | Type                     | Description                                                                      |
 |----------------------------|--------------------------|----------------------------------------------------------------------------------|
 | consumption                | Number:Power             | Consumption at the moment in watts                                               |
@@ -88,30 +87,13 @@
 | production                 | Number:Power             | Net power production at the moment in watts                                      |
 | minimum-production         | Number:Power             | Minimum net power production since midnight in watts                             |
 | peak-production            | Number:Power             | Maximum net power production since midnight in watts                             |
-| consumption-and-production | Number:Power             | Current power consumption (as positive value) and production (as negative value) |
+| power-balance              | Number:Power             | Current power consumption (as positive value) and production (as negative value) |
 | voltage1                   | Number:ElectricPotential | Electric potential on phase 1                                                    |
 | voltage2                   | Number:ElectricPotential | Electric potential on phase 2                                                    |
 | voltage3                   | Number:ElectricPotential | Electric potential on phase 3                                                    |
 | current1                   | Number:ElectricCurrent   | Electric current on phase 1                                                      |
 | current2                   | Number:ElectricCurrent   | Electric current on phase 2                                                      |
 | current3                   | Number:ElectricCurrent   | Electric current on phase 3                                                      |
-=======
-| Channel ID          | Type                      | Description                                          |
-|---------------------|---------------------------|------------------------------------------------------|
-| consumption         | Number:Power              | Consumption at the moment in watts                   |
-| minimum-consumption | Number:Power              | Minimum power consumption since midnight in watts    |
-| peak-consumption    | Number:Power              | Peak power consumption since midnight in watts       |
-| average-consumption | Number:Power              | Average power consumption since midnight in watts    |
-| production          | Number:Power              | Net power production at the moment in watts          |
-| minimum-production  | Number:Power              | Minimum net power production since midnight in watts |
-| peak-production     | Number:Power              | Maximum net power production since midnight in watts |
-| voltage1            | Number:ElectricPotential  | Electric potential on phase 1                        |
-| voltage2            | Number:ElectricPotential  | Electric potential on phase 2                        |
-| voltage3            | Number:ElectricPotential  | Electric potential on phase 3                        |
-| current1            | Number:ElectricCurrent    | Electric current on phase 1                          |
-| current2            | Number:ElectricCurrent    | Electric current on phase 2                          |
-| current3            | Number:ElectricCurrent    | Electric current on phase 3                          |
->>>>>>> 4cdd7982
 
 ### `statistics` group
 
@@ -460,7 +442,6 @@
 ### `demo.items` Example
 
 ```java
-<<<<<<< HEAD
 Number:EnergyPrice          Tibber_API_Spot_Prices              "Spot Prices"                {channel="tibber:tibberapi:xyz:price#spot-price"}
 Number                      Tibber_API_Price_Level              "Price Level"                {channel="tibber:tibberapi:xyz:price#level"}
 Number:EnergyPrice          Tibber_API_Average                  "Average Price"              {channel="tibber:tibberapi:xyz:price#average"}
@@ -472,7 +453,7 @@
 Number:Power                Tibber_API_Live_Production          "Live Production"            {channel="tibber:tibberapi:xyz:live#production"}
 Number:Power                Tibber_API_Minimum_Production       "Minimum Production"         {channel="tibber:tibberapi:xyz:live#minimum-production"}
 Number:Power                Tibber_API_Peak_Production          "Peak Production"            {channel="tibber:tibberapi:xyz:live#peak-production"}
-Number:Power                Tibber_API_Consumption_Production   "Consumption and Production" {channel="tibber:tibberapi:xyz:live#consumption-and-production"}
+Number:Power                Tibber_API_Power_Balance            "Power Balance"              {channel="tibber:tibberapi:xyz:live#consumption-and-production"}
 Number:ElectricPotential    Tibber_API_Voltage_1                "Voltage 1"                  {channel="tibber:tibberapi:xyz:live#voltage1"}
 Number:ElectricPotential    Tibber_API_Voltage_2                "Voltage 2"                  {channel="tibber:tibberapi:xyz:live#voltage2"}
 Number:ElectricPotential    Tibber_API_Voltage_3                "Voltage 3"                  {channel="tibber:tibberapi:xyz:live#voltage3"}
@@ -487,31 +468,4 @@
 Number:Energy               Tibber_API_Total_Production         "Total Production"           {channel="tibber:tibberapi:xyz:statistics#total-production"}
 Number:Energy               Tibber_API_Daily_Production         "Daily Production"           {channel="tibber:tibberapi:xyz:statistics#daily-production"}
 Number:Energy               Tibber_API_Last_Hour_Production     "Last Hour Production"       {channel="tibber:tibberapi:xyz:statistics#last-hour-production"}
-=======
-Number:EnergyPrice          Tibber_API_Spot_Prices              "Spot Prices"               {channel="tibber:tibberapi:xyz:price#spot-price"}
-Number                      Tibber_API_Price_Level              "Price Level"               {channel="tibber:tibberapi:xyz:price#level"}
-Number:EnergyPrice          Tibber_API_Average                  "Average Price"             {channel="tibber:tibberapi:xyz:price#average"}
-
-Number:Power                Tibber_API_Live_Consumption         "Live Consumption"          {channel="tibber:tibberapi:xyz:live#consumption"}
-Number:Power                Tibber_API_Minimum_Consumption      "Minimum Consumption"       {channel="tibber:tibberapi:xyz:live#minimum-consumption"}
-Number:Power                Tibber_API_Peak_Consumption         "Peak Consumption"          {channel="tibber:tibberapi:xyz:live#peak-consumption"}
-Number:Power                Tibber_API_Average_Consumption      "Average Consumption"       {channel="tibber:tibberapi:xyz:live#average-consumption"}
-Number:Power                Tibber_API_Live_Production          "Live Production"           {channel="tibber:tibberapi:xyz:live#production"}
-Number:Power                Tibber_API_Minimum_Production       "Minimum Production"        {channel="tibber:tibberapi:xyz:live#minimum-production"}
-Number:Power                Tibber_API_Peak_Production          "Peak Production"           {channel="tibber:tibberapi:xyz:live#peak-production"}
-Number:ElectricPotential    Tibber_API_Voltage_1                "Voltage 1"                 {channel="tibber:tibberapi:xyz:live#voltage1"}
-Number:ElectricPotential    Tibber_API_Voltage_2                "Voltage 2"                 {channel="tibber:tibberapi:xyz:live#voltage2"}
-Number:ElectricPotential    Tibber_API_Voltage_3                "Voltage 3"                 {channel="tibber:tibberapi:xyz:live#voltage3"}
-Number:ElectricCurrent      Tibber_API_Current_1                "Current 1"                 {channel="tibber:tibberapi:xyz:live#current1"}
-Number:ElectricCurrent      Tibber_API_Current_2                "Current 2"                 {channel="tibber:tibberapi:xyz:live#current2"}
-Number:ElectricCurrent      Tibber_API_Current_3                "Current 3"                 {channel="tibber:tibberapi:xyz:live#current3"}
-
-Number:Energy               Tibber_API_Total_Consumption        "Total Consumption"         {channel="tibber:tibberapi:xyz:statistics#total-consumption"}
-Number:Energy               Tibber_API_Daily_Consumption        "Daily Consumption"         {channel="tibber:tibberapi:xyz:statistics#daily-consumption"}
-Number:Currency             Tibber_API_Daily_Cost               "Daily Cost"                {channel="tibber:tibberapi:xyz:statistics#daily-cost"}
-Number:Energy               Tibber_API_Last_Hour_Consumption    "Last Hour Consumption"     {channel="tibber:tibberapi:xyz:statistics#last-hour-consumption"}
-Number:Energy               Tibber_API_Total_Production         "Total Production"          {channel="tibber:tibberapi:xyz:statistics#total-production"}
-Number:Energy               Tibber_API_Daily_Production         "Daily Production"          {channel="tibber:tibberapi:xyz:statistics#daily-production"}
-Number:Energy               Tibber_API_Last_Hour_Production     "Last Hour Production"      {channel="tibber:tibberapi:xyz:statistics#last-hour-production"}
->>>>>>> 4cdd7982
 ```