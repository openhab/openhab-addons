<?xml version="1.0" encoding="UTF-8"?>
<thing:thing-descriptions bindingId="ipcamera"
	xmlns:xsi="http://www.w3.org/2001/XMLSchema-instance"
	xmlns:thing="https://openhab.org/schemas/thing-description/v1.0.0"
	xsi:schemaLocation="https://openhab.org/schemas/thing-description/v1.0.0 https://openhab.org/schemas/thing-description-1.0.0.xsd">

	<thing-type id="group">
		<label>Group Multiple Cameras</label>
		<description>Show multiple cameras as a single rotating feed</description>
		<channels>
			<channel id="startStream" typeId="startStream"/>
			<channel id="mjpegUrl" typeId="mjpegUrl"/>
			<channel id="imageUrl" typeId="imageUrl"/>
			<channel id="hlsUrl" typeId="hlsUrl"/>
		</channels>
		<config-description>

			<parameter-group name="Settings">
				<label>Main Settings</label>
				<description>Settings required to setup a group of cameras.</description>
				<advanced>false</advanced>
			</parameter-group>

			<parameter-group name="FFmpeg Setup">
				<label>FFmpeg Settings</label>
				<description>Settings that setup or effect the video stream.</description>
				<advanced>false</advanced>
			</parameter-group>

			<parameter name="pollTime" type="integer" required="true" min="1000" max="15000" groupName="Settings"
				unit="ms">
				<label>Time Before Rotating to Next Camera</label>
				<description>Time in milliseconds of how long to display a camera before changing to the next camera in the group.
				</description>
				<default>2000</default>
			</parameter>

			<parameter name="motionChangesOrder" type="boolean" required="true" groupName="Settings">
				<label>Motion Changes Order</label>
				<description>When switched ON, any motion on a camera will make it show ahead of other cameras in the rotation.
				</description>
				<default>true</default>
			</parameter>

			<parameter name="firstCamera" type="text" required="true" groupName="Settings">
				<label>First Camera ID</label>
				<description>Enter the 'Unique ID' of the camera you wish to show first.
				</description>
			</parameter>

			<parameter name="secondCamera" type="text" required="true" groupName="Settings">
				<label>Second Camera ID</label>
				<description>Enter the 'Unique ID' of the camera you wish to show second.
				</description>
			</parameter>

			<parameter name="thirdCamera" type="text" required="false" groupName="Settings">
				<label>Third Camera ID</label>
				<description>Enter the 'Unique ID' of the camera you wish to show third. Leave blank if the group is less than 3.
				</description>
			</parameter>

			<parameter name="forthCamera" type="text" required="false" groupName="Settings">
				<label>Forth Camera ID</label>
				<description>Enter the 'Unique ID' of the camera you wish to show forth. Leave blank if the group is less than 4.
				</description>
			</parameter>

			<parameter name="ffmpegLocation" type="text" required="false" groupName="FFmpeg Setup">
				<label>FFmpeg Location</label>
				<description>The full path including the filename for where you have installed FFmpeg. Default should work for
					Linux, but For windows use this format, c:\ffmpeg\bin\ffmpeg.exe
				</description>
				<default>/usr/bin/ffmpeg</default>
			</parameter>

			<parameter name="ffmpegOutput" type="text" required="false" groupName="FFmpeg Setup">
				<label>FFmpeg Output Folder</label>
				<description>Leave this blank and the binding will use the openHAB userdata folder. Alternatively, a unique path for
					each camera that ends with a slash and has write permissions can be entered.
				</description>
				<advanced>true</advanced>
			</parameter>

			<parameter name="ipWhitelist" type="text" required="false" groupName="Settings">
				<label>IP Whitelist</label>
				<description>Enter any IP's inside (brackets) that you wish to allow to access the video stream. 'DISABLE' will
					allow all devices on your network unrestricted access.
				</description>
				<default>DISABLE</default>
				<advanced>true</advanced>
			</parameter>

		</config-description>
	</thing-type>

	<thing-type id="generic">
		<label>RTSP/HTTP IP Camera</label>
		<description>Use when your camera is not ONVIF compatible.</description>
		<channels>
			<channel id="startStream" typeId="startStream"/>
			<channel id="pollImage" typeId="pollImage"/>
			<channel id="image" typeId="image"/>
			<channel id="recordingGif" typeId="recordingGif"/>
			<channel id="gifHistory" typeId="gifHistory"/>
			<channel id="gifHistoryLength" typeId="gifHistoryLength"/>
			<channel id="recordingMp4" typeId="recordingMp4"/>
			<channel id="mp4History" typeId="mp4History"/>
			<channel id="mp4HistoryLength" typeId="mp4HistoryLength"/>
			<channel id="lastMotionType" typeId="lastMotionType"/>
			<channel id="ffmpegMotionControl" typeId="ffmpegMotionControl"/>
			<channel id="ffmpegMotionAlarm" typeId="ffmpegMotionAlarm"/>
			<channel id="externalMotion" typeId="externalMotion"/>
			<channel id="thresholdAudioAlarm" typeId="thresholdAudioAlarm"/>
			<channel id="audioAlarm" typeId="audioAlarm"/>
			<channel id="mjpegUrl" typeId="mjpegUrl"/>
			<channel id="rtspUrl" typeId="rtspUrl"/>
			<channel id="imageUrl" typeId="imageUrl"/>
			<channel id="hlsUrl" typeId="hlsUrl"/>
		</channels>
		<config-description>

			<parameter-group name="Settings">
				<label>Main Settings</label>
				<description>Settings required to connect to the camera.</description>
				<advanced>false</advanced>
			</parameter-group>

			<parameter-group name="FFmpeg Setup">
				<label>FFmpeg Settings</label>
				<description>Settings that setup or effect the video stream.</description>
				<advanced>false</advanced>
			</parameter-group>

			<parameter-group name="Image ch Settings">
				<label>Image channel settings</label>
				<description>Settings for the image channel features which is not recommended to be used. See readme for more info.</description>
				<advanced>true</advanced>
			</parameter-group>

			<parameter name="updateImageWhen" type="text" groupName="Image ch Settings" multiple="false">
				<label>Update Image Channel When:</label>
				<description>The Image channel can be set to update in a number of ways. Recommend you set this to never updates as
					per the readme.
				</description>
				<default>0</default>
				<advanced>true</advanced>
				<options>
					<option value="0">Image channel never updates (0)</option>
					<option value="1">Image channel follows pollImage (1)</option>
					<option value="2">Start Motion Alarm (2)</option>
					<option value="3">Start Audio Alarm (3)</option>
					<option value="23">Start of Motion and Audio Alarms (23)</option>
					<option value="4">During Motion Alarm (4)</option>
					<option value="5">During Audio Alarm (5)</option>
					<option value="45">During Motion and Audio Alarms (45)</option>
				</options>
			</parameter>

			<parameter name="ipAddress" type="text" required="true" groupName="Settings">
				<context>network-address</context>
				<label>IP Address</label>
				<description>Use this format 192.168.1.2 and do not include the port number.
				</description>
			</parameter>

			<parameter name="port" type="integer" required="true" min="1" max="65535" groupName="Settings">
				<label>Port for HTTP</label>
				<description>This port will be used for HTTP calls ie for fetching the snapshot.
				</description>
				<default>80</default>
			</parameter>

			<parameter name="snapshotUrl" type="text" required="false" groupName="Settings">
				<context>url</context>
				<label>Snapshot URL</label>
				<description>Enter a HTTP URL to where a snapshot can be seen if entered into any browser.
				</description>
				<default>ffmpeg</default>
			</parameter>

			<parameter name="mjpegUrl" type="text" required="false" groupName="Settings">
				<context>url</context>
				<label>MJPEG URL</label>
				<description>Full HTTP address to where a MJPEG stream can be watched if entered into any browser.
				</description>
				<default>ffmpeg</default>
			</parameter>

			<parameter name="ffmpegInput" type="text" required="false" groupName="FFmpeg Setup">
				<context>url</context>
				<label>FFmpeg Input</label>
				<description>Enter any HTTP or RTSP URL that FFmpeg can use as an input. Best if H.264 format is used.
				</description>
			</parameter>

			<parameter name="ffmpegInputOptions" type="text" required="false" groupName="FFmpeg Setup">
				<label>FFmpeg Input Options</label>
				<description>This gives you direct access to specify FFmpeg options before the -i.
				</description>
				<advanced>true</advanced>
			</parameter>

			<parameter name="ffmpegLocation" type="text" required="false" groupName="FFmpeg Setup">
				<label>FFmpeg Install Location</label>
				<description>The full path including the filename for where you have installed FFmpeg. Default should work for
					Linux, but For windows use this format, c:\ffmpeg\bin\ffmpeg.exe
				</description>
				<default>/usr/bin/ffmpeg</default>
			</parameter>

			<parameter name="ffmpegOutput" type="text" required="false" groupName="FFmpeg Setup">
				<label>FFmpeg Output Folder</label>
				<description>Leave this blank and the binding will use the openHAB userdata folder. Alternatively, a unique path for
					each camera that ends with a slash and has write permissions can be entered.
				</description>
				<advanced>true</advanced>
			</parameter>

			<parameter name="hlsOutOptions" type="text" required="false" groupName="FFmpeg Setup">
				<label>HLS Out Options</label>
				<description>This gives you direct access to specify your own FFmpeg options to be used.
				</description>
				<default>-strict -2 -f lavfi -i aevalsrc=0 -acodec aac -vcodec copy -hls_flags delete_segments -hls_time 2
					-hls_list_size 4</default>
				<advanced>true</advanced>
			</parameter>

			<parameter name="mjpegOptions" type="text" required="false" groupName="FFmpeg Setup">
				<label>MJPEG Options</label>
				<description>This gives you direct access to specify your own FFmpeg options to be used for MJPEG streams.
				</description>
				<default>-q:v 5 -r 2 -vf scale=640:-2 -update 1</default>
				<advanced>true</advanced>
			</parameter>

			<parameter name="snapshotOptions" type="text" required="false" groupName="FFmpeg Setup">
				<label>Snapshot Options</label>
				<description>Specify your own FFmpeg options to be used when creating snapshots from RTSP.
				</description>
				<default>-an -vsync vfr -q:v 2 -update 1</default>
				<advanced>true</advanced>
			</parameter>

			<parameter name="alarmInputUrl" type="text" required="false" groupName="FFmpeg Setup">
				<context>url</context>
				<label>Alarm Input URL</label>
				<description>Leave blank to use the ffmpegInput as the source for detecting motion with FFmpeg, or enter any HTTP
					or
					RTSP URL. TIP: Using a low res source can save CPU usage.
				</description>
				<advanced>true</advanced>
			</parameter>

			<parameter name="motionOptions" type="text" required="false" groupName="FFmpeg Setup">
				<label>Motion Options</label>
				<description>This gives you direct access to specify your own FFmpeg options to be used for detecting motion.
				</description>
				<advanced>true</advanced>
			</parameter>

			<parameter name="gifOutOptions" type="text" required="false" groupName="FFmpeg Setup">
				<label>GIF Out Options</label>
				<description>This gives you direct access to specify your own FFmpeg options to be used for animated GIF files.
				</description>
				<default>-r 2 -filter_complex
					scale=-2:360:flags=lanczos,setpts=0.5*PTS,split[o1][o2];[o1]palettegen[p];[o2]fifo[o3];[o3][p]paletteuse</default>
				<advanced>true</advanced>
			</parameter>

			<parameter name="mp4OutOptions" type="text" required="false" groupName="FFmpeg Setup">
				<label>MP4 Out Options</label>
				<description>This gives you direct access to specify your own FFmpeg options to be used for recording MP4 files.
				</description>
				<default>-c:v copy -c:a copy</default>
				<advanced>true</advanced>
			</parameter>

			<parameter name="gifPreroll" type="integer" required="true" min="0" max="30" groupName="Settings">
				<label>GIF Preroll</label>
				<description>Store this many snapshots from BEFORE you trigger a GIF creation.
				</description>
				<default>0</default>
				<advanced>true</advanced>
			</parameter>

			<parameter name="ipWhitelist" type="text" required="false" groupName="Settings">
				<label>IP Whitelist</label>
				<description>Enter any IP's inside (brackets) that you wish to allow to access the video stream. 'DISABLE' will
					allow all devices on your network unrestricted access.
				</description>
				<default>DISABLE</default>
				<advanced>true</advanced>
			</parameter>

			<parameter name="username" type="text" required="false" groupName="Settings">
				<label>Username</label>
				<description>Enter the User name used to connect to your camera. Leave blank if your camera does not use login
					details.
				</description>
			</parameter>

			<parameter name="password" type="text" required="false" groupName="Settings">
				<context>password</context>
				<label>Password</label>
				<description>Enter the password for your camera. Leave blank if your camera does not use one.
				</description>
			</parameter>

			<parameter name="pollTime" type="integer" required="true" min="1000" groupName="Settings" unit="ms">
				<label>Poll Time</label>
				<description>Most features are made on demand and not polled, but some features require a regular snapshot to work.
					Default is "1000" which is 1 second.
				</description>
				<default>1000</default>
				<advanced>true</advanced>
			</parameter>

		</config-description>
	</thing-type>

	<thing-type id="onvif">
		<label>ONVIF IP Camera</label>
		<description>Use when the binding does not list your brand of ONVIF camera.</description>
		<channels>
			<channel id="startStream" typeId="startStream"/>
			<channel id="pollImage" typeId="pollImage"/>
			<channel id="image" typeId="image"/>
			<channel id="recordingGif" typeId="recordingGif"/>
			<channel id="gifHistory" typeId="gifHistory"/>
			<channel id="gifHistoryLength" typeId="gifHistoryLength"/>
			<channel id="recordingMp4" typeId="recordingMp4"/>
			<channel id="mp4History" typeId="mp4History"/>
			<channel id="mp4HistoryLength" typeId="mp4HistoryLength"/>
			<channel id="lastMotionType" typeId="lastMotionType"/>
			<channel id="ffmpegMotionControl" typeId="ffmpegMotionControl"/>
			<channel id="ffmpegMotionAlarm" typeId="ffmpegMotionAlarm"/>
			<channel id="thresholdAudioAlarm" typeId="thresholdAudioAlarm"/>
			<channel id="audioAlarm" typeId="audioAlarm"/>
			<channel id="externalMotion" typeId="externalMotion"/>
			<channel id="motionAlarm" typeId="motionAlarm"/>
			<channel id="cellMotionAlarm" typeId="cellMotionAlarm"/>
			<channel id="lineCrossingAlarm" typeId="lineCrossingAlarm"/>
			<channel id="fieldDetectionAlarm" typeId="fieldDetectionAlarm"/>
			<channel id="faceDetected" typeId="faceDetected"/>
			<channel id="parkingAlarm" typeId="parkingAlarm"/>
			<channel id="itemLeft" typeId="itemLeft"/>
			<channel id="itemTaken" typeId="itemTaken"/>
			<channel id="tamperAlarm" typeId="tamperAlarm"/>
			<channel id="tooDarkAlarm" typeId="tooDarkAlarm"/>
			<channel id="storageAlarm" typeId="storageAlarm"/>
			<channel id="sceneChangeAlarm" typeId="sceneChangeAlarm"/>
			<channel id="tooBrightAlarm" typeId="tooBrightAlarm"/>
			<channel id="humanAlarm" typeId="humanAlarm"/>
			<channel id="animalAlarm" typeId="animalAlarm"/>
			<channel id="carAlarm" typeId="carAlarm"/>
			<channel id="tooBlurryAlarm" typeId="tooBlurryAlarm"/>
			<channel id="pan" typeId="pan"/>
			<channel id="tilt" typeId="tilt"/>
			<channel id="zoom" typeId="zoom"/>
			<channel id="gotoPreset" typeId="gotoPreset"/>
			<channel id="mjpegUrl" typeId="mjpegUrl"/>
			<channel id="rtspUrl" typeId="rtspUrl"/>
			<channel id="imageUrl" typeId="imageUrl"/>
			<channel id="hlsUrl" typeId="hlsUrl"/>
		</channels>
		<config-description>

			<parameter-group name="Settings">
				<label>Main Settings</label>
				<description>Settings required to connect to the camera.</description>
				<advanced>false</advanced>
			</parameter-group>

			<parameter-group name="FFmpeg Setup">
				<label>FFmpeg Settings</label>
				<description>Settings that setup or effect the video stream.</description>
				<advanced>false</advanced>
			</parameter-group>

			<parameter-group name="Image ch Settings">
				<label>Image channel settings</label>
				<description>Settings for the image channel features which is not recommended to be used. See readme for more info.</description>
				<advanced>true</advanced>
			</parameter-group>

			<parameter name="updateImageWhen" type="text" groupName="Image ch Settings" multiple="false">
				<label>Update Image Channel When:</label>
				<description>The Image channel can be set to update in a number of ways. Recommend you set this to never updates as
					per the readme.
				</description>
				<default>0</default>
				<advanced>true</advanced>
				<options>
					<option value="0">Image channel never updates (0)</option>
					<option value="1">Image channel follows pollImage (1)</option>
					<option value="2">Start Motion Alarm (2)</option>
					<option value="3">Start Audio Alarm (3)</option>
					<option value="23">Start of Motion and Audio Alarms (23)</option>
					<option value="4">During Motion Alarm (4)</option>
					<option value="5">During Audio Alarm (5)</option>
					<option value="45">During Motion and Audio Alarms (45)</option>
				</options>
			</parameter>

			<parameter name="mjpegUrl" type="text" required="false" groupName="Settings">
				<context>url</context>
				<label>MJPEG URL</label>
				<description>Full HTTP address to where a MJPEG stream can be watched if entered into any browser.
				</description>
				<advanced>true</advanced>
			</parameter>

			<parameter name="ffmpegInput" type="text" required="false" groupName="FFmpeg Setup">
				<context>url</context>
				<label>FFmpeg Input</label>
				<description>Leave this blank to use the auto detected RTSP address, or enter a URL for any type of stream that
					FFmpeg can use as an input.
				</description>
				<advanced>true</advanced>
			</parameter>

			<parameter name="ffmpegInputOptions" type="text" required="false" groupName="FFmpeg Setup">
				<label>FFmpeg Input Options</label>
				<description>This gives you direct access to specify FFmpeg options before the -i.
				</description>
				<advanced>true</advanced>
			</parameter>

			<parameter name="ffmpegLocation" type="text" required="false" groupName="FFmpeg Setup">
				<label>FFmpeg Install Location</label>
				<description>The full path including the filename for where you have installed FFmpeg. For windows use this format,
					c:\ffmpeg\bin\ffmpeg.exe
				</description>
				<default>/usr/bin/ffmpeg</default>
			</parameter>

			<parameter name="ffmpegOutput" type="text" required="false" groupName="FFmpeg Setup">
				<label>FFmpeg Output Folder</label>
				<description>Leave this blank and the binding will use the openHAB userdata folder. Alternatively, a unique path for
					each camera that ends with a slash and has write permissions can be entered.
				</description>
				<advanced>true</advanced>
			</parameter>

			<parameter name="hlsOutOptions" type="text" required="false" groupName="FFmpeg Setup">
				<label>HLS Out Options</label>
				<description>This gives you direct access to specify your own FFmpeg options to be used.
				</description>
				<default>-strict -2 -f lavfi -i aevalsrc=0 -acodec aac -vcodec copy -hls_flags delete_segments -hls_time 2
					-hls_list_size 4</default>
				<advanced>true</advanced>
			</parameter>

			<parameter name="gifOutOptions" type="text" required="false" groupName="FFmpeg Setup">
				<label>GIF Out Options</label>
				<description>This gives you direct access to specify your own FFmpeg options to be used for animated GIF files.
				</description>
				<default>-r 2 -filter_complex
					scale=-2:360:flags=lanczos,setpts=0.5*PTS,split[o1][o2];[o1]palettegen[p];[o2]fifo[o3];[o3][p]paletteuse</default>
				<advanced>true</advanced>
			</parameter>

			<parameter name="mp4OutOptions" type="text" required="false" groupName="FFmpeg Setup">
				<label>MP4 Out Options</label>
				<description>This gives you direct access to specify your own FFmpeg options to be used for recording MP4 files.
				</description>
				<default>-c:v copy -c:a copy</default>
				<advanced>true</advanced>
			</parameter>

			<parameter name="mjpegOptions" type="text" required="false" groupName="FFmpeg Setup">
				<label>MJPEG Options</label>
				<description>This gives you direct access to specify your own FFmpeg options to be used for MJPEG streams.
				</description>
				<default>-q:v 5 -r 2 -vf scale=640:-2 -update 1</default>
				<advanced>true</advanced>
			</parameter>

			<parameter name="snapshotOptions" type="text" required="false" groupName="FFmpeg Setup">
				<label>Snapshot Options</label>
				<description>Specify your own FFmpeg options to be used when creating snapshots from RTSP.
				</description>
				<default>-an -vsync vfr -q:v 2 -update 1</default>
				<advanced>true</advanced>
			</parameter>

			<parameter name="alarmInputUrl" type="text" required="false" groupName="FFmpeg Setup">
				<context>url</context>
				<label>Alarm Input URL</label>
				<description>Leave blank to use the ffmpegInput as the source for detecting motion with FFmpeg, or enter any HTTP
					or
					RTSP URL. TIP: Using a low res source can save CPU usage.
				</description>
				<advanced>true</advanced>
			</parameter>

			<parameter name="motionOptions" type="text" required="false" groupName="FFmpeg Setup">
				<label>Motion Options</label>
				<description>This gives you direct access to specify your own FFmpeg options to be used for detecting motion.
				</description>
				<advanced>true</advanced>
			</parameter>

			<parameter name="ipAddress" type="text" required="true" groupName="Settings">
				<context>network-address</context>
				<label>IP Address</label>
				<description>Use this format 192.168.1.2 and do not include the port number.
				</description>
			</parameter>

			<parameter name="port" type="integer" required="true" min="1" max="65535" groupName="Settings">
				<label>Port for HTTP</label>
				<description>This port will be used for HTTP calls for fetching the snapshot and alarm states.
				</description>
				<default>80</default>
				<advanced>true</advanced>
			</parameter>

			<parameter name="username" type="text" required="false" groupName="Settings">
				<label>Username</label>
				<description>Enter the User name used to connect to your camera. Leave blank if your camera does not use login
					details.
				</description>
			</parameter>

			<parameter name="password" type="text" required="false" groupName="Settings">
				<context>password</context>
				<label>Password</label>
				<description>Enter the password for your camera. Leave blank if your camera does not use one.
				</description>
			</parameter>

			<parameter name="onvifPort" type="integer" required="true" groupName="Settings">
				<label>ONVIF Port</label>
				<description>The port your camera uses for ONVIF connections. This is needed for PTZ movement, alarm events and auto
					discovery of RTSP and snapshot URLs.
				</description>
				<default>80</default>
			</parameter>

			<parameter name="onvifMediaProfile" type="integer" required="true" min="0" max="5" groupName="Settings">
				<label>ONVIF Media Profile</label>
				<description>Cameras can supply more than one stream at different resolutions and formats. 0 selects the main-stream
					and 1 or above are the sub-streams. Sometimes you need to turn on sub-streams in the cameras setup before they can
					be used.
				</description>
				<default>0</default>
			</parameter>

			<parameter name="ipWhitelist" type="text" required="false" groupName="Settings">
				<label>IP Whitelist</label>
				<description>Enter any IP's inside (brackets) that you wish to allow to access the video stream. 'DISABLE' will
					allow all devices on your network unrestricted access.
				</description>
				<default>DISABLE</default>
				<advanced>true</advanced>
			</parameter>

			<parameter name="pollTime" type="integer" required="true" min="1000" groupName="Settings" unit="ms">
				<label>Poll Time</label>
				<description>Most features are made on demand and not polled, but some features require a regular snapshot to work.
					Default is "1000" which is 1 second.
				</description>
				<default>1000</default>
				<advanced>true</advanced>
			</parameter>

			<parameter name="ptzContinuous" type="boolean" groupName="Settings">
				<label>Use Continuous PTZ</label>
				<description>Select if you want Relative (false) or Continuous (true) movements.
				</description>
				<default>false</default>
				<advanced>true</advanced>
			</parameter>

			<parameter name="gifPreroll" type="integer" required="true" min="0" max="30" groupName="Settings">
				<label>GIF Preroll</label>
				<description>Store this many snapshots from BEFORE you trigger a GIF creation.
				</description>
				<default>0</default>
				<advanced>true</advanced>
			</parameter>

			<parameter name="snapshotUrl" type="text" required="false" groupName="Settings">
				<context>url</context>
				<label>Snapshot URL</label>
				<description>Leave blank to use the autodetected URL for snapshots, or enter a HTTP URL to where a snapshot can be
					seen if entered into any browser.
				</description>
				<advanced>true</advanced>
			</parameter>

		</config-description>
	</thing-type>

	<thing-type id="amcrest">
		<label>Amcrest Camera with API</label>
		<description>Use for older Amcrest Cameras, that wont work as dahua thing type.</description>
		<channels>
			<channel id="startStream" typeId="startStream"/>
			<channel id="pollImage" typeId="pollImage"/>
			<channel id="image" typeId="image"/>
			<channel id="recordingGif" typeId="recordingGif"/>
			<channel id="gifHistory" typeId="gifHistory"/>
			<channel id="gifHistoryLength" typeId="gifHistoryLength"/>
			<channel id="recordingMp4" typeId="recordingMp4"/>
			<channel id="mp4History" typeId="mp4History"/>
			<channel id="mp4HistoryLength" typeId="mp4HistoryLength"/>
			<channel id="lastMotionType" typeId="lastMotionType"/>
			<channel id="ffmpegMotionControl" typeId="ffmpegMotionControl"/>
			<channel id="ffmpegMotionAlarm" typeId="ffmpegMotionAlarm"/>
			<channel id="enableMotionAlarm" typeId="enableMotionAlarm"/>
			<channel id="motionAlarm" typeId="motionAlarm"/>
			<channel id="externalMotion" typeId="externalMotion"/>
			<channel id="enableAudioAlarm" typeId="enableAudioAlarm"/>
			<channel id="thresholdAudioAlarm" typeId="thresholdAudioAlarm"/>
			<channel id="audioAlarm" typeId="audioAlarm"/>
			<channel id="autoLED" typeId="autoLED"/>
			<channel id="enableLED" typeId="enableLED"/>
			<channel id="pan" typeId="pan"/>
			<channel id="tilt" typeId="tilt"/>
			<channel id="zoom" typeId="zoom"/>
			<channel id="gotoPreset" typeId="gotoPreset"/>
			<channel id="mjpegUrl" typeId="mjpegUrl"/>
			<channel id="rtspUrl" typeId="rtspUrl"/>
			<channel id="imageUrl" typeId="imageUrl"/>
			<channel id="hlsUrl" typeId="hlsUrl"/>
			<channel id="enablePrivacyMode" typeId="enablePrivacyMode"/>
		</channels>
		<config-description>

			<parameter-group name="Settings">
				<label>Main Settings</label>
				<description>Settings required to connect to the camera.</description>
				<advanced>false</advanced>
			</parameter-group>

			<parameter-group name="FFmpeg Setup">
				<label>FFmpeg Settings</label>
				<description>Settings that setup or effect the video stream.</description>
				<advanced>false</advanced>
			</parameter-group>

			<parameter-group name="Image ch Settings">
				<label>Image channel settings</label>
				<description>Settings for the image channel features which is not recommended to be used. See readme for more info.</description>
				<advanced>true</advanced>
			</parameter-group>

			<parameter name="mjpegUrl" type="text" required="false" groupName="Settings">
				<context>url</context>
				<label>MJPEG URL</label>
				<description>Leave this blank to use the auto detected URL, or enter a full HTTP address to where a MJPEG stream can
					be watched if entered into any browser.
				</description>
				<advanced>true</advanced>
			</parameter>

			<parameter name="ffmpegInput" type="text" required="false" groupName="FFmpeg Setup">
				<context>url</context>
				<label>FFmpeg Input</label>
				<description>Leave this blank to use the auto detected RTSP address, or enter a URL for any type of stream that
					FFmpeg can use as an input.
				</description>
				<advanced>true</advanced>
			</parameter>

			<parameter name="ffmpegInputOptions" type="text" required="false" groupName="FFmpeg Setup">
				<label>FFmpeg Input Options</label>
				<description>This gives you direct access to specify FFmpeg options before the -i.
				</description>
				<advanced>true</advanced>
			</parameter>

			<parameter name="ffmpegLocation" type="text" required="false" groupName="FFmpeg Setup">
				<label>FFmpeg Install Location</label>
				<description>The full path including the filename for where you have installed FFmpeg. For windows use this format,
					c:\ffmpeg\bin\ffmpeg.exe
				</description>
				<default>/usr/bin/ffmpeg</default>
			</parameter>

			<parameter name="ffmpegOutput" type="text" required="false" groupName="FFmpeg Setup">
				<label>FFmpeg Output Folder</label>
				<description>Leave this blank and the binding will use the openHAB userdata folder. Alternatively, a unique path for
					each camera that ends with a slash and has write permissions can be entered.
				</description>
				<advanced>true</advanced>
			</parameter>

			<parameter name="hlsOutOptions" type="text" required="false" groupName="FFmpeg Setup">
				<label>HLS Out Options</label>
				<description>This gives you direct access to specify your own FFmpeg options to be used.
				</description>
				<default>-strict -2 -f lavfi -i aevalsrc=0 -acodec aac -vcodec copy -hls_flags delete_segments -hls_time 2
					-hls_list_size 4</default>
				<advanced>true</advanced>
			</parameter>

			<parameter name="gifOutOptions" type="text" required="false" groupName="FFmpeg Setup">
				<label>GIF Out Options</label>
				<description>This gives you direct access to specify your own FFmpeg options to be used for animated GIF files.
				</description>
				<default>-r 2 -filter_complex
					scale=-2:360:flags=lanczos,setpts=0.5*PTS,split[o1][o2];[o1]palettegen[p];[o2]fifo[o3];[o3][p]paletteuse</default>
				<advanced>true</advanced>
			</parameter>

			<parameter name="mp4OutOptions" type="text" required="false" groupName="FFmpeg Setup">
				<label>MP4 Out Options</label>
				<description>This gives you direct access to specify your own FFmpeg options to be used for recording MP4 files.
				</description>
				<default>-c:v copy -c:a copy</default>
				<advanced>true</advanced>
			</parameter>

			<parameter name="mjpegOptions" type="text" required="false" groupName="FFmpeg Setup">
				<label>MJPEG Options</label>
				<description>This gives you direct access to specify your own FFmpeg options to be used for MJPEG streams.
				</description>
				<default>-q:v 5 -r 2 -vf scale=640:-2 -update 1</default>
				<advanced>true</advanced>
			</parameter>

			<parameter name="snapshotOptions" type="text" required="false" groupName="FFmpeg Setup">
				<label>Snapshot Options</label>
				<description>Specify your own FFmpeg options to be used when creating snapshots from RTSP.
				</description>
				<default>-an -vsync vfr -q:v 2 -update 1</default>
				<advanced>true</advanced>
			</parameter>

			<parameter name="alarmInputUrl" type="text" required="false" groupName="FFmpeg Setup">
				<context>url</context>
				<label>Alarm Input URL</label>
				<description>Leave blank to use the FFmpegInput as the source for detecting motion with FFmpeg, or enter any HTTP
					or
					RTSP URL. TIP: Using a low res source can save CPU usage.
				</description>
				<advanced>true</advanced>
			</parameter>

			<parameter name="motionOptions" type="text" required="false" groupName="FFmpeg Setup">
				<label>Motion Options</label>
				<description>This gives you direct access to specify your own FFmpeg options to be used for detecting motion.
				</description>
				<advanced>true</advanced>
			</parameter>

			<parameter name="gifPreroll" type="integer" required="true" min="0" max="30" groupName="Settings">
				<label>GIF Preroll</label>
				<description>Store this many snapshots from BEFORE you trigger a GIF creation.
				</description>
				<default>0</default>
				<advanced>true</advanced>
			</parameter>

			<parameter name="ipWhitelist" type="text" required="false" groupName="Settings">
				<label>IP Whitelist</label>
				<description>Enter any IP's inside (brackets) that you wish to allow to access the video stream. 'DISABLE' will
					allow all devices on your network unrestricted access.
				</description>
				<default>DISABLE</default>
				<advanced>true</advanced>
			</parameter>

			<parameter name="updateImageWhen" type="text" groupName="Image ch Settings" multiple="false">
				<label>Update Image Channel When:</label>
				<description>The Image channel can be set to update in a number of ways. Recommend you set this to never updates as
					per the readme.
				</description>
				<default>0</default>
				<advanced>true</advanced>
				<options>
					<option value="0">Image channel never updates (0)</option>
					<option value="1">Image channel follows pollImage (1)</option>
					<option value="2">Start Motion Alarm (2)</option>
					<option value="3">Start Audio Alarm (3)</option>
					<option value="23">Start of Motion and Audio Alarms (23)</option>
					<option value="4">During Motion Alarm (4)</option>
					<option value="5">During Audio Alarm (5)</option>
					<option value="45">During Motion and Audio Alarms (45)</option>
				</options>
			</parameter>

			<parameter name="ipAddress" type="text" required="true" groupName="Settings">
				<context>network-address</context>
				<label>IP Address</label>
				<description>Use this format 192.168.1.2 and do not include the port number.
				</description>
			</parameter>

			<parameter name="port" type="integer" required="true" min="1" max="65535" groupName="Settings">
				<label>Port for HTTP</label>
				<description>This port will be used for HTTP calls for fetching the snapshot and alarm states.
				</description>
				<default>80</default>
				<advanced>true</advanced>
			</parameter>

			<parameter name="nvrChannel" type="integer" required="true" min="0" max="64" groupName="Settings">
				<label>NVR Input Channel</label>
				<description>Set this to 1 if it is a stand alone camera, or to the input channel number of your NVR that the camera
					is connected to.
				</description>
				<default>1</default>
				<advanced>true</advanced>
			</parameter>

			<parameter name="snapshotUrl" type="text" required="false" groupName="Settings">
				<context>url</context>
				<label>Snapshot URL</label>
				<description>Leave this empty to auto detect the snapshot URL. Enter a HTTP address if you wish to over-ride with a
					different address which also makes the camera connect quicker.
				</description>
				<advanced>true</advanced>
			</parameter>

			<parameter name="onvifPort" type="integer" required="true" groupName="Settings">
				<label>ONVIF Port</label>
				<description>The port your camera uses for ONVIF connections. This is needed for PTZ movement, alarm events and auto
					discovery of RTSP and snapshot URLs.
				</description>
				<default>80</default>
				<advanced>true</advanced>
			</parameter>

			<parameter name="username" type="text" required="false" groupName="Settings">
				<label>Username</label>
				<description>Enter the User name used to connect to your camera. Leave blank if your camera does not use login
					details.
				</description>
			</parameter>

			<parameter name="password" type="text" required="false" groupName="Settings">
				<context>password</context>
				<label>Password</label>
				<description>Enter the password for your camera. Leave blank if your camera does not use one.
				</description>
			</parameter>

			<parameter name="ptzContinuous" type="boolean" groupName="Settings">
				<label>Use Continuous PTZ</label>
				<description>Select if you want Relative (false) or Continuous (true) movements.
				</description>
				<default>false</default>
				<advanced>true</advanced>
			</parameter>

			<parameter name="onvifMediaProfile" type="integer" required="true" min="0" max="5" groupName="Settings">
				<label>ONVIF Media Profile</label>
				<description>Cameras can supply more than one stream at different resolutions and formats. 0 selects the main-stream
					and 1 or above are the sub-streams. Sometimes you need to turn on sub-streams in the cameras setup before they can
					be used.
				</description>
				<default>0</default>
			</parameter>

			<parameter name="pollTime" type="integer" required="true" min="1000" max="15000" groupName="Settings"
				unit="ms">
				<label>Poll Time</label>
				<description>Most features are made on demand and not polled, but some features require a regular snapshot to work.
					Default is "1000" which is 1 second.
				</description>
				<default>1000</default>
				<advanced>true</advanced>
			</parameter>

		</config-description>
	</thing-type>
	<thing-type id="dahua">
		<label>Dahua Camera with API</label>
		<description>Use for all current Dahua cameras, as they support an API as well as ONVIF.</description>
		<channels>
			<channel id="startStream" typeId="startStream"/>
			<channel id="pollImage" typeId="pollImage"/>
			<channel id="image" typeId="image"/>
			<channel id="recordingGif" typeId="recordingGif"/>
			<channel id="gifHistory" typeId="gifHistory"/>
			<channel id="gifHistoryLength" typeId="gifHistoryLength"/>
			<channel id="recordingMp4" typeId="recordingMp4"/>
			<channel id="mp4History" typeId="mp4History"/>
			<channel id="mp4HistoryLength" typeId="mp4HistoryLength"/>
			<channel id="autoLED" typeId="autoLED"/>
			<channel id="enableLED" typeId="enableLED"/>
			<channel id="textOverlay" typeId="textOverlay"/>
			<channel id="pan" typeId="pan"/>
			<channel id="tilt" typeId="tilt"/>
			<channel id="zoom" typeId="zoom"/>
			<channel id="gotoPreset" typeId="gotoPreset"/>
			<channel id="mjpegUrl" typeId="mjpegUrl"/>
			<channel id="rtspUrl" typeId="rtspUrl"/>
			<channel id="imageUrl" typeId="imageUrl"/>
			<channel id="hlsUrl" typeId="hlsUrl"/>
			<channel id="enablePrivacyMode" typeId="enablePrivacyMode"/>
			<channel id="lastMotionType" typeId="lastMotionType"/>
			<channel id="lastEventData" typeId="lastEventData"/>
			<channel id="ffmpegMotionControl" typeId="ffmpegMotionControl"/>
			<channel id="ffmpegMotionAlarm" typeId="ffmpegMotionAlarm"/>
			<channel id="enableMotionAlarm" typeId="enableMotionAlarm"/>
			<channel id="motionDetectionLevel" typeId="motionDetectionLevel"/>
			<channel id="motionAlarm" typeId="motionAlarm"/>
			<channel id="externalMotion" typeId="externalMotion"/>
			<channel id="enableAudioAlarm" typeId="enableAudioAlarm"/>
			<channel id="thresholdAudioAlarm" typeId="thresholdAudioAlarm"/>
			<channel id="audioAlarm" typeId="audioAlarm"/>
			<channel id="enableLineCrossingAlarm" typeId="enableLineCrossingAlarm"/>
			<channel id="lineCrossingAlarm" typeId="lineCrossingAlarm"/>
			<channel id="fieldDetectionAlarm" typeId="fieldDetectionAlarm"/>
			<channel id="faceDetected" typeId="faceDetected"/>
			<channel id="parkingAlarm" typeId="parkingAlarm"/>
			<channel id="externalAlarmInput" typeId="externalAlarmInput"/>
			<channel id="externalAlarmInput2" typeId="externalAlarmInput2"/>
			<channel id="activateAlarmOutput" typeId="activateAlarmOutput"/>
			<channel id="activateAlarmOutput2" typeId="activateAlarmOutput2"/>
			<channel id="itemLeft" typeId="itemLeft"/>
			<channel id="itemTaken" typeId="itemTaken"/>
<<<<<<< HEAD
=======
			<channel id="autoLED" typeId="autoLED"/>
			<channel id="enableLED" typeId="enableLED"/>
			<channel id="whiteLED" typeId="whiteLED"/>
			<channel id="autoWhiteLED" typeId="autoWhiteLED"/>
			<channel id="textOverlay" typeId="textOverlay"/>
			<channel id="pan" typeId="pan"/>
			<channel id="tilt" typeId="tilt"/>
			<channel id="zoom" typeId="zoom"/>
			<channel id="gotoPreset" typeId="gotoPreset"/>
			<channel id="mjpegUrl" typeId="mjpegUrl"/>
			<channel id="rtspUrl" typeId="rtspUrl"/>
			<channel id="imageUrl" typeId="imageUrl"/>
			<channel id="hlsUrl" typeId="hlsUrl"/>
			<channel id="enablePrivacyMode" typeId="enablePrivacyMode"/>
>>>>>>> e18192f7
			<channel id="carAlarm" typeId="carAlarm"/>
			<channel id="humanAlarm" typeId="humanAlarm"/>
			<channel id="tooDarkAlarm" typeId="tooDarkAlarm"/>
			<channel id="sceneChangeAlarm" typeId="sceneChangeAlarm"/>
			<channel id="tooBlurryAlarm" typeId="tooBlurryAlarm"/>
			<channel id="acceptedCardNumber" typeId="acceptedCardNumber"/>
			<channel id="unacceptedCardNumber" typeId="unacceptedCardNumber"/>
			<channel id="doorUnlock" typeId="doorUnlock"/>
			<channel id="doorContact" typeId="doorContact"/>
			<channel id="exitButton" typeId="exitButton"/>
			<channel id="exitButtonEnabled" typeId="exitButtonEnabled"/>
			<channel id="magneticLockWarning" typeId="magneticLockWarning"/>
		</channels>

		<properties>
			<property name="thingTypeVersion">1</property>
		</properties>

		<config-description>

			<parameter-group name="Settings">
				<label>Main Settings</label>
				<description>Settings required to connect to the camera.</description>
				<advanced>false</advanced>
			</parameter-group>

			<parameter-group name="FFmpeg Setup">
				<label>FFmpeg Settings</label>
				<description>Settings that setup or effect the video stream.</description>
				<advanced>false</advanced>
			</parameter-group>

			<parameter-group name="Image ch Settings">
				<label>Image channel settings</label>
				<description>Settings for the image channel features which is not recommended to be used. See readme for more info.</description>
				<advanced>true</advanced>
			</parameter-group>

			<parameter name="mjpegUrl" type="text" required="false" groupName="Settings">
				<context>url</context>
				<label>MJPEG URL</label>
				<description>Leave this blank to use the auto detected URL, or enter a full HTTP address to where a MJPEG stream can
					be watched if entered into any browser.
				</description>
				<advanced>true</advanced>
			</parameter>

			<parameter name="ffmpegInput" type="text" required="false" groupName="FFmpeg Setup">
				<context>url</context>
				<label>FFmpeg Input</label>
				<description>Leave this blank to use the auto detected RTSP address, or enter a URL for any type of stream that
					FFmpeg can use as an input.
				</description>
				<advanced>true</advanced>
			</parameter>

			<parameter name="ffmpegInputOptions" type="text" required="false" groupName="FFmpeg Setup">
				<label>FFmpeg Input Options</label>
				<description>This gives you direct access to specify FFmpeg options before the -i.
				</description>
				<advanced>true</advanced>
			</parameter>

			<parameter name="ffmpegLocation" type="text" required="false" groupName="FFmpeg Setup">
				<label>FFmpeg Install Location</label>
				<description>The full path including the filename for where you have installed FFmpeg. For windows use this format,
					c:\ffmpeg\bin\ffmpeg.exe
				</description>
				<default>/usr/bin/ffmpeg</default>
			</parameter>

			<parameter name="ffmpegOutput" type="text" required="false" groupName="FFmpeg Setup">
				<label>FFmpeg Output Folder</label>
				<description>Leave this blank and the binding will use the openHAB userdata folder. Alternatively, a unique path for
					each camera that ends with a slash and has write permissions can be entered.
				</description>
				<advanced>true</advanced>
			</parameter>

			<parameter name="hlsOutOptions" type="text" required="false" groupName="FFmpeg Setup">
				<label>HLS Out Options</label>
				<description>This gives you direct access to specify your own FFmpeg options to be used.
				</description>
				<default>-strict -2 -f lavfi -i aevalsrc=0 -acodec aac -vcodec copy -hls_flags delete_segments -hls_time 2
					-hls_list_size 4</default>
				<advanced>true</advanced>
			</parameter>

			<parameter name="gifOutOptions" type="text" required="false" groupName="FFmpeg Setup">
				<label>GIF Out Options</label>
				<description>This gives you direct access to specify your own FFmpeg options to be used for animated GIF files.
				</description>
				<default>-r 2 -filter_complex
					scale=-2:360:flags=lanczos,setpts=0.5*PTS,split[o1][o2];[o1]palettegen[p];[o2]fifo[o3];[o3][p]paletteuse</default>
				<advanced>true</advanced>
			</parameter>

			<parameter name="mp4OutOptions" type="text" required="false" groupName="FFmpeg Setup">
				<label>MP4 Out Options</label>
				<description>This gives you direct access to specify your own FFmpeg options to be used for recording MP4 files.
				</description>
				<default>-c:v copy -c:a copy</default>
				<advanced>true</advanced>
			</parameter>

			<parameter name="mjpegOptions" type="text" required="false" groupName="FFmpeg Setup">
				<label>MJPEG Options</label>
				<description>This gives you direct access to specify your own FFmpeg options to be used for MJPEG streams.
				</description>
				<default>-q:v 5 -r 2 -vf scale=640:-2 -update 1</default>
				<advanced>true</advanced>
			</parameter>

			<parameter name="snapshotOptions" type="text" required="false" groupName="FFmpeg Setup">
				<label>Snapshot Options</label>
				<description>Specify your own FFmpeg options to be used when creating snapshots from RTSP.
				</description>
				<default>-an -vsync vfr -q:v 2 -update 1</default>
				<advanced>true</advanced>
			</parameter>

			<parameter name="alarmInputUrl" type="text" required="false" groupName="FFmpeg Setup">
				<context>url</context>
				<label>Alarm Input URL</label>
				<description>Leave blank to use the ffmpegInput as the source for detecting motion with FFmpeg, or enter any HTTP
					or
					RTSP URL. TIP: Using a low res source can save CPU usage.
				</description>
				<advanced>true</advanced>
			</parameter>

			<parameter name="motionOptions" type="text" required="false" groupName="FFmpeg Setup">
				<label>Motion Options</label>
				<description>This gives you direct access to specify your own FFmpeg options to be used for detecting motion.
				</description>
				<advanced>true</advanced>
			</parameter>

			<parameter name="gifPreroll" type="integer" required="true" min="0" max="30" groupName="Settings">
				<label>GIF Preroll</label>
				<description>Store this many snapshots from BEFORE you trigger a GIF creation.
				</description>
				<default>0</default>
				<advanced>true</advanced>
			</parameter>

			<parameter name="updateImageWhen" type="text" groupName="Image ch Settings" multiple="false">
				<label>Update Image Channel When:</label>
				<description>The Image channel can be set to update in a number of ways. Recommend you set this to never updates as
					per the readme.
				</description>
				<default>0</default>
				<advanced>true</advanced>
				<options>
					<option value="0">Image channel never updates (0)</option>
					<option value="1">Image channel follows pollImage (1)</option>
					<option value="2">Start Motion Alarm (2)</option>
					<option value="3">Start Audio Alarm (3)</option>
					<option value="23">Start of Motion and Audio Alarms (23)</option>
					<option value="4">During Motion Alarm (4)</option>
					<option value="5">During Audio Alarm (5)</option>
					<option value="45">During Motion and Audio Alarms (45)</option>
				</options>
			</parameter>

			<parameter name="ipAddress" type="text" required="true" groupName="Settings">
				<context>network-address</context>
				<label>IP Address</label>
				<description>Use this format 192.168.1.2 and do not include the port number.
				</description>
			</parameter>

			<parameter name="nvrChannel" type="integer" required="true" min="0" max="255" groupName="Settings">
				<label>NVR Input Channel</label>
				<description>Set this to 1 if it is a stand alone camera, or to the input channel number of your NVR that the camera
					is connected to.
				</description>
				<default>1</default>
				<advanced>true</advanced>
			</parameter>

			<parameter name="port" type="integer" required="true" min="1" max="65535" groupName="Settings">
				<label>Port for HTTP</label>
				<description>This port will be used for HTTP calls for fetching the snapshot and alarm states.
				</description>
				<default>80</default>
				<advanced>true</advanced>
			</parameter>

			<parameter name="snapshotUrl" type="text" required="false" groupName="Settings">
				<context>url</context>
				<label>Snapshot URL</label>
				<description>Leave blank to use the autodetected URL for snapshots, or enter a HTTP URL to where a snapshot can be
					seen if entered into any browser.
				</description>
				<advanced>true</advanced>
			</parameter>

			<parameter name="onvifPort" type="integer" required="true" groupName="Settings">
				<label>ONVIF Port</label>
				<description>The port your camera uses for ONVIF connections. This is needed for PTZ movement, alarm events and auto
					discovery of RTSP and snapshot URLs.
				</description>
				<default>80</default>
				<advanced>true</advanced>
			</parameter>

			<parameter name="username" type="text" required="false" groupName="Settings">
				<label>Username</label>
				<description>Enter the User name used to connect to your camera. Leave blank if your camera does not use login
					details.
				</description>
			</parameter>

			<parameter name="password" type="text" required="false" groupName="Settings">
				<context>password</context>
				<label>Password</label>
				<description>Enter the password for your camera. Leave blank if your camera does not use one.
				</description>
			</parameter>

			<parameter name="ipWhitelist" type="text" required="false" groupName="Settings">
				<label>IP Whitelist</label>
				<description>Enter any IP's inside (brackets) that you wish to allow to access the video stream. 'DISABLE' will
					allow all devices on your network unrestricted access.
				</description>
				<default>DISABLE</default>
				<advanced>true</advanced>
			</parameter>

			<parameter name="ptzContinuous" type="boolean" groupName="Settings">
				<label>Use Continuous PTZ</label>
				<description>Select if you want Relative (false) or Continuous (true) movements.
				</description>
				<default>false</default>
				<advanced>true</advanced>
			</parameter>

			<parameter name="onvifMediaProfile" type="integer" required="true" min="0" max="5" groupName="Settings">
				<label>ONVIF Media Profile</label>
				<description>Cameras can supply more than one stream at different resolutions and formats. 0 selects the main-stream
					and 1 or above are the sub-streams. Sometimes you need to turn on sub-streams in the cameras setup before they can
					be used.
				</description>
				<default>0</default>
			</parameter>

			<parameter name="pollTime" type="integer" required="true" min="1000" groupName="Settings" unit="ms">
				<label>Poll Time</label>
				<description>Most features are made on demand and not polled, but some features require a regular snapshot to work.
					Default is "1000" which is 1 second.
				</description>
				<default>1000</default>
				<advanced>true</advanced>
			</parameter>

		</config-description>
	</thing-type>

	<thing-type id="doorbird">
		<label>Doorbird Camera with API</label>
		<description>Use for all current Doorbird Cameras, as they support an API as well as ONVIF.</description>
		<channels>
			<channel id="startStream" typeId="startStream"/>
			<channel id="pollImage" typeId="pollImage"/>
			<channel id="image" typeId="image"/>
			<channel id="recordingGif" typeId="recordingGif"/>
			<channel id="gifHistory" typeId="gifHistory"/>
			<channel id="gifHistoryLength" typeId="gifHistoryLength"/>
			<channel id="recordingMp4" typeId="recordingMp4"/>
			<channel id="mp4History" typeId="mp4History"/>
			<channel id="mp4HistoryLength" typeId="mp4HistoryLength"/>
			<channel id="lastMotionType" typeId="lastMotionType"/>
			<channel id="ffmpegMotionControl" typeId="ffmpegMotionControl"/>
			<channel id="ffmpegMotionAlarm" typeId="ffmpegMotionAlarm"/>
			<channel id="externalMotion" typeId="externalMotion"/>
			<channel id="motionAlarm" typeId="motionAlarm"/>
			<channel id="thresholdAudioAlarm" typeId="thresholdAudioAlarm"/>
			<channel id="audioAlarm" typeId="audioAlarm"/>
			<channel id="activateAlarmOutput" typeId="activateAlarmOutput"/>
			<channel id="activateAlarmOutput2" typeId="activateAlarmOutput2"/>
			<channel id="doorBell" typeId="doorBell"/>
			<channel id="externalLight" typeId="externalLight"/>
			<channel id="mjpegUrl" typeId="mjpegUrl"/>
			<channel id="rtspUrl" typeId="rtspUrl"/>
			<channel id="imageUrl" typeId="imageUrl"/>
			<channel id="hlsUrl" typeId="hlsUrl"/>
		</channels>
		<config-description>

			<parameter-group name="Settings">
				<label>Main Settings</label>
				<description>Settings required to connect to the camera.</description>
				<advanced>false</advanced>
			</parameter-group>

			<parameter-group name="FFmpeg Setup">
				<label>FFmpeg Settings</label>
				<description>Settings that setup or effect the video stream.</description>
				<advanced>false</advanced>
			</parameter-group>

			<parameter-group name="Image ch Settings">
				<label>Image channel settings</label>
				<description>Settings for the image channel features which is not recommended to be used. See readme for more info.</description>
				<advanced>true</advanced>
			</parameter-group>

			<parameter name="mjpegUrl" type="text" required="false" groupName="Settings">
				<context>url</context>
				<label>MJPEG URL</label>
				<description>Leave this blank to use the auto detected URL, or enter a full HTTP address to where a MJPEG stream can
					be watched if entered into any browser.
				</description>
				<advanced>true</advanced>
			</parameter>

			<parameter name="ffmpegInput" type="text" required="false" groupName="FFmpeg Setup">
				<context>url</context>
				<label>FFmpeg Input</label>
				<description>Leave this blank to use the auto detected RTSP address, or enter a URL for any type of stream that
					FFmpeg can use as an input.
				</description>
				<advanced>true</advanced>
			</parameter>

			<parameter name="ffmpegInputOptions" type="text" required="false" groupName="FFmpeg Setup">
				<label>FFmpeg Input Options</label>
				<description>This gives you direct access to specify FFmpeg options before the -i.
				</description>
				<advanced>true</advanced>
			</parameter>

			<parameter name="ffmpegLocation" type="text" required="false" groupName="FFmpeg Setup">
				<label>FFmpeg Install Location</label>
				<description>The full path including the filename for where you have installed FFmpeg. For windows use this format,
					c:\ffmpeg\bin\ffmpeg.exe
				</description>
				<default>/usr/bin/ffmpeg</default>
			</parameter>

			<parameter name="ffmpegOutput" type="text" required="false" groupName="FFmpeg Setup">
				<label>FFmpeg Output Folder</label>
				<description>Leave this blank and the binding will use the openHAB userdata folder. Alternatively, a unique path for
					each camera that ends with a slash and has write permissions can be entered.
				</description>
				<advanced>true</advanced>
			</parameter>

			<parameter name="hlsOutOptions" type="text" required="false" groupName="FFmpeg Setup">
				<label>HLS Out Options</label>
				<description>This gives you direct access to specify your own FFmpeg options to be used.
				</description>
				<default>-strict -2 -f lavfi -i aevalsrc=0 -acodec aac -vcodec copy -hls_flags delete_segments -hls_time 2
					-hls_list_size 4</default>
				<advanced>true</advanced>
			</parameter>

			<parameter name="gifOutOptions" type="text" required="false" groupName="FFmpeg Setup">
				<label>GIF Out Options</label>
				<description>This gives you direct access to specify your own FFmpeg options to be used for animated GIF files.
				</description>
				<default>-r 2 -filter_complex
					scale=-2:360:flags=lanczos,setpts=0.5*PTS,split[o1][o2];[o1]palettegen[p];[o2]fifo[o3];[o3][p]paletteuse</default>
				<advanced>true</advanced>
			</parameter>

			<parameter name="mp4OutOptions" type="text" required="false" groupName="FFmpeg Setup">
				<label>MP4 Out Options</label>
				<description>This gives you direct access to specify your own FFmpeg options to be used for recording MP4 files.
				</description>
				<default>-c:v copy -c:a copy</default>
				<advanced>true</advanced>
			</parameter>

			<parameter name="mjpegOptions" type="text" required="false" groupName="FFmpeg Setup">
				<label>MJPEG Options</label>
				<description>This gives you direct access to specify your own FFmpeg options to be used for MJPEG streams.
				</description>
				<default>-q:v 5 -r 2 -vf scale=640:-2 -update 1</default>
				<advanced>true</advanced>
			</parameter>

			<parameter name="snapshotOptions" type="text" required="false" groupName="FFmpeg Setup">
				<label>Snapshot Options</label>
				<description>Specify your own FFmpeg options to be used when creating snapshots from RTSP.
				</description>
				<default>-an -vsync vfr -q:v 2 -update 1</default>
				<advanced>true</advanced>
			</parameter>

			<parameter name="alarmInputUrl" type="text" required="false" groupName="FFmpeg Setup">
				<context>url</context>
				<label>Alarm Input URL</label>
				<description>Leave blank to use the ffmpegInput as the source for detecting motion with FFmpeg, or enter any HTTP
					or
					RTSP URL. TIP: Using a low res source can save CPU usage.
				</description>
				<advanced>true</advanced>
			</parameter>

			<parameter name="motionOptions" type="text" required="false" groupName="FFmpeg Setup">
				<label>Motion Options</label>
				<description>This gives you direct access to specify your own FFmpeg options to be used for detecting motion.
				</description>
				<advanced>true</advanced>
			</parameter>

			<parameter name="gifPreroll" type="integer" required="true" min="0" max="30" groupName="Settings">
				<label>GIF Preroll</label>
				<description>Store this many snapshots from BEFORE you trigger a GIF creation.
				</description>
				<default>0</default>
				<advanced>true</advanced>
			</parameter>

			<parameter name="ipWhitelist" type="text" required="false" groupName="Settings">
				<label>IP Whitelist</label>
				<description>Enter any IP's inside (brackets) that you wish to allow to access the video stream. 'DISABLE' will
					allow all devices on your network unrestricted access.
				</description>
				<default>DISABLE</default>
				<advanced>true</advanced>
			</parameter>

			<parameter name="updateImageWhen" type="text" groupName="Image ch Settings" multiple="false">
				<label>Update Image Channel When:</label>
				<description>The Image channel can be set to update in a number of ways. Recommend you set this to never updates as
					per the readme.
				</description>
				<default>0</default>
				<advanced>true</advanced>
				<options>
					<option value="0">Image channel never updates (0)</option>
					<option value="1">Image channel follows pollImage (1)</option>
					<option value="2">Start Motion Alarm (2)</option>
					<option value="3">Start Audio Alarm (3)</option>
					<option value="23">Start of Motion and Audio Alarms (23)</option>
					<option value="4">During Motion Alarm (4)</option>
					<option value="5">During Audio Alarm (5)</option>
					<option value="45">During Motion and Audio Alarms (45)</option>
				</options>
			</parameter>

			<parameter name="ipAddress" type="text" required="true" groupName="Settings">
				<context>network-address</context>
				<label>IP Address</label>
				<description>Use this format 192.168.1.2 and do not include the port number.
				</description>
			</parameter>

			<parameter name="port" type="integer" required="true" min="1" max="65535" groupName="Settings">
				<label>Port for HTTP</label>
				<description>This port will be used for HTTP calls for fetching the snapshot and alarm states.
				</description>
				<default>80</default>
				<advanced>true</advanced>
			</parameter>

			<parameter name="snapshotUrl" type="text" required="false" groupName="Settings">
				<context>url</context>
				<label>Snapshot URL</label>
				<description>Leave this empty to auto detect the snapshot URL. Enter a HTTP address if you wish to over-ride with a
					different address which also makes the camera connect quicker.
				</description>
				<advanced>true</advanced>
			</parameter>

			<parameter name="onvifPort" type="integer" required="true" groupName="Settings">
				<label>ONVIF Port</label>
				<description>The port your camera uses for ONVIF connections. This is needed for PTZ movement, alarm events and auto
					discovery of RTSP and snapshot URLs.
				</description>
				<default>80</default>
				<advanced>true</advanced>
			</parameter>

			<parameter name="username" type="text" required="false" groupName="Settings">
				<label>Username</label>
				<description>Enter the User name used to connect to your camera. Leave blank if your camera does not use login
					details.
				</description>
			</parameter>

			<parameter name="password" type="text" required="false" groupName="Settings">
				<context>password</context>
				<label>Password</label>
				<description>Enter the password for your camera. Leave blank if your camera does not use one.
				</description>
			</parameter>

			<parameter name="ptzContinuous" type="boolean" groupName="Settings">
				<label>Use Continuous PTZ</label>
				<description>Select if you want Relative (false) or Continuous (true) movements.
				</description>
				<default>false</default>
				<advanced>true</advanced>
			</parameter>

			<parameter name="onvifMediaProfile" type="integer" required="true" min="0" max="5" groupName="Settings">
				<label>ONVIF Media Profile</label>
				<description>Cameras can supply more than one stream at different resolutions and formats. 0 selects the main-stream
					and 1 or above are the sub-streams. Sometimes you need to turn on sub-streams in the cameras setup before they can
					be used.
				</description>
				<default>0</default>
			</parameter>

			<parameter name="pollTime" type="integer" required="true" min="1000" max="15000" groupName="Settings"
				unit="ms">
				<label>Poll Time</label>
				<description>Most features are made on demand and not polled, but some features require a regular snapshot to work.
					Default is "1000" which is 1 second.
				</description>
				<default>1000</default>
				<advanced>true</advanced>
			</parameter>

		</config-description>
	</thing-type>
	<thing-type id="foscam">
		<label>Foscam Camera with API</label>
		<description>Use for all current HD FOSCAM Cameras as they support an API as well as ONVIF.</description>
		<channels>
			<channel id="startStream" typeId="startStream"/>
			<channel id="pollImage" typeId="pollImage"/>
			<channel id="image" typeId="image"/>
			<channel id="recordingGif" typeId="recordingGif"/>
			<channel id="gifHistory" typeId="gifHistory"/>
			<channel id="gifHistoryLength" typeId="gifHistoryLength"/>
			<channel id="recordingMp4" typeId="recordingMp4"/>
			<channel id="mp4History" typeId="mp4History"/>
			<channel id="mp4HistoryLength" typeId="mp4HistoryLength"/>
			<channel id="lastMotionType" typeId="lastMotionType"/>
			<channel id="lineCrossingAlarm" typeId="lineCrossingAlarm"/>
			<channel id="ffmpegMotionControl" typeId="ffmpegMotionControl"/>
			<channel id="ffmpegMotionAlarm" typeId="ffmpegMotionAlarm"/>
			<channel id="enableMotionAlarm" typeId="enableMotionAlarm"/>
			<channel id="motionAlarm" typeId="motionAlarm"/>
			<channel id="externalMotion" typeId="externalMotion"/>
			<channel id="enableAudioAlarm" typeId="enableAudioAlarm"/>
			<channel id="audioAlarm" typeId="audioAlarm"/>
			<channel id="thresholdAudioAlarm" typeId="thresholdAudioAlarm"/>
			<channel id="autoLED" typeId="autoLED"/>
			<channel id="enableLED" typeId="enableLED"/>
			<channel id="pan" typeId="pan"/>
			<channel id="tilt" typeId="tilt"/>
			<channel id="zoom" typeId="zoom"/>
			<channel id="gotoPreset" typeId="gotoPreset"/>
			<channel id="mjpegUrl" typeId="mjpegUrl"/>
			<channel id="rtspUrl" typeId="rtspUrl"/>
			<channel id="imageUrl" typeId="imageUrl"/>
			<channel id="hlsUrl" typeId="hlsUrl"/>
			<channel id="carAlarm" typeId="carAlarm"/>
			<channel id="humanAlarm" typeId="humanAlarm"/>
			<channel id="animalAlarm" typeId="animalAlarm"/>
		</channels>
		<properties>
			<property name="thingTypeVersion">1</property>
		</properties>
		<config-description>

			<parameter-group name="Settings">
				<label>Main Settings</label>
				<description>Settings required to connect to the camera.</description>
				<advanced>false</advanced>
			</parameter-group>

			<parameter-group name="FFmpeg Setup">
				<label>FFmpeg Settings</label>
				<description>Settings that setup or effect the video stream.</description>
				<advanced>false</advanced>
			</parameter-group>

			<parameter-group name="Image ch Settings">
				<label>Image channel settings</label>
				<description>Settings for the image channel features which is not recommended to be used. See readme for more info.</description>
				<advanced>true</advanced>
			</parameter-group>

			<parameter name="mjpegUrl" type="text" required="false" groupName="Settings">
				<context>url</context>
				<label>MJPEG URL</label>
				<description>Leave this blank to use the auto detected URL, or enter a full HTTP address to where a MJPEG stream can
					be watched if entered into any browser.
				</description>
				<advanced>true</advanced>
			</parameter>

			<parameter name="ffmpegInput" type="text" required="false" groupName="FFmpeg Setup">
				<context>url</context>
				<label>FFmpeg Input</label>
				<description>Leave this blank to use the auto detected RTSP address, or enter a URL for any type of stream that
					FFmpeg can use as an input.
				</description>
				<advanced>true</advanced>
			</parameter>

			<parameter name="ffmpegInputOptions" type="text" required="false" groupName="FFmpeg Setup">
				<label>FFmpeg Input Options</label>
				<description>This gives you direct access to specify FFmpeg options before the -i.
				</description>
				<advanced>true</advanced>
			</parameter>

			<parameter name="ffmpegLocation" type="text" required="false" groupName="FFmpeg Setup">
				<label>FFmpeg Install Location</label>
				<description>The full path including the filename for where you have installed FFmpeg. For windows use this format,
					c:\ffmpeg\bin\ffmpeg.exe
				</description>
				<default>/usr/bin/ffmpeg</default>
			</parameter>

			<parameter name="ffmpegOutput" type="text" required="false" groupName="FFmpeg Setup">
				<label>FFmpeg Output Folder</label>
				<description>Leave this blank and the binding will use the openHAB userdata folder. Alternatively, a unique path for
					each camera that ends with a slash and has write permissions can be entered.
				</description>
				<advanced>true</advanced>
			</parameter>

			<parameter name="hlsOutOptions" type="text" required="false" groupName="FFmpeg Setup">
				<label>HLS Out Options</label>
				<description>This gives you direct access to specify your own FFmpeg options to be used.
				</description>
				<default>-strict -2 -f lavfi -i aevalsrc=0 -acodec aac -vcodec copy -hls_flags delete_segments -hls_time 2
					-hls_list_size 4</default>
				<advanced>true</advanced>
			</parameter>

			<parameter name="gifOutOptions" type="text" required="false" groupName="FFmpeg Setup">
				<label>GIF Out Options</label>
				<description>This gives you direct access to specify your own FFmpeg options to be used for animated GIF files.
				</description>
				<default>-r 2 -filter_complex
					scale=-2:360:flags=lanczos,setpts=0.5*PTS,split[o1][o2];[o1]palettegen[p];[o2]fifo[o3];[o3][p]paletteuse</default>
				<advanced>true</advanced>
			</parameter>

			<parameter name="mp4OutOptions" type="text" required="false" groupName="FFmpeg Setup">
				<label>MP4 Out Options</label>
				<description>This gives you direct access to specify your own FFmpeg options to be used for recording MP4 files.
				</description>
				<default>-c:v copy -c:a copy</default>
				<advanced>true</advanced>
			</parameter>

			<parameter name="mjpegOptions" type="text" required="false" groupName="FFmpeg Setup">
				<label>MJPEG Options</label>
				<description>This gives you direct access to specify your own FFmpeg options to be used for MJPEG streams.
				</description>
				<default>-q:v 5 -r 2 -vf scale=640:-2 -update 1</default>
				<advanced>true</advanced>
			</parameter>

			<parameter name="snapshotOptions" type="text" required="false" groupName="FFmpeg Setup">
				<label>Snapshot Options</label>
				<description>Specify your own FFmpeg options to be used when creating snapshots from RTSP.
				</description>
				<default>-an -vsync vfr -q:v 2 -update 1</default>
				<advanced>true</advanced>
			</parameter>

			<parameter name="alarmInputUrl" type="text" required="false" groupName="FFmpeg Setup">
				<context>url</context>
				<label>Alarm Input URL</label>
				<description>Leave blank to use the ffmpegInput as the source for detecting motion with FFmpeg, or enter any HTTP
					or
					RTSP URL. TIP: Using a low res source can save CPU usage.
				</description>
				<advanced>true</advanced>
			</parameter>

			<parameter name="motionOptions" type="text" required="false" groupName="FFmpeg Setup">
				<label>Motion Options</label>
				<description>This gives you direct access to specify your own FFmpeg options to be used for detecting motion.
				</description>
				<advanced>true</advanced>
			</parameter>

			<parameter name="gifPreroll" type="integer" required="true" min="0" max="30" groupName="Settings">
				<label>GIF Preroll</label>
				<description>Store this many snapshots from BEFORE you trigger a GIF creation.
				</description>
				<default>0</default>
				<advanced>true</advanced>
			</parameter>

			<parameter name="ipWhitelist" type="text" required="false" groupName="Settings">
				<label>IP Whitelist</label>
				<description>Enter any IP's inside (brackets) that you wish to allow to access the video stream. 'DISABLE' will
					allow all devices on your network unrestricted access.
				</description>
				<default>DISABLE</default>
				<advanced>true</advanced>
			</parameter>

			<parameter name="updateImageWhen" type="text" groupName="Image ch Settings" multiple="false">
				<label>Update Image Channel When:</label>
				<description>The Image channel can be set to update in a number of ways. Recommend you set this to never updates as
					per the readme.
				</description>
				<default>0</default>
				<advanced>true</advanced>
				<options>
					<option value="0">Image channel never updates (0)</option>
					<option value="1">Image channel follows pollImage (1)</option>
					<option value="2">Start Motion Alarm (2)</option>
					<option value="3">Start Audio Alarm (3)</option>
					<option value="23">Start of Motion and Audio Alarms (23)</option>
					<option value="4">During Motion Alarm (4)</option>
					<option value="5">During Audio Alarm (5)</option>
					<option value="45">During Motion and Audio Alarms (45)</option>
				</options>
			</parameter>

			<parameter name="ipAddress" type="text" required="true" groupName="Settings">
				<context>network-address</context>
				<label>IP Address</label>
				<description>Use this format 192.168.1.2 and do not include the port number.
				</description>
			</parameter>

			<parameter name="port" type="integer" required="true" min="1" max="65535" groupName="Settings">
				<label>Port for HTTP</label>
				<description>This port will be used for HTTP calls for fetching the snapshot and alarm states.
				</description>
				<default>88</default>
				<advanced>true</advanced>
			</parameter>

			<parameter name="snapshotUrl" type="text" required="false" groupName="Settings">
				<context>url</context>
				<label>Snapshot URL</label>
				<description>Leave blank to use the autodetected URL for snapshots, or enter a HTTP URL to where a snapshot can be
					seen if entered into any browser.
				</description>
				<advanced>true</advanced>
			</parameter>

			<parameter name="customMotionAlarmUrl" type="text" required="false" groupName="Settings">
				<context>url</context>
				<label>Create your own custom enable Motion Alarm settings by entering a custom URL</label>
				<description>Leave this empty to use the default, or create your own setting.
				</description>
			</parameter>

			<parameter name="customAudioAlarmUrl" type="text" required="false" groupName="Settings">
				<context>url</context>
				<label>Create your own custom enable Audio Alarm settings by entering a custom URL</label>
				<description>Leave this empty to use the default, or create your own setting.
				</description>
			</parameter>

			<parameter name="onvifPort" type="integer" required="true" groupName="Settings">
				<label>ONVIF Port</label>
				<description>The port your camera uses for ONVIF connections. This is needed for PTZ movement, alarm events and auto
					discovery of RTSP and snapshot URLs.
				</description>
				<default>888</default>
				<advanced>true</advanced>
			</parameter>

			<parameter name="username" type="text" required="false" groupName="Settings">
				<label>Username</label>
				<description>Enter the User name used to connect to your camera. Leave blank if your camera does not use login
					details.
				</description>
			</parameter>

			<parameter name="password" type="text" required="false" groupName="Settings">
				<context>password</context>
				<label>Password</label>
				<description>Enter the password for your camera. Leave blank if your camera does not use one.
				</description>
			</parameter>

			<parameter name="ptzContinuous" type="boolean" groupName="Settings">
				<label>Use Continuous PTZ</label>
				<description>Select if you want Relative (false) or Continuous (true) movements.
				</description>
				<default>false</default>
				<advanced>true</advanced>
			</parameter>

			<parameter name="onvifMediaProfile" type="integer" required="true" min="0" max="5" groupName="Settings">
				<label>ONVIF Media Profile</label>
				<description>Cameras can supply more than one stream at different resolutions and formats. 0 selects the main-stream
					and 1 or above are the sub-streams. Sometimes you need to turn on sub-streams in the cameras setup before they can
					be used.
				</description>
				<default>0</default>
			</parameter>

			<parameter name="pollTime" type="integer" required="true" min="1000" groupName="Settings" unit="ms">
				<label>Poll Time</label>
				<description>Most features are made on demand and not polled, but some features require a regular snapshot to work.
					Default is "1000" which is 1 second.
				</description>
				<default>1000</default>
				<advanced>true</advanced>
			</parameter>

		</config-description>
	</thing-type>

	<thing-type id="hikvision">
		<label>Hikvision Camera with API</label>
		<description>Use for all current Hikvision Cameras as they support an API as well as ONVIF.</description>
		<channels>
			<channel id="startStream" typeId="startStream"/>
			<channel id="pollImage" typeId="pollImage"/>
			<channel id="image" typeId="image"/>
			<channel id="recordingGif" typeId="recordingGif"/>
			<channel id="gifHistory" typeId="gifHistory"/>
			<channel id="gifHistoryLength" typeId="gifHistoryLength"/>
			<channel id="recordingMp4" typeId="recordingMp4"/>
			<channel id="mp4History" typeId="mp4History"/>
			<channel id="mp4HistoryLength" typeId="mp4HistoryLength"/>
			<channel id="lastMotionType" typeId="lastMotionType"/>
			<channel id="lastEventData" typeId="lastEventData"/>
			<channel id="ffmpegMotionControl" typeId="ffmpegMotionControl"/>
			<channel id="ffmpegMotionAlarm" typeId="ffmpegMotionAlarm"/>
			<channel id="enableMotionAlarm" typeId="enableMotionAlarm"/>
			<channel id="motionAlarm" typeId="motionAlarm"/>
			<channel id="externalMotion" typeId="externalMotion"/>
			<channel id="enablePirAlarm" typeId="enablePirAlarm"/>
			<channel id="pirAlarm" typeId="pirAlarm"/>
			<channel id="enableLineCrossingAlarm" typeId="enableLineCrossingAlarm"/>
			<channel id="lineCrossingAlarm" typeId="lineCrossingAlarm"/>
			<channel id="itemLeft" typeId="itemLeft"/>
			<channel id="itemTaken" typeId="itemTaken"/>
			<channel id="faceDetected" typeId="faceDetected"/>
			<channel id="enableFieldDetectionAlarm" typeId="enableFieldDetectionAlarm"/>
			<channel id="fieldDetectionAlarm" typeId="fieldDetectionAlarm"/>
			<channel id="enableAudioAlarm" typeId="enableAudioAlarm"/>
			<channel id="thresholdAudioAlarm" typeId="thresholdAudioAlarm"/>
			<channel id="audioAlarm" typeId="audioAlarm"/>
			<channel id="activateAlarmOutput" typeId="activateAlarmOutput"/>
			<channel id="enableExternalAlarmInput" typeId="enableExternalAlarmInput"/>
			<channel id="triggerExternalAlarmInput" typeId="triggerExternalAlarmInput"/>
			<channel id="externalAlarmInput" typeId="externalAlarmInput"/>
			<channel id="textOverlay" typeId="textOverlay"/>
			<channel id="pan" typeId="pan"/>
			<channel id="tilt" typeId="tilt"/>
			<channel id="zoom" typeId="zoom"/>
			<channel id="gotoPreset" typeId="gotoPreset"/>
			<channel id="mjpegUrl" typeId="mjpegUrl"/>
			<channel id="rtspUrl" typeId="rtspUrl"/>
			<channel id="imageUrl" typeId="imageUrl"/>
			<channel id="hlsUrl" typeId="hlsUrl"/>
		</channels>
		<config-description>

			<parameter-group name="Settings">
				<label>Main Settings</label>
				<description>Settings required to connect to the camera.</description>
				<advanced>false</advanced>
			</parameter-group>

			<parameter-group name="FFmpeg Setup">
				<label>FFmpeg Settings</label>
				<description>Settings that setup or effect the video stream.</description>
				<advanced>false</advanced>
			</parameter-group>

			<parameter-group name="Image ch Settings">
				<label>Image channel settings</label>
				<description>Settings for the image channel features which is not recommended to be used. See readme for more info.</description>
				<advanced>true</advanced>
			</parameter-group>

			<parameter name="mjpegUrl" type="text" required="false" groupName="Settings">
				<context>url</context>
				<label>MJPEG URL</label>
				<description>Leave this blank to use the auto detected URL, or enter a full HTTP address to where a MJPEG stream can
					be watched if entered into any browser.
				</description>
				<advanced>true</advanced>
			</parameter>

			<parameter name="ffmpegInput" type="text" required="false" groupName="FFmpeg Setup">
				<context>url</context>
				<label>FFmpeg Input</label>
				<description>Leave this blank to use the auto detected RTSP address, or enter a URL for any type of stream that
					FFmpeg can use as an input.
				</description>
				<advanced>true</advanced>
			</parameter>

			<parameter name="ffmpegInputOptions" type="text" required="false" groupName="FFmpeg Setup">
				<label>FFmpeg Input Options</label>
				<description>This gives you direct access to specify FFmpeg options before the -i.
				</description>
				<advanced>true</advanced>
			</parameter>

			<parameter name="ffmpegLocation" type="text" required="false" groupName="FFmpeg Setup">
				<label>FFmpeg Install Location</label>
				<description>The full path including the filename for where you have installed FFmpeg. For windows use this format,
					c:\ffmpeg\bin\ffmpeg.exe
				</description>
				<default>/usr/bin/ffmpeg</default>
			</parameter>

			<parameter name="ffmpegOutput" type="text" required="false" groupName="FFmpeg Setup">
				<label>FFmpeg Output Folder</label>
				<description>Leave this blank and the binding will use the openHAB userdata folder. Alternatively, a unique path for
					each camera that ends with a slash and has write permissions can be entered.
				</description>
				<advanced>true</advanced>
			</parameter>

			<parameter name="hlsOutOptions" type="text" required="false" groupName="FFmpeg Setup">
				<label>HLS Out Options</label>
				<description>This gives you direct access to specify your own FFmpeg options to be used.
				</description>
				<default>-strict -2 -f lavfi -i aevalsrc=0 -acodec aac -vcodec copy -hls_flags delete_segments -hls_time 2
					-hls_list_size 4</default>
				<advanced>true</advanced>
			</parameter>

			<parameter name="gifOutOptions" type="text" required="false" groupName="FFmpeg Setup">
				<label>GIF Out Options</label>
				<description>This gives you direct access to specify your own FFmpeg options to be used for animated GIF files.
				</description>
				<default>-r 2 -filter_complex
					scale=-2:360:flags=lanczos,setpts=0.5*PTS,split[o1][o2];[o1]palettegen[p];[o2]fifo[o3];[o3][p]paletteuse</default>
				<advanced>true</advanced>
			</parameter>

			<parameter name="mp4OutOptions" type="text" required="false" groupName="FFmpeg Setup">
				<label>MP4 Out Options</label>
				<description>This gives you direct access to specify your own FFmpeg options to be used for recording MP4 files.
				</description>
				<default>-c:v copy -c:a copy</default>
				<advanced>true</advanced>
			</parameter>

			<parameter name="mjpegOptions" type="text" required="false" groupName="FFmpeg Setup">
				<label>MJPEG Options</label>
				<description>This gives you direct access to specify your own FFmpeg options to be used for MJPEG streams.
				</description>
				<default>-q:v 5 -r 2 -vf scale=640:-2 -update 1</default>
				<advanced>true</advanced>
			</parameter>

			<parameter name="snapshotOptions" type="text" required="false" groupName="FFmpeg Setup">
				<label>Snapshot Options</label>
				<description>Specify your own FFmpeg options to be used when creating snapshots from RTSP.
				</description>
				<default>-an -vsync vfr -q:v 2 -update 1</default>
				<advanced>true</advanced>
			</parameter>

			<parameter name="alarmInputUrl" type="text" required="false" groupName="FFmpeg Setup">
				<context>url</context>
				<label>Alarm Input URL</label>
				<description>Leave blank to use the ffmpegInput as the source for detecting motion with FFmpeg, or enter any HTTP
					or
					RTSP URL. TIP: Using a low res source can save CPU usage.
				</description>
				<advanced>true</advanced>
			</parameter>

			<parameter name="motionOptions" type="text" required="false" groupName="FFmpeg Setup">
				<label>Motion Options</label>
				<description>This gives you direct access to specify your own FFmpeg options to be used for detecting motion.
				</description>
				<advanced>true</advanced>
			</parameter>

			<parameter name="gifPreroll" type="integer" required="true" min="0" max="30" groupName="Settings">
				<label>GIF Preroll</label>
				<description>Store this many snapshots from BEFORE you trigger a GIF creation.
				</description>
				<default>0</default>
				<advanced>true</advanced>
			</parameter>

			<parameter name="ipWhitelist" type="text" required="false" groupName="Settings">
				<label>IP Whitelist</label>
				<description>Enter any IP's inside (brackets) that you wish to allow to access the video stream. 'DISABLE' will
					allow all devices on your network unrestricted access.
				</description>
				<default>DISABLE</default>
				<advanced>true</advanced>
			</parameter>

			<parameter name="updateImageWhen" type="text" groupName="Image ch Settings" multiple="false">
				<label>Update Image Channel When:</label>
				<description>The Image channel can be set to update in a number of ways. Recommend you set this to never updates as
					per the readme.
				</description>
				<default>0</default>
				<advanced>true</advanced>
				<options>
					<option value="0">Image channel never updates (0)</option>
					<option value="1">Image channel follows pollImage (1)</option>
					<option value="2">Start Motion Alarm (2)</option>
					<option value="3">Start Audio Alarm (3)</option>
					<option value="23">Start of Motion and Audio Alarms (23)</option>
					<option value="4">During Motion Alarm (4)</option>
					<option value="5">During Audio Alarm (5)</option>
					<option value="45">During Motion and Audio Alarms (45)</option>
				</options>
			</parameter>

			<parameter name="ipAddress" type="text" required="true" groupName="Settings">
				<context>network-address</context>
				<label>IP Address</label>
				<description>Use this format 192.168.1.2 and do not include the port number.
				</description>
			</parameter>

			<parameter name="port" type="integer" required="true" min="1" max="65535" groupName="Settings">
				<label>Port for HTTP</label>
				<description>This port will be used for HTTP calls for fetching the snapshot and alarm states.
				</description>
				<default>80</default>
				<advanced>true</advanced>
			</parameter>

			<parameter name="nvrChannel" type="integer" required="true" min="1" max="99" groupName="Settings">
				<label>NVR Input Channel</label>
				<description>Set this to 1 if it is a stand alone camera, or to the input channel number if you use a compatible
					NVR.
				</description>
				<default>1</default>
				<advanced>true</advanced>
			</parameter>

			<parameter name="snapshotUrl" type="text" required="false" groupName="Settings">
				<context>url</context>
				<label>Snapshot URL</label>
				<description>Leave blank to use the autodetected URL for snapshots, or enter a HTTP URL to where a snapshot can be
					seen if entered into any browser.
				</description>
				<advanced>true</advanced>
			</parameter>

			<parameter name="onvifPort" type="integer" required="true" groupName="Settings">
				<label>ONVIF Port</label>
				<description>The port your camera uses for ONVIF connections. This is needed for PTZ movement, alarm events and auto
					discovery of RTSP and snapshot URLs.
				</description>
				<default>80</default>
				<advanced>true</advanced>
			</parameter>

			<parameter name="username" type="text" required="false" groupName="Settings">
				<label>Username</label>
				<description>Enter the User name used to connect to your camera. Leave blank if your camera does not use login
					details.
				</description>
			</parameter>

			<parameter name="password" type="text" required="false" groupName="Settings">
				<context>password</context>
				<label>Password</label>
				<description>Enter the password for your camera. Leave blank if your camera does not use one.
				</description>
			</parameter>

			<parameter name="ptzContinuous" type="boolean" groupName="Settings">
				<label>Use Continuous PTZ</label>
				<description>Select if you want Relative (false) or Continuous (true) movements.
				</description>
				<default>false</default>
				<advanced>true</advanced>
			</parameter>

			<parameter name="onvifMediaProfile" type="integer" required="true" min="0" max="5" groupName="Settings">
				<label>ONVIF Media Profile</label>
				<description>Cameras can supply more than one stream at different resolutions and formats. 0 selects the main-stream
					and 1 or above are the sub-streams. Sometimes you need to turn on sub-streams in the cameras setup before they can
					be used.
				</description>
				<default>0</default>
			</parameter>

			<parameter name="pollTime" type="integer" required="true" min="1000" groupName="Settings" unit="ms">
				<label>Poll Time</label>
				<description>Most features are made on demand and not polled, but some features require a regular snapshot to work.
					Default is "1000" which is 1 second.
				</description>
				<default>1000</default>
				<advanced>true</advanced>
			</parameter>

		</config-description>
	</thing-type>

	<thing-type id="instar">
		<label>Instar Camera with API</label>
		<description>Use for all current INSTAR HD Cameras, as they support an API as well as ONVIF.</description>
		<channels>
			<channel id="startStream" typeId="startStream"/>
			<channel id="pollImage" typeId="pollImage"/>
			<channel id="image" typeId="image"/>
			<channel id="recordingGif" typeId="recordingGif"/>
			<channel id="gifHistory" typeId="gifHistory"/>
			<channel id="gifHistoryLength" typeId="gifHistoryLength"/>
			<channel id="recordingMp4" typeId="recordingMp4"/>
			<channel id="mp4History" typeId="mp4History"/>
			<channel id="mp4HistoryLength" typeId="mp4HistoryLength"/>
			<channel id="lastMotionType" typeId="lastMotionType"/>
			<channel id="ffmpegMotionControl" typeId="ffmpegMotionControl"/>
			<channel id="ffmpegMotionAlarm" typeId="ffmpegMotionAlarm"/>
			<channel id="carAlarm" typeId="carAlarm"/>
			<channel id="humanAlarm" typeId="humanAlarm"/>
			<channel id="animalAlarm" typeId="animalAlarm"/>
			<channel id="lastEventData" typeId="lastEventData"/>
			<channel id="enableMotionAlarm" typeId="enableMotionAlarm"/>
			<channel id="motionAlarm" typeId="motionAlarm"/>
			<channel id="externalMotion" typeId="externalMotion"/>
			<channel id="enablePirAlarm" typeId="enablePirAlarm"/>
			<channel id="pirAlarm" typeId="pirAlarm"/>
			<channel id="enableAudioAlarm" typeId="enableAudioAlarm"/>
			<channel id="thresholdAudioAlarm" typeId="thresholdAudioAlarm"/>
			<channel id="audioAlarm" typeId="audioAlarm"/>
			<channel id="enableExternalAlarmInput" typeId="enableExternalAlarmInput"/>
			<channel id="textOverlay" typeId="textOverlay"/>
			<channel id="autoLED" typeId="autoLED"/>
			<channel id="pan" typeId="pan"/>
			<channel id="tilt" typeId="tilt"/>
			<channel id="zoom" typeId="zoom"/>
			<channel id="gotoPreset" typeId="gotoPreset"/>
			<channel id="mjpegUrl" typeId="mjpegUrl"/>
			<channel id="rtspUrl" typeId="rtspUrl"/>
			<channel id="imageUrl" typeId="imageUrl"/>
			<channel id="hlsUrl" typeId="hlsUrl"/>
		</channels>
		<config-description>

			<parameter-group name="Settings">
				<label>Main Settings</label>
				<description>Settings required to connect to the camera.</description>
				<advanced>false</advanced>
			</parameter-group>

			<parameter-group name="FFmpeg Setup">
				<label>FFmpeg Settings</label>
				<description>Settings that setup or effect the video stream.</description>
				<advanced>false</advanced>
			</parameter-group>

			<parameter-group name="Image ch Settings">
				<label>Image channel settings</label>
				<description>Settings for the image channel features which is not recommended to be used. See readme for more info.</description>
				<advanced>true</advanced>
			</parameter-group>

			<parameter name="mjpegUrl" type="text" required="false" groupName="Settings">
				<context>url</context>
				<label>MJPEG URL</label>
				<description>Leave this blank to use the auto detected URL, or enter a full HTTP address to where a MJPEG stream can
					be watched if entered into any browser.
				</description>
				<advanced>true</advanced>
			</parameter>

			<parameter name="ffmpegInput" type="text" required="false" groupName="FFmpeg Setup">
				<context>url</context>
				<label>FFmpeg Input</label>
				<description>Leave this blank to use the auto detected RTSP address, or enter any URL that FFmpeg can use as an
					input.
				</description>
				<advanced>true</advanced>
			</parameter>

			<parameter name="ffmpegInputOptions" type="text" required="false" groupName="FFmpeg Setup">
				<label>FFmpeg Input Options</label>
				<description>This gives you direct access to specify FFmpeg options before the -i.
				</description>
				<advanced>true</advanced>
			</parameter>

			<parameter name="ffmpegLocation" type="text" required="false" groupName="FFmpeg Setup">
				<label>FFmpeg Install Location</label>
				<description>The full path including the filename for where you have installed FFmpeg. For windows use this format,
					c:\ffmpeg\bin\ffmpeg.exe
				</description>
				<default>/usr/bin/ffmpeg</default>
			</parameter>

			<parameter name="ffmpegOutput" type="text" required="false" groupName="FFmpeg Setup">
				<label>FFmpeg Output Folder</label>
				<description>Leave this blank and the binding will use the openHAB userdata folder. Alternatively, a unique path for
					each camera that ends with a slash and has write permissions can be entered.
				</description>
				<advanced>true</advanced>
			</parameter>

			<parameter name="hlsOutOptions" type="text" required="false" groupName="FFmpeg Setup">
				<label>HLS Out Options</label>
				<description>This gives you direct access to specify your own FFmpeg options to be used.
				</description>
				<default>-strict -2 -f lavfi -i aevalsrc=0 -acodec aac -vcodec copy -hls_flags delete_segments -hls_time 2
					-hls_list_size 4</default>
				<advanced>true</advanced>
			</parameter>

			<parameter name="gifOutOptions" type="text" required="false" groupName="FFmpeg Setup">
				<label>GIF Out Options</label>
				<description>This gives you direct access to specify your own FFmpeg options to be used for animated GIF files.
				</description>
				<default>-r 2 -filter_complex
					scale=-2:360:flags=lanczos,setpts=0.5*PTS,split[o1][o2];[o1]palettegen[p];[o2]fifo[o3];[o3][p]paletteuse</default>
				<advanced>true</advanced>
			</parameter>

			<parameter name="mp4OutOptions" type="text" required="false" groupName="FFmpeg Setup">
				<label>MP4 Out Options</label>
				<description>This gives you direct access to specify your own FFmpeg options to be used for recording MP4 files.
				</description>
				<default>-c:v copy -c:a copy</default>
				<advanced>true</advanced>
			</parameter>

			<parameter name="mjpegOptions" type="text" required="false" groupName="FFmpeg Setup">
				<label>MJPEG Options</label>
				<description>This gives you direct access to specify your own FFmpeg options to be used for MJPEG streams.
				</description>
				<default>-q:v 5 -r 2 -vf scale=640:-2 -update 1</default>
				<advanced>true</advanced>
			</parameter>

			<parameter name="snapshotOptions" type="text" required="false" groupName="FFmpeg Setup">
				<label>Snapshot Options</label>
				<description>Specify your own FFmpeg options to be used when creating snapshots from RTSP.
				</description>
				<default>-an -vsync vfr -q:v 2 -update 1</default>
				<advanced>true</advanced>
			</parameter>

			<parameter name="alarmInputUrl" type="text" required="false" groupName="FFmpeg Setup">
				<context>url</context>
				<label>Alarm Input URL</label>
				<description>Leave blank to use the ffmpegInput as the source for detecting motion with FFmpeg, or enter any HTTP
					or
					RTSP URL. TIP: Using a low res source can save CPU usage.
				</description>
				<advanced>true</advanced>
			</parameter>

			<parameter name="motionOptions" type="text" required="false" groupName="FFmpeg Setup">
				<label>Motion Options</label>
				<description>This gives you direct access to specify your own FFmpeg options to be used for detecting motion.
				</description>
				<advanced>true</advanced>
			</parameter>

			<parameter name="gifPreroll" type="integer" required="true" min="0" max="30" groupName="Settings">
				<label>GIF Preroll</label>
				<description>Store this many snapshots from BEFORE you trigger a GIF creation.
				</description>
				<default>0</default>
				<advanced>true</advanced>
			</parameter>

			<parameter name="ipWhitelist" type="text" required="false" groupName="Settings">
				<label>IP Whitelist</label>
				<description>Enter any IP's inside (brackets) that you wish to allow to access the video stream. 'DISABLE' will
					allow all devices on your network unrestricted access.
				</description>
				<default>DISABLE</default>
				<advanced>true</advanced>
			</parameter>

			<parameter name="updateImageWhen" type="text" groupName="Image ch Settings" multiple="false">
				<label>Update Image Channel When:</label>
				<description>The Image channel can be set to update in a number of ways. Recommend you set this to never updates as
					per the readme.
				</description>
				<default>0</default>
				<advanced>true</advanced>
				<options>
					<option value="0">Image channel never updates (0)</option>
					<option value="1">Image channel follows pollImage (1)</option>
					<option value="2">Start Motion Alarm (2)</option>
					<option value="3">Start Audio Alarm (3)</option>
					<option value="23">Start of Motion and Audio Alarms (23)</option>
					<option value="4">During Motion Alarm (4)</option>
					<option value="5">During Audio Alarm (5)</option>
					<option value="45">During Motion and Audio Alarms (45)</option>
				</options>
			</parameter>

			<parameter name="ipAddress" type="text" required="true" groupName="Settings">
				<context>network-address</context>
				<label>IP Address</label>
				<description>Use this format 192.168.1.2 and do not include the port number.
				</description>
			</parameter>

			<parameter name="port" type="integer" required="true" min="1" max="65535" groupName="Settings">
				<label>Port for HTTP</label>
				<description>This port will be used for HTTP calls for fetching the snapshot and alarm states.
				</description>
				<default>80</default>
				<advanced>true</advanced>
			</parameter>

			<parameter name="snapshotUrl" type="text" required="false" groupName="Settings">
				<context>url</context>
				<label>Snapshot URL</label>
				<description>Leave blank to use the autodetected URL for snapshots, or enter a HTTP URL to where a snapshot can be
					seen if entered into any browser.
				</description>
				<advanced>true</advanced>
			</parameter>

			<parameter name="onvifPort" type="integer" required="true" groupName="Settings">
				<label>ONVIF Port</label>
				<description>The port your camera uses for ONVIF connections. This is needed for PTZ movement, alarm events and auto
					discovery of RTSP and snapshot URLs.
				</description>
				<default>8080</default>
				<advanced>true</advanced>
			</parameter>

			<parameter name="username" type="text" required="false" groupName="Settings">
				<label>Username</label>
				<description>Enter the User name used to connect to your camera. Leave blank if your camera does not use login
					details.
				</description>
			</parameter>

			<parameter name="password" type="text" required="false" groupName="Settings">
				<context>password</context>
				<label>Password</label>
				<description>Enter the password for your camera. Leave blank if your camera does not use one.
				</description>
			</parameter>

			<parameter name="ptzContinuous" type="boolean" groupName="Settings">
				<label>Use Continuous PTZ</label>
				<description>Select if you want Relative (false) or Continuous (true) movements.
				</description>
				<default>true</default>
				<advanced>true</advanced>
			</parameter>

			<parameter name="onvifMediaProfile" type="integer" required="true" min="0" max="5" groupName="Settings">
				<label>ONVIF Media Profile</label>
				<description>Cameras can supply more than one stream at different resolutions and formats. 0 selects the main-stream
					and 1 or above are the sub-streams. Sometimes you need to turn on sub-streams in the cameras setup before they can
					be used.
				</description>
				<default>0</default>
			</parameter>

			<parameter name="pollTime" type="integer" required="true" min="1000" max="15000" groupName="Settings"
				unit="ms">
				<label>Poll Time</label>
				<description>Most features are made on demand and not polled, but some features require a regular snapshot to work.
					Default is "1000" which is 1 second.
				</description>
				<default>1000</default>
				<advanced>true</advanced>
			</parameter>
		</config-description>
	</thing-type>
	<thing-type id="reolink">
		<label>Reolink Camera with API</label>
		<description>Use for all Reolink cameras, as they support an API as well as ONVIF.</description>
		<channels>
			<channel id="startStream" typeId="startStream"/>
			<channel id="pollImage" typeId="pollImage"/>
			<channel id="image" typeId="image"/>
			<channel id="recordingGif" typeId="recordingGif"/>
			<channel id="gifHistory" typeId="gifHistory"/>
			<channel id="gifHistoryLength" typeId="gifHistoryLength"/>
			<channel id="recordingMp4" typeId="recordingMp4"/>
			<channel id="mp4History" typeId="mp4History"/>
			<channel id="mp4HistoryLength" typeId="mp4HistoryLength"/>
			<channel id="lastMotionType" typeId="lastMotionType"/>
			<channel id="lastEventData" typeId="lastEventData"/>
			<channel id="ffmpegMotionControl" typeId="ffmpegMotionControl"/>
			<channel id="ffmpegMotionAlarm" typeId="ffmpegMotionAlarm"/>
			<channel id="enableMotionAlarm" typeId="enableMotionAlarm"/>
			<channel id="motionAlarm" typeId="motionAlarm"/>
			<channel id="cellMotionAlarm" typeId="cellMotionAlarm"/>
			<channel id="externalMotion" typeId="externalMotion"/>
			<channel id="enableAudioAlarm" typeId="enableAudioAlarm"/>
			<channel id="thresholdAudioAlarm" typeId="thresholdAudioAlarm"/>
			<channel id="audioAlarm" typeId="audioAlarm"/>
			<channel id="pan" typeId="pan"/>
			<channel id="tilt" typeId="tilt"/>
			<channel id="zoom" typeId="zoom"/>
			<channel id="gotoPreset" typeId="gotoPreset"/>
			<channel id="mjpegUrl" typeId="mjpegUrl"/>
			<channel id="rtspUrl" typeId="rtspUrl"/>
			<channel id="imageUrl" typeId="imageUrl"/>
			<channel id="hlsUrl" typeId="hlsUrl"/>
			<channel id="carAlarm" typeId="carAlarm"/>
			<channel id="humanAlarm" typeId="humanAlarm"/>
			<channel id="animalAlarm" typeId="animalAlarm"/>
			<channel id="faceDetected" typeId="faceDetected"/>
			<channel id="autoLED" typeId="autoLED"/>
			<channel id="autoWhiteLED" typeId="autoWhiteLED"/>
			<channel id="enableLED" typeId="enableLED"/>
			<channel id="whiteLED" typeId="whiteLED"/>
			<channel id="textOverlay" typeId="textOverlay"/>
			<channel id="activateAlarmOutput" typeId="activateAlarmOutput"/>
			<channel id="doorBell" typeId="doorBell"/>
			<channel id="enableRecordings" typeId="enableRecordings"/>
			<channel id="enableFTP" typeId="enableFTP"/>
			<channel id="enableEmail" typeId="enableEmail"/>
			<channel id="enablePush" typeId="enablePush"/>
		</channels>

		<properties>
			<property name="thingTypeVersion">1</property>
		</properties>

		<config-description>

			<parameter-group name="Settings">
				<label>Main Settings</label>
				<description>Settings required to connect to the camera.</description>
				<advanced>false</advanced>
			</parameter-group>

			<parameter-group name="FFmpeg Setup">
				<label>FFmpeg Settings</label>
				<description>Settings that setup or effect the video stream.</description>
				<advanced>false</advanced>
			</parameter-group>

			<parameter-group name="Image ch Settings">
				<label>Image channel settings</label>
				<description>Settings for the image channel features which is not recommended to be used. See readme for more info.</description>
				<advanced>true</advanced>
			</parameter-group>

			<parameter name="mjpegUrl" type="text" required="false" groupName="Settings">
				<context>url</context>
				<label>MJPEG URL</label>
				<description>Leave this blank to use the auto detected URL, or enter a full HTTP address to where a MJPEG stream can
					be watched if entered into any browser.
				</description>
				<advanced>true</advanced>
			</parameter>

			<parameter name="ffmpegInput" type="text" required="false" groupName="FFmpeg Setup">
				<context>url</context>
				<label>FFmpeg Input</label>
				<description>Leave this blank to use the auto detected RTSP address, or enter a URL for any type of stream that
					FFmpeg can use as an input.
				</description>
				<advanced>true</advanced>
			</parameter>

			<parameter name="ffmpegInputOptions" type="text" required="false" groupName="FFmpeg Setup">
				<label>FFmpeg Input Options</label>
				<description>This gives you direct access to specify FFmpeg options before the -i.
				</description>
				<advanced>true</advanced>
			</parameter>

			<parameter name="ffmpegLocation" type="text" required="false" groupName="FFmpeg Setup">
				<label>FFmpeg Install Location</label>
				<description>The full path including the filename for where you have installed FFmpeg. For windows use this format,
					c:\ffmpeg\bin\ffmpeg.exe
				</description>
				<default>/usr/bin/ffmpeg</default>
			</parameter>

			<parameter name="ffmpegOutput" type="text" required="false" groupName="FFmpeg Setup">
				<label>FFmpeg Output Folder</label>
				<description>Leave this blank and the binding will use the openHAB userdata folder. Alternatively, a unique path for
					each camera that ends with a slash and has write permissions can be entered.
				</description>
				<advanced>true</advanced>
			</parameter>

			<parameter name="hlsOutOptions" type="text" required="false" groupName="FFmpeg Setup">
				<label>HLS Out Options</label>
				<description>This gives you direct access to specify your own FFmpeg options to be used.
				</description>
				<default>-strict -2 -f lavfi -i aevalsrc=0 -acodec aac -vcodec copy -hls_flags delete_segments -hls_time 2
					-hls_list_size 4</default>
				<advanced>true</advanced>
			</parameter>

			<parameter name="gifOutOptions" type="text" required="false" groupName="FFmpeg Setup">
				<label>GIF Out Options</label>
				<description>This gives you direct access to specify your own FFmpeg options to be used for animated GIF files.
				</description>
				<default>-r 2 -filter_complex
					scale=-2:360:flags=lanczos,setpts=0.5*PTS,split[o1][o2];[o1]palettegen[p];[o2]fifo[o3];[o3][p]paletteuse</default>
				<advanced>true</advanced>
			</parameter>

			<parameter name="mp4OutOptions" type="text" required="false" groupName="FFmpeg Setup">
				<label>MP4 Out Options</label>
				<description>This gives you direct access to specify your own FFmpeg options to be used for recording MP4 files.
				</description>
				<default>-c:v copy -c:a copy</default>
				<advanced>true</advanced>
			</parameter>

			<parameter name="mjpegOptions" type="text" required="false" groupName="FFmpeg Setup">
				<label>MJPEG Options</label>
				<description>This gives you direct access to specify your own FFmpeg options to be used for MJPEG streams.
				</description>
				<default>-q:v 5 -r 2 -vf scale=640:-2 -update 1</default>
				<advanced>true</advanced>
			</parameter>

			<parameter name="snapshotOptions" type="text" required="false" groupName="FFmpeg Setup">
				<label>Snapshot Options</label>
				<description>Specify your own FFmpeg options to be used when creating snapshots from RTSP.
				</description>
				<default>-an -vsync vfr -q:v 2 -update 1</default>
				<advanced>true</advanced>
			</parameter>

			<parameter name="alarmInputUrl" type="text" required="false" groupName="FFmpeg Setup">
				<context>url</context>
				<label>Alarm Input URL</label>
				<description>Leave blank to use the ffmpegInput as the source for detecting motion with FFmpeg, or enter any HTTP
					or
					RTSP URL. TIP: Using a low res source can save CPU usage.
				</description>
				<advanced>true</advanced>
			</parameter>

			<parameter name="motionOptions" type="text" required="false" groupName="FFmpeg Setup">
				<label>Motion Options</label>
				<description>This gives you direct access to specify your own FFmpeg options to be used for detecting motion.
				</description>
				<advanced>true</advanced>
			</parameter>

			<parameter name="gifPreroll" type="integer" required="true" min="0" max="30" groupName="Settings">
				<label>GIF Preroll</label>
				<description>Store this many snapshots from BEFORE you trigger a GIF creation.
				</description>
				<default>0</default>
				<advanced>true</advanced>
			</parameter>

			<parameter name="updateImageWhen" type="text" groupName="Image ch Settings" multiple="false">
				<label>Update Image Channel When:</label>
				<description>The Image channel can be set to update in a number of ways. Recommend you set this to never updates as
					per the readme.
				</description>
				<default>0</default>
				<advanced>true</advanced>
				<options>
					<option value="0">Image channel never updates (0)</option>
					<option value="1">Image channel follows pollImage (1)</option>
					<option value="2">Start Motion Alarm (2)</option>
					<option value="3">Start Audio Alarm (3)</option>
					<option value="23">Start of Motion and Audio Alarms (23)</option>
					<option value="4">During Motion Alarm (4)</option>
					<option value="5">During Audio Alarm (5)</option>
					<option value="45">During Motion and Audio Alarms (45)</option>
				</options>
			</parameter>

			<parameter name="ipAddress" type="text" required="true" groupName="Settings">
				<context>network-address</context>
				<label>IP Address</label>
				<description>Use this format 192.168.1.2 and do not include the port number.
				</description>
			</parameter>

			<parameter name="nvrChannel" type="integer" required="true" min="0" max="255" groupName="Settings">
				<label>NVR Input Channel</label>
				<description>Set this to 0 if it is a stand alone camera, or to the input channel number of your NVR that the
					camera
					is connected to.
				</description>
				<default>0</default>
			</parameter>

			<parameter name="port" type="integer" required="true" min="1" max="65535" groupName="Settings">
				<label>Port for HTTP</label>
				<description>This port will be used for HTTP calls for fetching the snapshot and alarm states.
				</description>
				<default>80</default>
				<advanced>true</advanced>
			</parameter>

			<parameter name="snapshotUrl" type="text" required="false" groupName="Settings">
				<context>url</context>
				<label>Snapshot URL</label>
				<description>Leave blank to use the autodetected URL for snapshots, or enter a HTTP URL to where a snapshot can be
					seen if entered into any browser.
				</description>
				<advanced>true</advanced>
			</parameter>

			<parameter name="onvifPort" type="integer" required="true" groupName="Settings">
				<label>ONVIF Port</label>
				<description>The port your camera uses for ONVIF connections. This is needed for PTZ movement, alarm events and auto
					discovery of RTSP and snapshot URLs.
				</description>
				<default>8000</default>
				<advanced>true</advanced>
			</parameter>

			<parameter name="username" type="text" required="false" groupName="Settings">
				<label>Username</label>
				<description>Enter the User name used to connect to your camera. Leave blank if your camera does not use login
					details.
				</description>
			</parameter>

			<parameter name="password" type="text" required="false" groupName="Settings">
				<context>password</context>
				<label>Password</label>
				<description>Enter the password for your camera. Leave blank if your camera does not use one.
				</description>
			</parameter>

			<parameter name="useToken" type="boolean" groupName="Settings">
				<label>Use API Token</label>
				<description>True if you want to use a Token, or false to use the user/password in each URL sent.
				</description>
				<default>true</default>
			</parameter>

			<parameter name="ipWhitelist" type="text" required="false" groupName="Settings">
				<label>IP Whitelist</label>
				<description>Enter any IP's inside (brackets) that you wish to allow to access the video stream. 'DISABLE' will
					allow all devices on your network unrestricted access.
				</description>
				<default>DISABLE</default>
				<advanced>true</advanced>
			</parameter>

			<parameter name="ptzContinuous" type="boolean" groupName="Settings">
				<label>Use Continuous PTZ</label>
				<description>Select if you want Relative (false) or Continuous (true) movements.
				</description>
				<default>true</default>
				<advanced>true</advanced>
			</parameter>

			<parameter name="onvifMediaProfile" type="integer" required="true" min="0" max="5" groupName="Settings">
				<label>ONVIF Media Profile</label>
				<description>Cameras can supply more than one stream at different resolutions and formats. 0 selects the main-stream
					and 1 or above are the sub-streams. Sometimes you need to turn on sub-streams in the cameras setup before they can
					be used.
				</description>
				<default>0</default>
			</parameter>

			<parameter name="pollTime" type="integer" required="true" min="1000" groupName="Settings" unit="ms">
				<label>Poll Time</label>
				<description>Most features are made on demand and not polled, but some features require a regular snapshot to work.
					Default is "1000" which is 1 second.
				</description>
				<default>1000</default>
				<advanced>true</advanced>
			</parameter>

		</config-description>
	</thing-type>
	<channel-type id="image" advanced="true">
		<item-type>Image</item-type>
		<label>Image</label>
		<description>Low frame rate image from your camera. Recommend this is NOT used unless you have large pollTime.</description>
		<category>Camera</category>
	</channel-type>

	<channel-type id="pollImage" advanced="true">
		<item-type>Switch</item-type>
		<label>Poll Image</label>
		<description>This can be used to trigger snapshot updates when an external PIR, button or other form of sensor turns
			this channel ON.</description>
	</channel-type>

	<channel-type id="recordingGif">
		<item-type>Number</item-type>
		<label>GIF Recording</label>
		<description>Indicates how long the recording will occur for and when the file is created, the channel will
			change to 0
			by itself.</description>
		<category>Time</category>
		<state min="0" max="10800" step="1" pattern="%.1f Seconds" readOnly="true"/>
	</channel-type>

	<channel-type id="gifHistory" advanced="true">
		<item-type>String</item-type>
		<label>GIF History</label>
		<description>A history of the last GIFs created in a CSV formatted string.</description>
	</channel-type>

	<channel-type id="gifHistoryLength" advanced="true">
		<item-type>Number</item-type>
		<label>GIF History Length</label>
		<description>How many GIFs are stored in the history.</description>
	</channel-type>

	<channel-type id="recordingMp4">
		<item-type>Number</item-type>
		<label>MP4 Recording</label>
		<description>Indicates how long the recording will occur for and when the file is created, the channel will
			change to 0
			by itself.</description>
		<category>Time</category>
		<state min="0" max="10800" step="1" pattern="%.1f Seconds" readOnly="true"/>
	</channel-type>

	<channel-type id="mp4History" advanced="true">
		<item-type>String</item-type>
		<label>MP4 History</label>
		<description>A history of the last mp4 recordings created in a CSV formatted string.</description>
	</channel-type>

	<channel-type id="mp4HistoryLength" advanced="true">
		<item-type>Number</item-type>
		<label>MP4 History Length</label>
		<description>How many mp4 recordings are stored in the history.</description>
	</channel-type>

	<channel-type id="imageUrl">
		<item-type>String</item-type>
		<label>Image URL</label>
		<description>A link you can use to fetch a static image from the camera.</description>
		<category>Camera</category>
		<state readOnly="true"/>
	</channel-type>

	<channel-type id="rtspUrl" advanced="true">
		<item-type>String</item-type>
		<label>RTSP URL</label>
		<description>A link that the camera uses for RTSP.</description>
		<category>Camera</category>
		<state readOnly="true"/>
	</channel-type>

	<channel-type id="mjpegUrl">
		<item-type>String</item-type>
		<label>MJPEG URL</label>
		<description>A link you can use in openHAB/HABpanel to fetch a MJPEG video feed from the camera.</description>
		<category>Camera</category>
		<state readOnly="true"/>
	</channel-type>

	<channel-type id="hlsUrl">
		<item-type>String</item-type>
		<label>HLS URL</label>
		<description>A link you can use in openHAB to cast video feeds.</description>
		<category>Camera</category>
		<state readOnly="true"/>
	</channel-type>

	<channel-type id="pan" advanced="true">
		<item-type>Dimmer</item-type>
		<label>Pan</label>
		<description>Pan the camera to a new position.</description>
		<category>MoveControl</category>
	</channel-type>

	<channel-type id="tilt" advanced="true">
		<item-type>Dimmer</item-type>
		<label>Tilt</label>
		<description>Tilt the camera to a new position.</description>
		<category>MoveControl</category>
	</channel-type>

	<channel-type id="zoom" advanced="true">
		<item-type>Dimmer</item-type>
		<label>Zoom</label>
		<description>Zoom the camera to a new value.</description>
		<category>Zoom</category>
	</channel-type>

	<channel-type id="lastMotionType" advanced="true">
		<item-type>String</item-type>
		<label>Last Motion Type</label>
		<description>A string that contains the type of motion alarm that was last triggered.</description>
		<state readOnly="true"/>
	</channel-type>

	<channel-type id="lastEventData" advanced="true">
		<item-type>String</item-type>
		<label>Last Event Data</label>
		<description>A string that contains detailed data on the last alarm that was triggered.</description>
		<state readOnly="true"/>
	</channel-type>

	<channel-type id="motionAlarm">
		<item-type>Switch</item-type>
		<label>Motion Alarm</label>
		<description>Motion has been detected.</description>
		<category>Motion</category>
		<state readOnly="true"/>
	</channel-type>

	<channel-type id="fieldDetectionAlarm" advanced="true">
		<item-type>Switch</item-type>
		<label>Field Alarm</label>
		<description>Intrusion has detected movement. AKA Field Detection Alarm.</description>
		<category>Motion</category>
		<state readOnly="true"/>
	</channel-type>

	<channel-type id="enableFieldDetectionAlarm" advanced="true">
		<item-type>Switch</item-type>
		<label>Enable Field Alarm</label>
		<description>By using this feature you can stop the camera from sending e-mails when you are actually home.</description>
	</channel-type>

	<channel-type id="enablePirAlarm" advanced="true">
		<item-type>Switch</item-type>
		<label>Enable PIR Alarm</label>
		<description>Enable/Disable the PIR Alarm.</description>
		<category>Motion</category>
	</channel-type>

	<channel-type id="cellMotionAlarm">
		<item-type>Switch</item-type>
		<label>Cell Motion Alarm</label>
		<description>Cell based motion has been detected.</description>
		<category>Motion</category>
		<state readOnly="true"/>
	</channel-type>

	<channel-type id="pirAlarm" advanced="true">
		<item-type>Switch</item-type>
		<label>PIR Alarm</label>
		<description>PIR motion has been detected.</description>
		<category>Motion</category>
		<state readOnly="true"/>
	</channel-type>

	<channel-type id="tamperAlarm" advanced="true">
		<item-type>Switch</item-type>
		<label>Tamper Alarm</label>
		<description>Camera may be stolen or damaged.</description>
		<category>Alarm</category>
		<state readOnly="true"/>
	</channel-type>

	<channel-type id="tooDarkAlarm" advanced="true">
		<item-type>Switch</item-type>
		<label>Too Dark Alarm</label>
		<description>Image is too dark.</description>
		<category>Alarm</category>
		<state readOnly="true"/>
	</channel-type>

	<channel-type id="sceneChangeAlarm" advanced="true">
		<item-type>Switch</item-type>
		<label>Scene Change Alarm</label>
		<description>Camera may have been moved.</description>
		<category>Alarm</category>
		<state readOnly="true"/>
	</channel-type>

	<channel-type id="tooBrightAlarm" advanced="true">
		<item-type>Switch</item-type>
		<label>Too Bright Alarm</label>
		<description>Image is too bright.</description>
		<category>Alarm</category>
		<state readOnly="true"/>
	</channel-type>

	<channel-type id="tooBlurryAlarm" advanced="true">
		<item-type>Switch</item-type>
		<label>Too Blurry Alarm</label>
		<description>Image is out of focus.</description>
		<category>Alarm</category>
		<state readOnly="true"/>
	</channel-type>

	<channel-type id="storageAlarm" advanced="true">
		<item-type>Switch</item-type>
		<label>Storage Alarm</label>
		<description>An issue with the cameras storage has been reported.</description>
		<category>Alarm</category>
		<state readOnly="true"/>
	</channel-type>

	<channel-type id="ffmpegMotionAlarm" advanced="true">
		<item-type>Switch</item-type>
		<label>FFmpeg Motion Alarm</label>
		<description>FFmpeg has detected motion.</description>
		<category>Motion</category>
		<state readOnly="true"/>
	</channel-type>

	<channel-type id="lineCrossingAlarm">
		<item-type>Switch</item-type>
		<label>Line Crossing Alarm</label>
		<description>Motion has been detected.</description>
		<category>Motion</category>
		<state readOnly="true"/>
	</channel-type>

	<channel-type id="faceDetected" advanced="true">
		<item-type>Switch</item-type>
		<label>Face Detected Alarm</label>
		<description>A face has been detected.</description>
		<category>Alarm</category>
		<state readOnly="true"/>
	</channel-type>

	<channel-type id="itemLeft" advanced="true">
		<item-type>Switch</item-type>
		<label>Item Left Alarm</label>
		<description>An item has been left.</description>
		<category>Alarm</category>
		<state readOnly="true"/>
	</channel-type>

	<channel-type id="humanAlarm" advanced="true">
		<item-type>Switch</item-type>
		<label>Human Alarm</label>
		<description>A person has triggered the Human Detection.</description>
		<category>Alarm</category>
		<state readOnly="true"/>
	</channel-type>

	<channel-type id="carAlarm" advanced="true">
		<item-type>Switch</item-type>
		<label>Car Alarm</label>
		<description>A car has triggered the Vehicle Detection.</description>
		<category>Alarm</category>
		<state readOnly="true"/>
	</channel-type>

	<channel-type id="animalAlarm" advanced="true">
		<item-type>Switch</item-type>
		<label>Animal Alarm</label>
		<description>An animal has triggered the object detection.</description>
		<category>Alarm</category>
		<state readOnly="true"/>
	</channel-type>

	<channel-type id="parkingAlarm" advanced="true">
		<item-type>Switch</item-type>
		<label>Parking Alarm</label>
		<description>A car has triggered the Parking Detection.</description>
		<category>Alarm</category>
		<state readOnly="true"/>
	</channel-type>

	<channel-type id="itemTaken" advanced="true">
		<item-type>Switch</item-type>
		<label>Item Taken Alarm</label>
		<description>An item may have been stolen.</description>
		<category>Alarm</category>
		<state readOnly="true"/>
	</channel-type>

	<channel-type id="audioAlarm" advanced="true">
		<item-type>Switch</item-type>
		<label>Audio Alarm</label>
		<description>Audio has triggered an Alarm.</description>
		<category>SoundVolume</category>
		<state readOnly="true"/>
	</channel-type>

	<channel-type id="enableExternalAlarmInput" advanced="true">
		<item-type>Switch</item-type>
		<label>Enable Alarm Input 1</label>
		<description>Turn the External Alarm Input feature on and off.</description>
	</channel-type>

	<channel-type id="triggerExternalAlarmInput" advanced="true">
		<item-type>Switch</item-type>
		<label>Alarm In 1 TRIGGER high ON/low OFF</label>
		<description>Change the External Alarm Input to trigger on high or low states.</description>
	</channel-type>

	<channel-type id="externalAlarmInput" advanced="true">
		<item-type>Switch</item-type>
		<label>Alarm Input 1</label>
		<description>Some cameras have alarm input wires which can be used to connect to door bells or external PIR sensors.</description>
		<category>Alarm</category>
		<state readOnly="true"/>
	</channel-type>

	<channel-type id="externalAlarmInput2" advanced="true">
		<item-type>Switch</item-type>
		<label>Alarm Input 2</label>
		<description>Some cameras have alarm input wires which can be used to connect to door bells or external PIR sensors.</description>
		<category>Alarm</category>
		<state readOnly="true"/>
	</channel-type>

	<channel-type id="enableMotionAlarm">
		<item-type>Switch</item-type>
		<label>Enable Motion Alarm</label>
		<description>By using this feature you can stop the camera from sending e-mails when you are actually home.</description>
		<category>Motion</category>
	</channel-type>

	<channel-type id="externalMotion" advanced="true">
		<item-type>Switch</item-type>
		<label>External Motion</label>
		<description>Use any external sensor like a ZWave PIR sensor to flag that the camera has motion in
			its field of view.</description>
		<category>Motion</category>
	</channel-type>

	<channel-type id="ffmpegMotionControl" advanced="true">
		<item-type>Dimmer</item-type>
		<label>Control FFmpeg Motion Alarm</label>
		<description>Enable/Disable the motion alarm and control the sensitivity.</description>
		<category>Motion</category>
	</channel-type>

	<channel-type id="enableLineCrossingAlarm">
		<item-type>Switch</item-type>
		<label>Enable Line Crossing Alarm</label>
		<description>By using this feature you can stop the camera from sending e-mails when you are actually home.</description>
		<category>Motion</category>
	</channel-type>

	<channel-type id="enableAudioAlarm" advanced="true">
		<item-type>Switch</item-type>
		<label>Enable Audio Alarm</label>
		<description>By using this feature you can stop the camera from sending e-mails when you are having a party.</description>
		<category>SoundVolume</category>
	</channel-type>

	<channel-type id="thresholdAudioAlarm" advanced="true">
		<item-type>Dimmer</item-type>
		<label>Audio Alarm Threshold</label>
		<description>By moving this control you should be able to change how sensitive the audio alarm is to soft or loud
			noises.</description>
		<category>SoundVolume</category>
	</channel-type>

	<channel-type id="activateAlarmOutput" advanced="true">
		<item-type>Switch</item-type>
		<label>Alarm Output 1 ON/OFF</label>
		<description>You can use the cameras output to trigger a device like a burglar alarm.</description>
		<category>Alarm</category>
	</channel-type>

	<channel-type id="activateAlarmOutput2" advanced="true">
		<item-type>Switch</item-type>
		<label>Alarm Output 2 ON/OFF</label>
		<description>You can use the cameras output 2 to trigger a device like a burglar alarm.</description>
		<category>Alarm</category>
	</channel-type>

	<channel-type id="startStream">
		<item-type>Switch</item-type>
		<label>Start HLS Stream</label>
		<description>Lower the delay to start casting the camera by creating the files non stop in case they are needed.</description>
	</channel-type>

	<channel-type id="enableLED" advanced="true">
		<item-type>Dimmer</item-type>
		<label>LED Controls</label>
		<description>Turn the LED ON and OFF and if supported also 0-100% dimming.</description>
		<category>Light</category>
	</channel-type>

	<channel-type id="whiteLED" advanced="true">
		<item-type>Dimmer</item-type>
		<label>White LED</label>
		<description>Turn the visible white LED ON and OFF and if supported 0-100% dimming.</description>
		<category>Light</category>
	</channel-type>

	<channel-type id="enablePrivacyMode" advanced="true">
		<item-type>Switch</item-type>
		<label>Enable Privacy Mode</label>
		<description>Turn the Privacy Mode on and off.</description>
	</channel-type>

	<channel-type id="enableRecordings" advanced="true">
		<item-type>Switch</item-type>
		<label>Enable Recordings</label>
		<description>Enable/Disable the cameras internal recordings</description>
	</channel-type>

	<channel-type id="enableFTP" advanced="true">
		<item-type>Switch</item-type>
		<label>Enable FTP</label>
		<description>Turn the FTP features of the camera on and off</description>
	</channel-type>

	<channel-type id="enableEmail" advanced="true">
		<item-type>Switch</item-type>
		<label>Enable Email</label>
		<description>Turn the email features of the camera on or off</description>
	</channel-type>

	<channel-type id="enablePush" advanced="true">
		<item-type>Switch</item-type>
		<label>Enable Push</label>
		<description>Turn the push notification features of the camera on or off</description>
	</channel-type>

	<channel-type id="autoLED" advanced="true">
		<item-type>Switch</item-type>
		<label>Auto LED</label>
		<description>Turn the automatic mode for the LED ON and OFF.</description>
	</channel-type>

	<channel-type id="autoWhiteLED" advanced="true">
		<item-type>Switch</item-type>
		<label>Auto White LED</label>
		<description>Turn the automatic mode for the visible white LED ON or OFF.</description>
	</channel-type>

	<channel-type id="externalLight" advanced="true">
		<item-type>Switch</item-type>
		<label>External Light</label>
		<description>Turn the relay for external lights ON and OFF.</description>
		<category>Light</category>
	</channel-type>

	<channel-type id="doorBell" advanced="true">
		<item-type>Switch</item-type>
		<label>Door Bell</label>
		<description>The button has been pushed.</description>
		<state readOnly="true"/>
	</channel-type>

	<channel-type id="textOverlay" advanced="true">
		<item-type>String</item-type>
		<label>Text Overlay</label>
		<description>Enter some text you wish to overlay on top of the cameras snapshot and video streams.</description>
	</channel-type>

	<channel-type id="acceptedCardNumber" advanced="true">
		<item-type>String</item-type>
		<label>Accepted Card Number</label>
		<description>Displays last accepted card number.</description>
		<state readOnly="true"/>
	</channel-type>

	<channel-type id="unacceptedCardNumber" advanced="true">
		<item-type>String</item-type>
		<label>Unaccepted Card Number</label>
		<description>Displays last unaccepted card number.</description>
		<state readOnly="true"/>
	</channel-type>

	<channel-type id="doorUnlock" advanced="true">
		<item-type>Switch</item-type>
		<label>Door Unlock</label>
		<description>Lock/unlock.</description>
		<category>Lock</category>
	</channel-type>

	<channel-type id="doorContact" advanced="true">
		<item-type>Switch</item-type>
		<label>Door Contact</label>
		<description>Door contact representing if the door is opened/closed.</description>
		<category>Door</category>
		<state readOnly="true"/>
	</channel-type>

	<channel-type id="exitButton" advanced="true">
		<item-type>Switch</item-type>
		<label>Exit Button</label>
		<description>Exit button pressed/released.</description>
		<category>Switch</category>
		<state readOnly="true"/>
	</channel-type>

	<channel-type id="exitButtonEnabled" advanced="true">
		<item-type>Switch</item-type>
		<label>Disable/Enable Exit Button</label>
		<description>Use to enable/disable exit button.</description>
		<category>Switch</category>
		<state readOnly="false"/>
	</channel-type>

	<channel-type id="magneticLockWarning" advanced="true">
		<item-type>Switch</item-type>
		<label>Magnetic Lock Fail Warning</label>
		<description>Will switch to ON if the door will be opened while locked.</description>
		<category>Alarm</category>
		<state readOnly="true"/>
	</channel-type>

	<channel-type id="motionDetectionLevel" advanced="true">
		<item-type>Number</item-type>
		<label>Motion Detection Level</label>
		<description>Change how sensitive the camera's motion detection is to
			movement.</description>
		<category>Motion</category>
		<state min="0" max="6" step="1" readOnly="false">
			<options>
				<option value="0">Detection Off</option>
				<option value="1">Lowest sensitivity</option>
				<option value="2">Low sensitivity</option>
				<option value="3">Middle sensitivity</option>
				<option value="4">High sensitivity</option>
				<option value="5">Higher sensitivity</option>
				<option value="6">Highest sensitivity</option>
			</options>
		</state>
	</channel-type>

	<channel-type id="gotoPreset" advanced="true">
		<item-type>String</item-type>
		<label>Go To Preset</label>
		<description>Move a P.T.Z camera to this ONVIF preset location.</description>
		<state readOnly="false">
			<options>
				<option value="1">Preset 1</option>
				<option value="2">Preset 2</option>
				<option value="3">Preset 3</option>
				<option value="4">Preset 4</option>
				<option value="5">Preset 5</option>
				<option value="6">Preset 6</option>
				<option value="7">Preset 7</option>
				<option value="8">Preset 8</option>
				<option value="9">Preset 9</option>
				<option value="10">Preset 10</option>
				<option value="11">Preset 11</option>
				<option value="12">Preset 12</option>
				<option value="13">Preset 13</option>
				<option value="14">Preset 14</option>
				<option value="15">Preset 15</option>
				<option value="16">Preset 16</option>
				<option value="17">Preset 17</option>
				<option value="18">Preset 18</option>
				<option value="19">Preset 19</option>
				<option value="20">Preset 20</option>
				<option value="21">Preset 21</option>
				<option value="22">Preset 22</option>
				<option value="23">Preset 23</option>
				<option value="24">Preset 24</option>
				<option value="25">Preset 25</option>
			</options>
		</state>
	</channel-type>
</thing:thing-descriptions><|MERGE_RESOLUTION|>--- conflicted
+++ resolved
@@ -882,18 +882,6 @@
 			<channel id="recordingMp4" typeId="recordingMp4"/>
 			<channel id="mp4History" typeId="mp4History"/>
 			<channel id="mp4HistoryLength" typeId="mp4HistoryLength"/>
-			<channel id="autoLED" typeId="autoLED"/>
-			<channel id="enableLED" typeId="enableLED"/>
-			<channel id="textOverlay" typeId="textOverlay"/>
-			<channel id="pan" typeId="pan"/>
-			<channel id="tilt" typeId="tilt"/>
-			<channel id="zoom" typeId="zoom"/>
-			<channel id="gotoPreset" typeId="gotoPreset"/>
-			<channel id="mjpegUrl" typeId="mjpegUrl"/>
-			<channel id="rtspUrl" typeId="rtspUrl"/>
-			<channel id="imageUrl" typeId="imageUrl"/>
-			<channel id="hlsUrl" typeId="hlsUrl"/>
-			<channel id="enablePrivacyMode" typeId="enablePrivacyMode"/>
 			<channel id="lastMotionType" typeId="lastMotionType"/>
 			<channel id="lastEventData" typeId="lastEventData"/>
 			<channel id="ffmpegMotionControl" typeId="ffmpegMotionControl"/>
@@ -916,11 +904,9 @@
 			<channel id="activateAlarmOutput2" typeId="activateAlarmOutput2"/>
 			<channel id="itemLeft" typeId="itemLeft"/>
 			<channel id="itemTaken" typeId="itemTaken"/>
-<<<<<<< HEAD
-=======
 			<channel id="autoLED" typeId="autoLED"/>
 			<channel id="enableLED" typeId="enableLED"/>
-			<channel id="whiteLED" typeId="whiteLED"/>
+            <channel id="whiteLED" typeId="whiteLED"/>
 			<channel id="autoWhiteLED" typeId="autoWhiteLED"/>
 			<channel id="textOverlay" typeId="textOverlay"/>
 			<channel id="pan" typeId="pan"/>
@@ -932,7 +918,6 @@
 			<channel id="imageUrl" typeId="imageUrl"/>
 			<channel id="hlsUrl" typeId="hlsUrl"/>
 			<channel id="enablePrivacyMode" typeId="enablePrivacyMode"/>
->>>>>>> e18192f7
 			<channel id="carAlarm" typeId="carAlarm"/>
 			<channel id="humanAlarm" typeId="humanAlarm"/>
 			<channel id="tooDarkAlarm" typeId="tooDarkAlarm"/>
