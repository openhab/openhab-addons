--- conflicted
+++ resolved
@@ -212,11 +212,8 @@
                                 Ffmpeg localMjpeg = handler.ffmpegMjpeg;
                                 if (localMjpeg != null) {
                                     localMjpeg.stopConverting();
-<<<<<<< HEAD
-=======
                                     // Set reference to ffmpegMjpeg to null to prevent automatic reconnection
                                     // in handler's pollCameraRunnable() check for frozen camera
->>>>>>> 5fe99a18
                                     handler.ffmpegMjpeg = null;
                                 }
                             } else {
