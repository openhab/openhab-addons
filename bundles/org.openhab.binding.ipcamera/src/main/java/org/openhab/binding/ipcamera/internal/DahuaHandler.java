--- conflicted
+++ resolved
@@ -323,7 +323,6 @@
         } else if (content.contains("table.AccessControlGeneral.ButtonExitEnable=false")) {
             ipCameraHandler.setChannelState(CHANNEL_ENABLE_PRIVACY_MODE, OnOffType.OFF);
         }
-        //
     }
 
     // This handles the incoming http replies back from the camera.
@@ -379,7 +378,8 @@
                             + nvrChannelAdjusted + "][0][1].Mode");
                     return;
                 case CHANNEL_MOTION_DETECTION_LEVEL:
-                    ipCameraHandler.sendHttpGET("/cgi-bin/configManager.cgi?action=getConfig&name=MotionDetect[0]");
+                    ipCameraHandler.sendHttpGET("/cgi-bin/configManager.cgi?action=getConfig&name=MotionDetect["
+                        + nvrChannelAdjusted + "]");
                     return;
                 case CHANNEL_EXIT_BUTTON_ENABLED:
                     ipCameraHandler
@@ -451,26 +451,15 @@
                 }
                 return;
             case CHANNEL_THRESHOLD_AUDIO_ALARM:
-<<<<<<< HEAD
-                if (command instanceof PercentType) {
+                if (command instanceof PercentType percentCommand) {
                     if (PercentType.ZERO.equals(command)) {
-                        ipCameraHandler.sendHttpGET(
-                                "/cgi-bin/configManager.cgi?action=setConfig&AudioDetect[0].MutationThreold=1");
+                        ipCameraHandler.sendHttpGET("/cgi-bin/configManager.cgi?action=setConfig&AudioDetect["
+                            + nvrChannelAdjusted + "].MutationThreold=1");
                     } else {
-                        ipCameraHandler.sendHttpGET(
-                                "/cgi-bin/configManager.cgi?action=setConfig&AudioDetect[0].MutationThreold="
-                                        + ((PercentType) command).intValue());
-                    }
-=======
-                int threshold = Math.round(Float.valueOf(command.toString()));
-
-                if (threshold == 0) {
-                    ipCameraHandler.sendHttpGET("/cgi-bin/configManager.cgi?action=setConfig&AudioDetect["
-                            + nvrChannelAdjusted + "].MutationThreold=1");
-                } else {
-                    ipCameraHandler.sendHttpGET("/cgi-bin/configManager.cgi?action=setConfig&AudioDetect["
-                            + nvrChannelAdjusted + "].MutationThreold=" + threshold);
->>>>>>> e18192f7
+                        ipCameraHandler.sendHttpGET("/cgi-bin/configManager.cgi?action=setConfig&AudioDetect["
+                            + nvrChannelAdjusted + "].MutationThreold="
+                                        + percentCommand.intValue());
+                    }
                 }
                 return;
             case CHANNEL_ENABLE_AUDIO_ALARM:
@@ -501,15 +490,15 @@
                 }
                 return;
             case CHANNEL_MOTION_DETECTION_LEVEL:
-                if (command instanceof DecimalType) {
+                if (command instanceof DecimalType decimalCommand) {
                     if (DecimalType.ZERO.equals(command)) {
                         ipCameraHandler.sendHttpGET(
                                 "/cgi-bin/configManager.cgi?action=setConfig&MotionDetect[0].Enable=false&MotionDetect[0].Level="
-                                        + ((DecimalType) command).intValue());
+                                        + decimalCommand.intValue());
                     } else {
                         ipCameraHandler.sendHttpGET(
                                 "/cgi-bin/configManager.cgi?action=setConfig&MotionDetect[0].Enable=true&MotionDetect[0].EventHandler.Dejitter=1&MotionDetect[0].Level="
-                                        + ((DecimalType) command).intValue());
+                                        + decimalCommand.intValue());
                     }
                 }
                 return;
