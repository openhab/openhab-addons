/**
 * Copyright (c) 2010-2024 Contributors to the openHAB project
 *
 * See the NOTICE file(s) distributed with this work for additional
 * information.
 *
 * This program and the accompanying materials are made available under the
 * terms of the Eclipse Public License 2.0 which is available at
 * http://www.eclipse.org/legal/epl-2.0
 *
 * SPDX-License-Identifier: EPL-2.0
 */
package org.openhab.binding.ipcamera.internal.onvif;

import static org.openhab.binding.ipcamera.internal.IpCameraBindingConstants.*;

import java.net.ConnectException;
import java.net.InetSocketAddress;
import java.nio.charset.StandardCharsets;
import java.security.MessageDigest;
import java.security.NoSuchAlgorithmException;
import java.security.SecureRandom;
import java.text.SimpleDateFormat;
import java.util.ArrayList;
import java.util.Base64;
import java.util.Date;
import java.util.LinkedList;
import java.util.List;
import java.util.Random;
import java.util.TimeZone;
import java.util.concurrent.Executors;
import java.util.concurrent.ScheduledExecutorService;
import java.util.concurrent.TimeUnit;
import java.util.concurrent.locks.ReentrantLock;

import org.eclipse.jdt.annotation.NonNullByDefault;
import org.eclipse.jdt.annotation.Nullable;
import org.openhab.binding.ipcamera.internal.Helper;
import org.openhab.binding.ipcamera.internal.handler.IpCameraHandler;
import org.openhab.core.library.types.OnOffType;
import org.openhab.core.thing.ChannelUID;
import org.openhab.core.types.StateOption;
import org.openhab.core.util.StringUtils;
import org.slf4j.Logger;
import org.slf4j.LoggerFactory;

import io.netty.bootstrap.Bootstrap;
import io.netty.buffer.ByteBuf;
import io.netty.buffer.Unpooled;
import io.netty.channel.Channel;
import io.netty.channel.ChannelFuture;
import io.netty.channel.ChannelFutureListener;
import io.netty.channel.ChannelInitializer;
import io.netty.channel.ChannelOption;
import io.netty.channel.ConnectTimeoutException;
import io.netty.channel.EventLoopGroup;
import io.netty.channel.nio.NioEventLoopGroup;
import io.netty.channel.socket.SocketChannel;
import io.netty.channel.socket.nio.NioSocketChannel;
import io.netty.handler.codec.http.DefaultFullHttpRequest;
import io.netty.handler.codec.http.FullHttpRequest;
import io.netty.handler.codec.http.HttpClientCodec;
import io.netty.handler.codec.http.HttpHeaderValues;
import io.netty.handler.codec.http.HttpMethod;
import io.netty.handler.codec.http.HttpVersion;
import io.netty.handler.timeout.IdleStateHandler;

/**
 * The {@link OnvifConnection} This is a basic Netty implementation for connecting and communicating to ONVIF cameras.
 *
 * @author Matthew Skinner - Initial contribution
 * @author Kai Kreuzer - Improve handling for certain cameras
 */

@NonNullByDefault
public class OnvifConnection {
    public enum RequestType {
        AbsoluteMove,
        AddPTZConfiguration,
        ContinuousMoveLeft,
        ContinuousMoveRight,
        ContinuousMoveUp,
        ContinuousMoveDown,
        Stop,
        ContinuousMoveIn,
        ContinuousMoveOut,
        CreatePullPointSubscription,
        GetCapabilities,
        GetDeviceInformation,
        GetProfiles,
        GetServiceCapabilities,
        GetSnapshotUri,
        GetStreamUri,
        GetSystemDateAndTime,
        Subscribe,
        Unsubscribe,
        PullMessages,
        GetEventProperties,
        RelativeMoveLeft,
        RelativeMoveRight,
        RelativeMoveUp,
        RelativeMoveDown,
        RelativeMoveIn,
        RelativeMoveOut,
        Renew,
        GetConfigurations,
        GetConfigurationOptions,
        GetConfiguration,
        SetConfiguration,
        GetNodes,
        GetStatus,
        GotoPreset,
        GetPresets
    }

    private final Logger logger = LoggerFactory.getLogger(getClass());
    private ScheduledExecutorService threadPool = Executors.newScheduledThreadPool(2);
    private @Nullable Bootstrap bootstrap;
    private EventLoopGroup mainEventLoopGroup = new NioEventLoopGroup(2);
    private ReentrantLock connecting = new ReentrantLock();
    private String ipAddress = "";
    private String user = "";
    private String password = "";
    private int onvifPort = 80;
    private String deviceXAddr = "http://" + ipAddress + "/onvif/device_service";
    private String eventXAddr = "http://" + ipAddress + "/onvif/device_service";
    private String mediaXAddr = "http://" + ipAddress + "/onvif/device_service";
    @SuppressWarnings("unused")
    private String imagingXAddr = "http://" + ipAddress + "/onvif/device_service";
    private String ptzXAddr = "http://" + ipAddress + "/onvif/ptz_service";
    public String subscriptionXAddr = "http://" + ipAddress + "/onvif/device_service";
    public String subscriptionId = "";
    private boolean isConnected = false;
    private int mediaProfileIndex = 0;
    private String rtspUri = "";
    private IpCameraHandler ipCameraHandler;
    private boolean supportsEvents = false; // camera has replied that it can do events
    // Use/skip events even if camera support them. API cameras skip, as their own methods give better results.
    private boolean usingEvents = false;

    // These hold the cameras PTZ position in the range that the camera uses, ie
    // mine is -1 to +1
    private Float panRangeMin = -1.0f;
    private Float panRangeMax = 1.0f;
    private Float tiltRangeMin = -1.0f;
    private Float tiltRangeMax = 1.0f;
    private Float zoomMin = 0.0f;
    private Float zoomMax = 1.0f;
    // These hold the PTZ values for updating openHABs controls in 0-100 range
    private Float currentPanPercentage = 0.0f;
    private Float currentTiltPercentage = 0.0f;
    private Float currentZoomPercentage = 0.0f;
    private Float currentPanCamValue = 0.0f;
    private Float currentTiltCamValue = 0.0f;
    private Float currentZoomCamValue = 0.0f;
    private String ptzNodeToken = "000";
    private String ptzConfigToken = "000";
    private int presetTokenIndex = 0;
    private List<String> presetTokens = new LinkedList<>();
    private List<String> presetNames = new LinkedList<>();
    private List<String> mediaProfileTokens = new LinkedList<>();
    private boolean ptzDevice = true;

    public OnvifConnection(IpCameraHandler ipCameraHandler, String ipAddress, String user, String password) {
        this.ipCameraHandler = ipCameraHandler;
        if (!ipAddress.isEmpty()) {
            this.user = user;
            this.password = password;
            getIPandPortFromUrl(ipAddress);
        }
    }

    private String getXml(RequestType requestType) {
        try {
            switch (requestType) {
                case AbsoluteMove:
                    return "<AbsoluteMove xmlns=\"http://www.onvif.org/ver20/ptz/wsdl\"><ProfileToken>"
                            + mediaProfileTokens.get(mediaProfileIndex) + "</ProfileToken><Position><PanTilt x=\""
                            + currentPanCamValue + "\" y=\"" + currentTiltCamValue
                            + "\" space=\"http://www.onvif.org/ver10/tptz/PanTiltSpaces/PositionGenericSpace\">\n"
                            + "</PanTilt>\n" + "<Zoom x=\"" + currentZoomCamValue
                            + "\" space=\"http://www.onvif.org/ver10/tptz/ZoomSpaces/PositionGenericSpace\">\n"
                            + "</Zoom>\n" + "</Position>\n"
                            + "<Speed><PanTilt x=\"0.1\" y=\"0.1\" space=\"http://www.onvif.org/ver10/tptz/PanTiltSpaces/GenericSpeedSpace\"></PanTilt><Zoom x=\"1.0\" space=\"http://www.onvif.org/ver10/tptz/ZoomSpaces/ZoomGenericSpeedSpace\"></Zoom>\n"
                            + "</Speed></AbsoluteMove>";
                case AddPTZConfiguration: // not tested to work yet
                    return "<AddPTZConfiguration xmlns=\"http://www.onvif.org/ver20/ptz/wsdl\"><ProfileToken>"
                            + mediaProfileTokens.get(mediaProfileIndex) + "</ProfileToken><ConfigurationToken>"
                            + ptzConfigToken + "</ConfigurationToken></AddPTZConfiguration>";
                case ContinuousMoveLeft:
                    return "<ContinuousMove xmlns=\"http://www.onvif.org/ver20/ptz/wsdl\"><ProfileToken>"
                            + mediaProfileTokens.get(mediaProfileIndex)
                            + "</ProfileToken><Velocity><PanTilt x=\"-0.5\" y=\"0\" xmlns=\"http://www.onvif.org/ver10/schema\"/></Velocity></ContinuousMove>";
                case ContinuousMoveRight:
                    return "<ContinuousMove xmlns=\"http://www.onvif.org/ver20/ptz/wsdl\"><ProfileToken>"
                            + mediaProfileTokens.get(mediaProfileIndex)
                            + "</ProfileToken><Velocity><PanTilt x=\"0.5\" y=\"0\" xmlns=\"http://www.onvif.org/ver10/schema\"/></Velocity></ContinuousMove>";
                case ContinuousMoveUp:
                    return "<ContinuousMove xmlns=\"http://www.onvif.org/ver20/ptz/wsdl\"><ProfileToken>"
                            + mediaProfileTokens.get(mediaProfileIndex)
                            + "</ProfileToken><Velocity><PanTilt x=\"0\" y=\"-0.5\" xmlns=\"http://www.onvif.org/ver10/schema\"/></Velocity></ContinuousMove>";
                case ContinuousMoveDown:
                    return "<ContinuousMove xmlns=\"http://www.onvif.org/ver20/ptz/wsdl\"><ProfileToken>"
                            + mediaProfileTokens.get(mediaProfileIndex)
                            + "</ProfileToken><Velocity><PanTilt x=\"0\" y=\"0.5\" xmlns=\"http://www.onvif.org/ver10/schema\"/></Velocity></ContinuousMove>";
                case Stop:
                    return "<Stop xmlns=\"http://www.onvif.org/ver20/ptz/wsdl\"><ProfileToken>"
                            + mediaProfileTokens.get(mediaProfileIndex)
                            + "</ProfileToken><PanTilt>true</PanTilt><Zoom>true</Zoom></Stop>";
                case ContinuousMoveIn:
                    return "<ContinuousMove xmlns=\"http://www.onvif.org/ver20/ptz/wsdl\"><ProfileToken>"
                            + mediaProfileTokens.get(mediaProfileIndex)
                            + "</ProfileToken><Velocity><Zoom x=\"0.5\" xmlns=\"http://www.onvif.org/ver10/schema\"/></Velocity></ContinuousMove>";
                case ContinuousMoveOut:
                    return "<ContinuousMove xmlns=\"http://www.onvif.org/ver20/ptz/wsdl\"><ProfileToken>"
                            + mediaProfileTokens.get(mediaProfileIndex)
                            + "</ProfileToken><Velocity><Zoom x=\"-0.5\" xmlns=\"http://www.onvif.org/ver10/schema\"/></Velocity></ContinuousMove>";
                case CreatePullPointSubscription:
                    return "<CreatePullPointSubscription xmlns=\"http://www.onvif.org/ver10/events/wsdl\"><InitialTerminationTime>PT600S</InitialTerminationTime></CreatePullPointSubscription>";
                case GetCapabilities:
                    return "<GetCapabilities xmlns=\"http://www.onvif.org/ver10/device/wsdl\"><Category>All</Category></GetCapabilities>";

                case GetDeviceInformation:
                    return "<GetDeviceInformation xmlns=\"http://www.onvif.org/ver10/device/wsdl\"/>";
                case GetProfiles:
                    return "<GetProfiles xmlns=\"http://www.onvif.org/ver10/media/wsdl\"/>";
                case GetServiceCapabilities:
                    return "<GetServiceCapabilities xmlns=\"http://docs.oasis-open.org/wsn/b-2/\"></GetServiceCapabilities>";
                case GetSnapshotUri:
                    return "<GetSnapshotUri xmlns=\"http://www.onvif.org/ver10/media/wsdl\"><ProfileToken>"
                            + mediaProfileTokens.get(mediaProfileIndex) + "</ProfileToken></GetSnapshotUri>";
                case GetStreamUri:
                    return "<GetStreamUri xmlns=\"http://www.onvif.org/ver10/media/wsdl\"><StreamSetup><Stream xmlns=\"http://www.onvif.org/ver10/schema\">RTP-Unicast</Stream><Transport xmlns=\"http://www.onvif.org/ver10/schema\"><Protocol>RTSP</Protocol></Transport></StreamSetup><ProfileToken>"
                            + mediaProfileTokens.get(mediaProfileIndex) + "</ProfileToken></GetStreamUri>";
                case GetSystemDateAndTime:
                    return "<GetSystemDateAndTime xmlns=\"http://www.onvif.org/ver10/device/wsdl\"/>";
                case Subscribe:
                    return "<Subscribe xmlns=\"http://docs.oasis-open.org/wsn/b-2/\"><ConsumerReference><Address>http://"
                            + ipCameraHandler.hostIp + ":" + SERVLET_PORT + "/ipcamera/"
                            + ipCameraHandler.getThing().getUID().getId()
                            + "/OnvifEvent</Address></ConsumerReference></Subscribe>";
                case Unsubscribe:
                    return "<Unsubscribe xmlns=\"http://docs.oasis-open.org/wsn/b-2/\"></Unsubscribe>";
                case PullMessages:
                    return "<PullMessages xmlns=\"http://www.onvif.org/ver10/events/wsdl\"><Timeout>PT8S</Timeout><MessageLimit>1</MessageLimit></PullMessages>";
                case GetEventProperties:
                    return "<GetEventProperties xmlns=\"http://www.onvif.org/ver10/events/wsdl\"/>";
                case RelativeMoveLeft:
                    return "<RelativeMove xmlns=\"http://www.onvif.org/ver20/ptz/wsdl\"><ProfileToken>"
                            + mediaProfileTokens.get(mediaProfileIndex)
                            + "</ProfileToken><Translation><PanTilt x=\"0.05000000\" y=\"0\" xmlns=\"http://www.onvif.org/ver10/schema\"/></Translation></RelativeMove>";
                case RelativeMoveRight:
                    return "<RelativeMove xmlns=\"http://www.onvif.org/ver20/ptz/wsdl\"><ProfileToken>"
                            + mediaProfileTokens.get(mediaProfileIndex)
                            + "</ProfileToken><Translation><PanTilt x=\"-0.05000000\" y=\"0\" xmlns=\"http://www.onvif.org/ver10/schema\"/></Translation></RelativeMove>";
                case RelativeMoveUp:
                    return "<RelativeMove xmlns=\"http://www.onvif.org/ver20/ptz/wsdl\"><ProfileToken>"
                            + mediaProfileTokens.get(mediaProfileIndex)
                            + "</ProfileToken><Translation><PanTilt x=\"0\" y=\"0.100000000\" xmlns=\"http://www.onvif.org/ver10/schema\"/></Translation></RelativeMove>";
                case RelativeMoveDown:
                    return "<RelativeMove xmlns=\"http://www.onvif.org/ver20/ptz/wsdl\"><ProfileToken>"
                            + mediaProfileTokens.get(mediaProfileIndex)
                            + "</ProfileToken><Translation><PanTilt x=\"0\" y=\"-0.100000000\" xmlns=\"http://www.onvif.org/ver10/schema\"/></Translation></RelativeMove>";
                case RelativeMoveIn:
                    return "<RelativeMove xmlns=\"http://www.onvif.org/ver20/ptz/wsdl\"><ProfileToken>"
                            + mediaProfileTokens.get(mediaProfileIndex)
                            + "</ProfileToken><Translation><Zoom x=\"0.0240506344\" xmlns=\"http://www.onvif.org/ver10/schema\"/></Translation></RelativeMove>";
                case RelativeMoveOut:
                    return "<RelativeMove xmlns=\"http://www.onvif.org/ver20/ptz/wsdl\"><ProfileToken>"
                            + mediaProfileTokens.get(mediaProfileIndex)
                            + "</ProfileToken><Translation><Zoom x=\"-0.0240506344\" xmlns=\"http://www.onvif.org/ver10/schema\"/></Translation></RelativeMove>";
                case Renew:
                    return "<Renew xmlns=\"http://docs.oasis-open.org/wsn/b-2\"><TerminationTime>PT10S</TerminationTime></Renew>";
                case GetConfigurations:
                    return "<GetConfigurations xmlns=\"http://www.onvif.org/ver20/ptz/wsdl\"></GetConfigurations>";
                case GetConfigurationOptions:
                    return "<GetConfigurationOptions xmlns=\"http://www.onvif.org/ver20/ptz/wsdl\"><ConfigurationToken>"
                            + ptzConfigToken + "</ConfigurationToken></GetConfigurationOptions>";
                case GetConfiguration:
                    return "<GetConfiguration xmlns=\"http://www.onvif.org/ver20/ptz/wsdl\"><PTZConfigurationToken>"
                            + ptzConfigToken + "</PTZConfigurationToken></GetConfiguration>";
                case SetConfiguration:// not tested to work yet
                    return "<SetConfiguration xmlns=\"http://www.onvif.org/ver20/ptz/wsdl\"><PTZConfiguration><NodeToken>"
                            + ptzNodeToken
                            + "</NodeToken><DefaultAbsolutePantTiltPositionSpace>AbsolutePanTiltPositionSpace</DefaultAbsolutePantTiltPositionSpace><DefaultAbsoluteZoomPositionSpace>AbsoluteZoomPositionSpace</DefaultAbsoluteZoomPositionSpace></PTZConfiguration></SetConfiguration>";
                case GetNodes:
                    return "<GetNodes xmlns=\"http://www.onvif.org/ver20/ptz/wsdl\"></GetNodes>";
                case GetStatus:
                    return "<GetStatus xmlns=\"http://www.onvif.org/ver20/ptz/wsdl\"><ProfileToken>"
                            + mediaProfileTokens.get(mediaProfileIndex) + "</ProfileToken></GetStatus>";
                case GotoPreset:
                    return "<GotoPreset xmlns=\"http://www.onvif.org/ver20/ptz/wsdl\"><ProfileToken>"
                            + mediaProfileTokens.get(mediaProfileIndex) + "</ProfileToken><PresetToken>"
                            + presetTokens.get(presetTokenIndex) + "</PresetToken></GotoPreset>";
                case GetPresets:
                    return "<GetPresets xmlns=\"http://www.onvif.org/ver20/ptz/wsdl\"><ProfileToken>"
                            + mediaProfileTokens.get(mediaProfileIndex) + "</ProfileToken></GetPresets>";
            }
        } catch (IndexOutOfBoundsException e) {
            if (!isConnected) {
                logger.debug("IndexOutOfBoundsException occured, camera is not connected via ONVIF: {}",
                        e.getMessage());
            } else {
                logger.debug("IndexOutOfBoundsException occured, {}", e.getMessage());
            }
        }
        return "notfound";
    }

    public void processReply(String message) {
        logger.trace("ONVIF reply is: {}", message);
        if (message.contains("PullMessagesResponse")) {
            eventRecieved(message);
            sendOnvifRequest(RequestType.PullMessages, subscriptionXAddr);
        } else if (message.contains("RenewResponse")) {
        } else if (message.contains("GetSystemDateAndTimeResponse")) {// 1st to be sent.
            setIsConnected(true);// Instar profile T only cameras need this
            parseDateAndTime(message);
            logger.debug("openHAB UTC dateTime is: {}", getUTCdateTime());
        } else if (message.contains("GetCapabilitiesResponse")) {// 2nd to be sent.
            parseXAddr(message);
            sendOnvifRequest(RequestType.GetProfiles, mediaXAddr);
        } else if (message.contains("GetProfilesResponse")) {// 3rd to be sent.
            setIsConnected(true);
            parseProfiles(message);
            sendOnvifRequest(RequestType.GetSnapshotUri, mediaXAddr);
            sendOnvifRequest(RequestType.GetStreamUri, mediaXAddr);
            if (ptzDevice) {
                sendPTZRequest(RequestType.GetNodes);
            }
            if (usingEvents) {// stops API cameras from getting sent ONVIF events.
                sendOnvifRequest(RequestType.GetEventProperties, eventXAddr);
                sendOnvifRequest(RequestType.GetServiceCapabilities, eventXAddr);
            }
        } else if (message.contains("GetServiceCapabilitiesResponse")) {
            if (message.contains("WSSubscriptionPolicySupport=\"true\"")) {
                sendOnvifRequest(RequestType.Subscribe, eventXAddr);
            }
        } else if (message.contains("GetEventPropertiesResponse")) {
            sendOnvifRequest(RequestType.CreatePullPointSubscription, eventXAddr);
        } else if (message.contains("CreatePullPointSubscriptionResponse")) {
            supportsEvents = true;
            subscriptionXAddr = Helper.fetchXML(message, "SubscriptionReference>", "Address>");
            int start = message.indexOf("<dom0:SubscriptionId");
            int end = message.indexOf("</dom0:SubscriptionId>");
            if (start > -1 && end > start) {
                subscriptionId = message.substring(start, end + 22);
            }
            logger.debug("subscriptionXAddr={} subscriptionId={}", subscriptionXAddr, subscriptionId);
            sendOnvifRequest(RequestType.PullMessages, subscriptionXAddr);
        } else if (message.contains("GetStatusResponse")) {
            processPTZLocation(message);
        } else if (message.contains("GetPresetsResponse")) {
            parsePresets(message);
        } else if (message.contains("GetConfigurationsResponse")) {
            sendPTZRequest(RequestType.GetPresets);
            ptzConfigToken = Helper.fetchXML(message, "PTZConfiguration", "token=\"");
            logger.debug("ptzConfigToken={}", ptzConfigToken);
            sendPTZRequest(RequestType.GetConfigurationOptions);
        } else if (message.contains("GetNodesResponse")) {
            sendPTZRequest(RequestType.GetStatus);
            ptzNodeToken = Helper.fetchXML(message, "", "token=\"");
            logger.debug("ptzNodeToken={}", ptzNodeToken);
            sendPTZRequest(RequestType.GetConfigurations);
        } else if (message.contains("GetDeviceInformationResponse")) {
            logger.debug("GetDeviceInformationResponse received");
        } else if (message.contains("GetSnapshotUriResponse")) {
            String url = Helper.fetchXML(message, ":MediaUri", ":Uri");
            if (!url.isBlank()) {
                logger.debug("GetSnapshotUri: {}", url);
                if (ipCameraHandler.snapshotUri.isEmpty()
                        && !"ffmpeg".equals(ipCameraHandler.cameraConfig.getSnapshotUrl())) {
                    ipCameraHandler.snapshotUri = ipCameraHandler.getCorrectUrlFormat(url);
                    if (ipCameraHandler.getPortFromShortenedUrl(url) != ipCameraHandler.cameraConfig.getPort()) {
                        logger.warn("ONVIF is reporting the snapshot does not match the things configured port of:{}",
                                ipCameraHandler.cameraConfig.getPort());
                    }
                }
            }
        } else if (message.contains("GetStreamUriResponse")) {
            String xml = StringUtils.unEscapeXml(Helper.fetchXML(message, ":MediaUri", ":Uri>"));
            if (xml != null) {
                rtspUri = xml;
                logger.debug("GetStreamUri: {}", rtspUri);
                if (ipCameraHandler.cameraConfig.getFfmpegInput().isEmpty()) {
                    ipCameraHandler.rtspUri = rtspUri;
                }
            }
        } else {
            logger.trace("Unhandled ONVIF reply is: {}", message);
        }
    }

    /**
     * The {@link removeIPandPortFromUrl} Will throw away all text before the cameras IP, also removes the IP and the
     * PORT
     * leaving just the URL.
     *
     * @author Matthew Skinner - Initial contribution
     */
    String removeIPandPortFromUrl(String url) {
        int index = url.indexOf("//");
        if (index != -1) {// now remove the :port
            index = url.indexOf("/", index + 2);
        }
        if (index == -1) {
            logger.debug("We hit an issue parsing url: {}", url);
            return "";
        }
        return url.substring(index);
    }

    String extractIPportFromUrl(String url) {
        int startIndex = url.indexOf("//") + 2;
        int endIndex = url.indexOf("/", startIndex);// skip past any :port to the slash /
        if (startIndex != -1 && endIndex != -1) {
            return url.substring(startIndex, endIndex);
        }
        logger.debug("We hit an issue extracting IP:PORT from url: {}", url);
        return "";
    }

    int extractPortFromUrl(String url) {
        int startIndex = url.indexOf("//") + 2;// skip past http://
        startIndex = url.indexOf(":", startIndex);
        if (startIndex == -1) {// no port defined so use port 80
            return 80;
        }
        int endIndex = url.indexOf("/", startIndex);// skip past any :port to the slash /
        if (endIndex == -1) {
            return 80;
        }
        return Integer.parseInt(url.substring(startIndex + 1, endIndex));
    }

    void parseXAddr(String message) {
        // Normally I would search '<tt:XAddr>' instead but Foscam needed this work around.
        String temp = Helper.fetchXML(message, "<tt:Device", "tt:XAddr");
        if (!temp.isEmpty()) {
            deviceXAddr = temp;
            logger.debug("deviceXAddr: {}", deviceXAddr);
        }
        temp = Helper.fetchXML(message, "<tt:Events", "tt:XAddr");
        if (!temp.isEmpty()) {
            subscriptionXAddr = eventXAddr = temp;
            logger.debug("eventsXAddr: {}", eventXAddr);
        }
        temp = Helper.fetchXML(message, "<tt:Media", "tt:XAddr");
        if (!temp.isEmpty()) {
            mediaXAddr = temp;
            logger.debug("mediaXAddr: {}", mediaXAddr);
        }

        ptzXAddr = Helper.fetchXML(message, "<tt:PTZ", "tt:XAddr");
        if (ptzXAddr.isEmpty()) {
            ptzDevice = false;
            logger.debug("Camera has no ONVIF PTZ support.");
            List<org.openhab.core.thing.Channel> removeChannels = new ArrayList<>();
            org.openhab.core.thing.Channel channel = ipCameraHandler.getThing().getChannel(CHANNEL_PAN);
            if (channel != null) {
                removeChannels.add(channel);
            }
            channel = ipCameraHandler.getThing().getChannel(CHANNEL_TILT);
            if (channel != null) {
                removeChannels.add(channel);
            }
            channel = ipCameraHandler.getThing().getChannel(CHANNEL_ZOOM);
            if (channel != null) {
                removeChannels.add(channel);
            }
            ipCameraHandler.removeChannels(removeChannels);
        } else {
            logger.debug("ptzXAddr: {}", ptzXAddr);
        }
    }

    private void parseDateAndTime(String message) {
        String minute = Helper.fetchXML(message, "UTCDateTime", "Minute>");
        String hour = Helper.fetchXML(message, "UTCDateTime", "Hour>");
        String second = Helper.fetchXML(message, "UTCDateTime", "Second>");
        String day = Helper.fetchXML(message, "UTCDateTime", "Day>");
        String month = Helper.fetchXML(message, "UTCDateTime", "Month>");
        String year = Helper.fetchXML(message, "UTCDateTime", "Year>");
        logger.debug("Camera  UTC dateTime is: {}-{}-{}T{}:{}:{}", year, month, day, hour, minute, second);
    }

    private String getUTCdateTime() {
        SimpleDateFormat format = new SimpleDateFormat("yyyy-MM-dd'T'HH:mm:ss.SSS'Z'");
        format.setTimeZone(TimeZone.getTimeZone("UTC"));
        return format.format(new Date());
    }

    String createNonce() {
        Random nonce = new SecureRandom();
        return "" + nonce.nextInt();
    }

    String encodeBase64(String raw) {
        return Base64.getEncoder().encodeToString(raw.getBytes());
    }

    String createDigest(String nOnce, String dateTime) {
        String beforeEncryption = nOnce + dateTime + password;
        MessageDigest msgDigest;
        byte[] encryptedRaw = null;
        try {
            msgDigest = MessageDigest.getInstance("SHA-1");
            msgDigest.reset();
            msgDigest.update(beforeEncryption.getBytes(StandardCharsets.UTF_8));
            encryptedRaw = msgDigest.digest();
        } catch (NoSuchAlgorithmException e) {
        }
        return Base64.getEncoder().encodeToString(encryptedRaw);
    }

    public void sendOnvifRequest(RequestType requestType, String xAddr) {
        logger.trace("Sending ONVIF request: {} to {}", requestType, xAddr);
        int port = extractPortFromUrl(xAddr);
        String security = "";
        String extraEnvelope = "";
        String headerTo = "";
        String getXmlCache = getXml(requestType);
        if (requestType.equals(RequestType.CreatePullPointSubscription) || requestType.equals(RequestType.PullMessages)
                || requestType.equals(RequestType.Renew) || requestType.equals(RequestType.Unsubscribe)) {
            headerTo = "<a:To s:mustUnderstand=\"1\">" + xAddr + "</a:To>";
            extraEnvelope = " xmlns:a=\"http://www.w3.org/2005/08/addressing\"";
        }
        String headers;
        if (!password.isEmpty() && !requestType.equals(RequestType.GetSystemDateAndTime)) {
            String nonce = createNonce();
            String dateTime = getUTCdateTime();
            String digest = createDigest(nonce, dateTime);
            security = "<Security s:mustUnderstand=\"1\" xmlns=\"http://docs.oasis-open.org/wss/2004/01/oasis-200401-wss-wssecurity-secext-1.0.xsd\"><UsernameToken><Username>"
                    + user
                    + "</Username><Password Type=\"http://docs.oasis-open.org/wss/2004/01/oasis-200401-wss-username-token-profile-1.0#PasswordDigest\">"
                    + digest
                    + "</Password><Nonce EncodingType=\"http://docs.oasis-open.org/wss/2004/01/oasis-200401-wss-soap-message-security-1.0#Base64Binary\">"
                    + encodeBase64(nonce)
                    + "</Nonce><Created xmlns=\"http://docs.oasis-open.org/wss/2004/01/oasis-200401-wss-wssecurity-utility-1.0.xsd\">"
                    + dateTime + "</Created></UsernameToken></Security>";

            if (requestType.equals(RequestType.PullMessages) || requestType.equals(RequestType.Renew)) {
                headers = "<s:Header>" + security + headerTo + subscriptionId + "</s:Header>";
            } else {
                headers = "<s:Header>" + security + headerTo + "</s:Header>";
            }
        } else {// GetSystemDateAndTime must not be password protected as per spec.
            headers = "";
        }
        FullHttpRequest request = new DefaultFullHttpRequest(HttpVersion.HTTP_1_1, new HttpMethod("POST"),
                removeIPandPortFromUrl(xAddr));
        String actionString = Helper.fetchXML(getXmlCache, requestType.toString(), "xmlns=\"");
        request.headers().add("Content-Type",
                "application/soap+xml; charset=utf-8; action=\"" + actionString + "/" + requestType + "\"");
        request.headers().add("Charset", "utf-8");
        // Tapo brand have different ports for the event xAddr to the other xAddr, can't use 1 port for all ONVIF calls.
        request.headers().set("Host", ipAddress + ":" + port);
        request.headers().set("Connection", HttpHeaderValues.CLOSE);
        request.headers().set("Accept-Encoding", "gzip, deflate");
        String fullXml = "<s:Envelope xmlns:s=\"http://www.w3.org/2003/05/soap-envelope\"" + extraEnvelope + ">"
                + headers
                + "<s:Body xmlns:xsi=\"http://www.w3.org/2001/XMLSchema-instance\" xmlns:xsd=\"http://www.w3.org/2001/XMLSchema\">"
                + getXmlCache + "</s:Body></s:Envelope>";
        request.headers().add("SOAPAction", "\"" + actionString + "/" + requestType + "\"");
        ByteBuf bbuf = Unpooled.copiedBuffer(fullXml, StandardCharsets.UTF_8);
        request.headers().set("Content-Length", bbuf.readableBytes());
        request.content().clear().writeBytes(bbuf);

        Bootstrap localBootstap = bootstrap;
        if (localBootstap == null) {
            mainEventLoopGroup = new NioEventLoopGroup(2);
            localBootstap = new Bootstrap();
            localBootstap.group(mainEventLoopGroup);
            localBootstap.channel(NioSocketChannel.class);
            localBootstap.option(ChannelOption.SO_KEEPALIVE, true);
            localBootstap.option(ChannelOption.CONNECT_TIMEOUT_MILLIS, 10000);
            localBootstap.option(ChannelOption.SO_SNDBUF, 1024 * 8);
            localBootstap.option(ChannelOption.SO_RCVBUF, 1024 * 1024);
            localBootstap.option(ChannelOption.TCP_NODELAY, true);
            localBootstap.handler(new ChannelInitializer<SocketChannel>() {

                @Override
                public void initChannel(SocketChannel socketChannel) throws Exception {
                    socketChannel.pipeline().addLast("idleStateHandler", new IdleStateHandler(0, 0, 18));
                    socketChannel.pipeline().addLast("HttpClientCodec", new HttpClientCodec());
                    socketChannel.pipeline().addLast("OnvifCodec", new OnvifCodec(getHandle()));
                }
            });
            bootstrap = localBootstap;
        }
        if (!mainEventLoopGroup.isShuttingDown()) {
            // Tapo brand have different ports for the event xAddr to the other xAddr, can't use 1 port for all calls.
            localBootstap.connect(new InetSocketAddress(ipAddress, port)).addListener(new ChannelFutureListener() {
                @Override
                public void operationComplete(@Nullable ChannelFuture future) {
                    if (future == null) {
                        return;
                    }
                    if (future.isDone() && future.isSuccess()) {
                        Channel ch = future.channel();
                        ch.writeAndFlush(request);
                    } else { // an error occurred
                        if (future.isDone() && !future.isCancelled()) {
                            Throwable cause = future.cause();
                            String msg = cause.getMessage();
                            logger.debug("Connect failed - cause is: {}", cause.getMessage());
                            if (cause instanceof ConnectTimeoutException) {
                                usingEvents = false;// Prevent Unsubscribe from being sent
                                ipCameraHandler.cameraCommunicationError(
                                        "Camera timed out when trying to connect to the ONVIF port:" + port);
                            } else if ((cause instanceof ConnectException) && msg != null
                                    && msg.contains("Connection refused")) {
                                usingEvents = false;// Prevent Unsubscribe from being sent
                                ipCameraHandler.cameraCommunicationError(
                                        "Camera refused to connect when using ONVIF to port:" + port);
                            }
                        } else {
                            ipCameraHandler.cameraCommunicationError("Camera failed to connect due to being cancelled");
                        }
                    }
                }
            });
        } else {
            logger.debug("ONVIF message not sent as connection is shutting down");
        }
    }

    OnvifConnection getHandle() {
        return this;
    }

    void getIPandPortFromUrl(String url) {
        int beginIndex = url.indexOf(":");
        int endIndex = url.indexOf("/", beginIndex);
        if (beginIndex >= 0 && endIndex == -1) {// 192.168.1.1:8080
            ipAddress = url.substring(0, beginIndex);
            onvifPort = Integer.parseInt(url.substring(beginIndex + 1));
        } else if (beginIndex >= 0 && endIndex > beginIndex) {// 192.168.1.1:8080/foo/bar
            ipAddress = url.substring(0, beginIndex);
            onvifPort = Integer.parseInt(url.substring(beginIndex + 1, endIndex));
        } else {// 192.168.1.1
            ipAddress = url;
            deviceXAddr = "http://" + ipAddress + "/onvif/device_service";
            logger.debug("No ONVIF Port found when parsing: {}", url);
            return;
        }
        deviceXAddr = "http://" + ipAddress + ":" + onvifPort + "/onvif/device_service";
    }

    public void gotoPreset(int index) {
        if (ptzDevice) {
            if (index > 0) {// 0 is reserved for HOME as cameras seem to start at preset 1.
                if (presetTokens.isEmpty()) {
                    logger.warn("Camera did not report any ONVIF preset locations, updating preset tokens now.");
                    sendPTZRequest(RequestType.GetPresets);
                } else {
                    presetTokenIndex = index - 1;
                    sendPTZRequest(RequestType.GotoPreset);
                }
            }
        }
    }

    public void eventRecieved(String eventMessage) {
        String topic = Helper.fetchXML(eventMessage, "Topic", "tns1:");
        if (topic.isEmpty()) {
            logger.debug("No ONVIF Events occured in the last 8 seconds");
            return;
        }
        String dataName = Helper.fetchXML(eventMessage, "tt:Data", "Name=\"");
        String dataValue = Helper.fetchXML(eventMessage, "tt:Data", "Value=\"");
        logger.debug("ONVIF Event Topic: {}, Data: {}, Value: {}", topic, dataName, dataValue);
        switch (topic) {
            case "RuleEngine/CellMotionDetector/Motion":
                if ("true".equals(dataValue)) {
                    ipCameraHandler.motionDetected(CHANNEL_CELL_MOTION_ALARM);
                } else if ("false".equals(dataValue)) {
                    ipCameraHandler.noMotionDetected(CHANNEL_CELL_MOTION_ALARM);
                }
                break;
<<<<<<< HEAD
            case "RuleEngine/tnsaxis:VMD3/vmd3_video_1":
            case "RuleEngine/MotionRegionDetector/Motion":
=======
            case "VideoAnalytics/Motion":
                if ("Trigger".equals(dataValue)) {
                    ipCameraHandler.motionDetected(CHANNEL_MOTION_ALARM);
                } else if ("Normal".equals(dataValue)) {
                    ipCameraHandler.noMotionDetected(CHANNEL_MOTION_ALARM);
                }
                break;
>>>>>>> cae65393
            case "VideoSource/MotionAlarm":
                if ("true".equals(dataValue) || "1".equals(dataValue)) {
                    ipCameraHandler.motionDetected(CHANNEL_MOTION_ALARM);
                } else if ("false".equals(dataValue) || "0".equals(dataValue)) {
                    ipCameraHandler.noMotionDetected(CHANNEL_MOTION_ALARM);
                }
                break;
            case "AudioAnalytics/Audio/DetectedSound":
                if ("true".equals(dataValue)) {
                    ipCameraHandler.audioDetected();
                } else if ("false".equals(dataValue)) {
                    ipCameraHandler.noAudioDetected();
                }
                break;
            case "RuleEngine/FieldDetector/ObjectsInside":
                if ("true".equals(dataValue)) {
                    ipCameraHandler.motionDetected(CHANNEL_FIELD_DETECTION_ALARM);
                } else if ("false".equals(dataValue)) {
                    ipCameraHandler.noMotionDetected(CHANNEL_FIELD_DETECTION_ALARM);
                }
                break;
            case "RuleEngine/LineDetector/Crossed":
                if ("ObjectId".equals(dataName)) {
                    ipCameraHandler.motionDetected(CHANNEL_LINE_CROSSING_ALARM);
                } else {
                    ipCameraHandler.noMotionDetected(CHANNEL_LINE_CROSSING_ALARM);
                }
                break;
            case "RuleEngine/TamperDetector/Tamper":
                if ("true".equals(dataValue)) {
                    ipCameraHandler.changeAlarmState(CHANNEL_TAMPER_ALARM, OnOffType.ON);
                } else if ("false".equals(dataValue)) {
                    ipCameraHandler.changeAlarmState(CHANNEL_TAMPER_ALARM, OnOffType.OFF);
                }
                break;
            case "Device/tnsaxis:HardwareFailure/StorageFailure":
            case "Device/HardwareFailure/StorageFailure":
                if ("true".equals(dataValue) || "1".equals(dataValue)) {
                    ipCameraHandler.changeAlarmState(CHANNEL_STORAGE_ALARM, OnOffType.ON);
                } else if ("false".equals(dataValue) || "0".equals(dataValue)) {
                    ipCameraHandler.changeAlarmState(CHANNEL_STORAGE_ALARM, OnOffType.OFF);
                }
                break;
            case "VideoSource/ImageTooDark/AnalyticsService":
            case "VideoSource/ImageTooDark/ImagingService":
            case "VideoSource/ImageTooDark/RecordingService":
                if ("true".equals(dataValue)) {
                    ipCameraHandler.changeAlarmState(CHANNEL_TOO_DARK_ALARM, OnOffType.ON);
                } else if ("false".equals(dataValue)) {
                    ipCameraHandler.changeAlarmState(CHANNEL_TOO_DARK_ALARM, OnOffType.OFF);
                }
                break;
            case "VideoSource/GlobalSceneChange/AnalyticsService":
            case "VideoSource/GlobalSceneChange/ImagingService":
            case "VideoSource/GlobalSceneChange/RecordingService":
                if ("true".equals(dataValue) || "1".equals(dataValue)) {
                    ipCameraHandler.changeAlarmState(CHANNEL_SCENE_CHANGE_ALARM, OnOffType.ON);
                } else if ("false".equals(dataValue) || "0".equals(dataValue)) {
                    ipCameraHandler.changeAlarmState(CHANNEL_SCENE_CHANGE_ALARM, OnOffType.OFF);
                }
                break;
            case "VideoSource/ImageTooBright/AnalyticsService":
            case "VideoSource/ImageTooBright/ImagingService":
            case "VideoSource/ImageTooBright/RecordingService":
                if ("true".equals(dataValue)) {
                    ipCameraHandler.changeAlarmState(CHANNEL_TOO_BRIGHT_ALARM, OnOffType.ON);
                } else if ("false".equals(dataValue)) {
                    ipCameraHandler.changeAlarmState(CHANNEL_TOO_BRIGHT_ALARM, OnOffType.OFF);
                }
                break;
            case "VideoSource/ImageTooBlurry/AnalyticsService":
            case "VideoSource/ImageTooBlurry/ImagingService":
            case "VideoSource/ImageTooBlurry/RecordingService":
                if ("true".equals(dataValue)) {
                    ipCameraHandler.changeAlarmState(CHANNEL_TOO_BLURRY_ALARM, OnOffType.ON);
                } else if ("false".equals(dataValue)) {
                    ipCameraHandler.changeAlarmState(CHANNEL_TOO_BLURRY_ALARM, OnOffType.OFF);
                }
                break;
            case "RuleEngine/MyRuleDetector/Visitor":
                if ("true".equals(dataValue)) {
                    ipCameraHandler.changeAlarmState(CHANNEL_DOORBELL, OnOffType.ON);
                } else if ("false".equals(dataValue)) {
                    ipCameraHandler.changeAlarmState(CHANNEL_DOORBELL, OnOffType.OFF);
                }
                break;
            case "RuleEngine/MyRuleDetector/VehicleDetect":
                if ("true".equals(dataValue)) {
                    ipCameraHandler.changeAlarmState(CHANNEL_CAR_ALARM, OnOffType.ON);
                } else if ("false".equals(dataValue)) {
                    ipCameraHandler.changeAlarmState(CHANNEL_CAR_ALARM, OnOffType.OFF);
                }
                break;
            case "RuleEngine/MyRuleDetector/DogCatDetect":
                if ("true".equals(dataValue)) {
                    ipCameraHandler.changeAlarmState(CHANNEL_ANIMAL_ALARM, OnOffType.ON);
                } else if ("false".equals(dataValue)) {
                    ipCameraHandler.changeAlarmState(CHANNEL_ANIMAL_ALARM, OnOffType.OFF);
                }
                break;
            case "RuleEngine/MyRuleDetector/FaceDetect":
                if ("true".equals(dataValue)) {
                    ipCameraHandler.changeAlarmState(CHANNEL_FACE_DETECTED, OnOffType.ON);
                } else if ("false".equals(dataValue)) {
                    ipCameraHandler.changeAlarmState(CHANNEL_FACE_DETECTED, OnOffType.OFF);
                }
                break;
            case "RuleEngine/MyRuleDetector/PeopleDetect":
                if ("true".equals(dataValue)) {
                    ipCameraHandler.changeAlarmState(CHANNEL_HUMAN_ALARM, OnOffType.ON);
                } else if ("false".equals(dataValue)) {
                    ipCameraHandler.changeAlarmState(CHANNEL_HUMAN_ALARM, OnOffType.OFF);
                }
                break;
            default:
                logger.debug("Please report this camera has an un-implemented ONVIF event. Topic: {}", topic);
        }
    }

    public boolean supportsPTZ() {
        return ptzDevice;
    }

    public void getStatus() {
        if (ptzDevice) {
            sendPTZRequest(RequestType.GetStatus);
        }
    }

    public Float getAbsolutePan() {
        return currentPanPercentage;
    }

    public Float getAbsoluteTilt() {
        return currentTiltPercentage;
    }

    public Float getAbsoluteZoom() {
        return currentZoomPercentage;
    }

    public void setAbsolutePan(Float panValue) {// Value is 0-100% of cameras range
        if (ptzDevice) {
            currentPanPercentage = panValue;
            currentPanCamValue = ((((panRangeMin - panRangeMax) * -1) / 100) * panValue + panRangeMin);
        }
    }

    public void setAbsoluteTilt(Float tiltValue) {// Value is 0-100% of cameras range
        if (ptzDevice) {
            currentTiltPercentage = tiltValue;
            currentTiltCamValue = ((((panRangeMin - panRangeMax) * -1) / 100) * tiltValue + tiltRangeMin);
        }
    }

    public void setAbsoluteZoom(Float zoomValue) {// Value is 0-100% of cameras range
        if (ptzDevice) {
            currentZoomPercentage = zoomValue;
            currentZoomCamValue = ((((zoomMin - zoomMax) * -1) / 100) * zoomValue + zoomMin);
        }
    }

    public void absoluteMove() { // Camera wont move until PTZ values are set, then call this.
        if (ptzDevice) {
            sendPTZRequest(RequestType.AbsoluteMove);
        }
    }

    public void setSelectedMediaProfile(int mediaProfileIndex) {
        this.mediaProfileIndex = mediaProfileIndex;
    }

    List<String> listOfResults(String message, String heading, String key) {
        List<String> results = new LinkedList<>();
        String temp = "";
        for (int startLookingFromIndex = 0; startLookingFromIndex != -1;) {
            startLookingFromIndex = message.indexOf(heading, startLookingFromIndex);
            if (startLookingFromIndex >= 0) {
                temp = Helper.fetchXML(message.substring(startLookingFromIndex), heading, key);
                if (!temp.isEmpty()) {
                    logger.trace("String was found: {}", temp);
                    results.add(temp);
                } else {
                    return results;// key string must not exist so stop looking.
                }
                startLookingFromIndex += temp.length();
            }
        }
        return results;
    }

    void parsePresets(String message) {
        List<StateOption> presets = new ArrayList<>();
        int counter = 1;// Presets start at 1 not 0. HOME may be added to index 0.
        presetTokens = listOfResults(message, "<tptz:Preset", "token=\"");
        presetNames = listOfResults(message, "<tptz:Preset", "<tt:Name>");
        if (presetTokens.size() != presetNames.size()) {
            logger.warn("Camera did not report the same number of Tokens and Names for PTZ presets");
            return;
        }
        for (String value : presetNames) {
            presets.add(new StateOption(Integer.toString(counter++), value));
        }
        ipCameraHandler.stateDescriptionProvider
                .setStateOptions(new ChannelUID(ipCameraHandler.getThing().getUID(), CHANNEL_GOTO_PRESET), presets);
    }

    void parseProfiles(String message) {
        mediaProfileTokens = listOfResults(message, "<trt:Profiles", "token=\"");
        if (mediaProfileIndex >= mediaProfileTokens.size()) {
            logger.warn(
                    "You have set the media profile to {} when the camera reported {} profiles. Falling back to mainstream 0.",
                    mediaProfileIndex, mediaProfileTokens.size());
            mediaProfileIndex = 0;
        }
    }

    void processPTZLocation(String result) {
        logger.debug("Processing new PTZ location now");

        int beginIndex = result.indexOf("x=\"");
        int endIndex = result.indexOf("\"", (beginIndex + 3));
        if (beginIndex >= 0 && endIndex >= 0) {
            currentPanCamValue = Float.parseFloat(result.substring(beginIndex + 3, endIndex));
            currentPanPercentage = (((panRangeMin - currentPanCamValue) * -1) / ((panRangeMin - panRangeMax) * -1))
                    * 100;
            logger.debug("Pan is updating to: {} and the cam value is {}", Math.round(currentPanPercentage),
                    currentPanCamValue);
        } else {
            logger.warn(
                    "Binding could not determin the cameras current PTZ location. Not all cameras respond to GetStatus requests.");
            return;
        }

        beginIndex = result.indexOf("y=\"");
        endIndex = result.indexOf("\"", (beginIndex + 3));
        if (beginIndex >= 0 && endIndex >= 0) {
            currentTiltCamValue = Float.parseFloat(result.substring(beginIndex + 3, endIndex));
            currentTiltPercentage = (((tiltRangeMin - currentTiltCamValue) * -1) / ((tiltRangeMin - tiltRangeMax) * -1))
                    * 100;
            logger.debug("Tilt is updating to: {} and the cam value is {}", Math.round(currentTiltPercentage),
                    currentTiltCamValue);
        } else {
            return;
        }

        beginIndex = result.lastIndexOf("x=\"");
        endIndex = result.indexOf("\"", (beginIndex + 3));
        if (beginIndex >= 0 && endIndex >= 0) {
            currentZoomCamValue = Float.parseFloat(result.substring(beginIndex + 3, endIndex));
            currentZoomPercentage = (((zoomMin - currentZoomCamValue) * -1) / ((zoomMin - zoomMax) * -1)) * 100;
            logger.debug("Zoom is updating to: {} and the cam value is {}", Math.round(currentZoomPercentage),
                    currentZoomCamValue);
        } else {
            return;
        }
    }

    public void sendPTZRequest(RequestType requestType) {
        if (!isConnected) {
            logger.debug("ONVIF was not connected when a PTZ request was made, connecting now");
            connect(usingEvents);
        }
        sendOnvifRequest(requestType, ptzXAddr);
    }

    public void sendEventRequest(RequestType requestType) {
        sendOnvifRequest(requestType, eventXAddr);
    }

    public void connect(boolean useEvents) {
        connecting.lock();
        try {
            if (!isConnected) {
                logger.debug("Connecting {} to ONVIF", ipAddress);
                threadPool = Executors.newScheduledThreadPool(2);
                sendOnvifRequest(RequestType.GetSystemDateAndTime, deviceXAddr);
                usingEvents = useEvents;
                sendOnvifRequest(RequestType.GetCapabilities, deviceXAddr);
            }
        } finally {
            connecting.unlock();
        }
    }

    public boolean isConnected() {
        connecting.lock();
        try {
            return isConnected;
        } finally {
            connecting.unlock();
        }
    }

    public boolean getEventsSupported() {
        return supportsEvents;
    }

    public void setIsConnected(boolean isConnected) {
        connecting.lock();
        try {
            this.isConnected = isConnected;
        } finally {
            connecting.unlock();
        }
    }

    private void cleanup() {
        if (!isConnected && !mainEventLoopGroup.isShuttingDown()) {
            try {
                mainEventLoopGroup.shutdownGracefully();
                mainEventLoopGroup.awaitTermination(3, TimeUnit.SECONDS);
            } catch (InterruptedException e) {
                logger.warn("ONVIF was not cleanly shutdown, due to being interrupted");
            } finally {
                logger.debug("Eventloop is shutdown: {}", mainEventLoopGroup.isShutdown());
                bootstrap = null;
                threadPool.shutdown();
            }
        }
    }

    public void disconnect() {
        connecting.lock();// Lock out multiple disconnect()/connect() attempts as we try to send Unsubscribe.
        try {
            if (bootstrap != null) {
                if (isConnected && usingEvents && !mainEventLoopGroup.isShuttingDown()) {
                    // Only makes sense to send if connected
                    // Some cameras may continue to send events even when they can't reach a server.
                    sendOnvifRequest(RequestType.Unsubscribe, subscriptionXAddr);
                }
                // give time for the Unsubscribe request to be sent, shutdownGracefully will try to send it first.
                threadPool.schedule(this::cleanup, 50, TimeUnit.MILLISECONDS);
            } else {
                cleanup();
            }

            isConnected = false;// isConnected is not thread safe, connecting.lock() used as fix.
        } finally {
            connecting.unlock();
        }
    }
}<|MERGE_RESOLUTION|>--- conflicted
+++ resolved
@@ -678,10 +678,6 @@
                     ipCameraHandler.noMotionDetected(CHANNEL_CELL_MOTION_ALARM);
                 }
                 break;
-<<<<<<< HEAD
-            case "RuleEngine/tnsaxis:VMD3/vmd3_video_1":
-            case "RuleEngine/MotionRegionDetector/Motion":
-=======
             case "VideoAnalytics/Motion":
                 if ("Trigger".equals(dataValue)) {
                     ipCameraHandler.motionDetected(CHANNEL_MOTION_ALARM);
@@ -689,7 +685,8 @@
                     ipCameraHandler.noMotionDetected(CHANNEL_MOTION_ALARM);
                 }
                 break;
->>>>>>> cae65393
+            case "RuleEngine/tnsaxis:VMD3/vmd3_video_1":
+            case "RuleEngine/MotionRegionDetector/Motion":
             case "VideoSource/MotionAlarm":
                 if ("true".equals(dataValue) || "1".equals(dataValue)) {
                     ipCameraHandler.motionDetected(CHANNEL_MOTION_ALARM);
