--- conflicted
+++ resolved
@@ -67,8 +67,6 @@
         }
     }
 
-<<<<<<< HEAD
-=======
     protected SatelThingConfig getThingConfig() {
         final SatelThingConfig thingConfig = this.thingConfig;
         if (thingConfig != null) {
@@ -92,7 +90,6 @@
         throw new IllegalStateException("Bridge handler is not set for thing " + getThing().getUID());
     }
 
->>>>>>> 393fb2d6
     /**
      * Updates switch channel with given state.
      *
