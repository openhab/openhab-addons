--- conflicted
+++ resolved
@@ -9,17 +9,11 @@
 		<description>OpenGarage Controller</description>
 
 		<channels>
-<<<<<<< HEAD
 			<channel id="distance" typeId="opengarage-distance" />
 			<channel id="status" typeId="opengarage-status" />
 			<channel id="status-contact" typeId="opengarage-status-contact" />
 			<channel id="status-rollershutter" typeId="opengarage-status-rollershutter" />
 			<channel id="vehicle" typeId="opengarage-vehicle" />
-=======
-			<channel id="distance" typeId="opengarage-distance"/>
-			<channel id="status" typeId="opengarage-status"/>
-			<channel id="vehicle" typeId="opengarage-vehicle"/>
->>>>>>> 24663360
 		</channels>
 
 		<config-description>
