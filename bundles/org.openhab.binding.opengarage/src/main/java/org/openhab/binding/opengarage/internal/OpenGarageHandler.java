/**
 * Copyright (c) 2010-2023 Contributors to the openHAB project
 *
 * See the NOTICE file(s) distributed with this work for additional
 * information.
 *
 * This program and the accompanying materials are made available under the
 * terms of the Eclipse Public License 2.0 which is available at
 * http://www.eclipse.org/legal/epl-2.0
 *
 * SPDX-License-Identifier: EPL-2.0
 */
package org.openhab.binding.opengarage.internal;

import java.io.IOException;
import java.time.Duration;
import java.time.Instant;
import java.util.concurrent.CompletableFuture;
import java.util.concurrent.Future;
import java.util.concurrent.TimeUnit;
import java.util.function.Function;

import org.eclipse.jdt.annotation.NonNullByDefault;
import org.openhab.binding.opengarage.internal.api.ControllerVariables;
import org.openhab.binding.opengarage.internal.api.Enums.OpenGarageCommand;
import org.openhab.core.library.types.DecimalType;
import org.openhab.core.library.types.OnOffType;
import org.openhab.core.library.types.OpenClosedType;
import org.openhab.core.library.types.QuantityType;
import org.openhab.core.library.types.StopMoveType;
import org.openhab.core.library.types.StringType;
import org.openhab.core.library.types.UpDownType;
import org.openhab.core.library.unit.MetricPrefix;
import org.openhab.core.library.unit.SIUnits;
import org.openhab.core.thing.Channel;
import org.openhab.core.thing.ChannelUID;
import org.openhab.core.thing.Thing;
import org.openhab.core.thing.ThingStatus;
import org.openhab.core.thing.ThingStatusDetail;
import org.openhab.core.thing.binding.BaseThingHandler;
import org.openhab.core.types.Command;
import org.slf4j.Logger;
import org.slf4j.LoggerFactory;

/**
 * The {@link OpenGarageHandler} is responsible for handling commands, which are
 * sent to one of the channels.
 *
 * @author Paul Smedley - Initial contribution
 * @author Dan Cunningham - Minor improvements to vehicle state and invert option
 */
@NonNullByDefault
public class OpenGarageHandler extends BaseThingHandler {

    private final Logger logger = LoggerFactory.getLogger(OpenGarageHandler.class);

    private @NonNullByDefault({}) OpenGarageWebTargets webTargets;

    // reference to periodically scheduled poll task
    private Future<?> pollScheduledFuture = CompletableFuture.completedFuture(null);

    // reference to one-shot poll task which gets scheduled after a garage state change command
    private Future<?> pollScheduledFutureTransition = CompletableFuture.completedFuture(null);
    private Instant lastTransition;
    private String lastTransitionText;

    private OpenGarageConfiguration config = new OpenGarageConfiguration();

    public OpenGarageHandler(Thing thing) {
        super(thing);
        this.lastTransition = Instant.MIN;
        this.lastTransitionText = "";
    }

    @Override
    public synchronized void handleCommand(ChannelUID channelUID, Command command) {
        try {
            logger.debug("Received command {} for thing '{}' on channel {}", command, thing.getUID().getAsString(),
                    channelUID.getId());
            Function<Boolean, Boolean> maybeInvert = getInverter(channelUID.getId());
            switch (channelUID.getId()) {
                case OpenGarageBindingConstants.CHANNEL_OG_STATUS:
                case OpenGarageBindingConstants.CHANNEL_OG_STATUS_SWITCH:
                case OpenGarageBindingConstants.CHANNEL_OG_STATUS_ROLLERSHUTTER:
                    if (command.equals(StopMoveType.STOP) || command.equals(StopMoveType.MOVE)) {
                        changeStatus(OpenGarageCommand.CLICK);
                    } else {
                        var doorOpen = command.equals(OnOffType.ON) || command.equals(UpDownType.UP);
                        changeStatus(maybeInvert.apply(doorOpen) ? OpenGarageCommand.OPEN : OpenGarageCommand.CLOSE);
                        this.lastTransition = Instant.now();
                        this.lastTransitionText = doorOpen ? this.config.doorOpeningState
                                : this.config.doorClosingState;

                        this.poll(); // invoke poll directly to communicate the door transition state
                        this.pollScheduledFutureTransition.cancel(false);
                        this.pollScheduledFutureTransition = this.scheduler.schedule(this::poll,
                                this.config.doorTransitionTimeSeconds, TimeUnit.SECONDS);
                    }
                    break;
                default:
            }
        } catch (OpenGarageCommunicationException ex) {
            updateStatus(ThingStatus.OFFLINE, ThingStatusDetail.COMMUNICATION_ERROR, ex.getMessage());
        }
    }

    @Override
    public void initialize() {
        this.config = getConfigAs(OpenGarageConfiguration.class);
        logger.debug("config.hostname = {}, refresh = {}, port = {}", config.hostname, config.refresh, config.port);
        if (config.hostname == null) {
            updateStatus(ThingStatus.OFFLINE, ThingStatusDetail.CONFIGURATION_ERROR, "Hostname/IP address must be set");
        } else {
            int requestTimeout = Math.max(OpenGarageWebTargets.DEFAULT_TIMEOUT_MS, config.refresh * 1000);
            webTargets = new OpenGarageWebTargets(config.hostname, config.port, config.password, requestTimeout);
            this.pollScheduledFuture = this.scheduler.scheduleWithFixedDelay(this::poll, 1, config.refresh,
                    TimeUnit.SECONDS);
        }
    }

    @Override
    public void dispose() {
        super.dispose();
        this.pollScheduledFuture.cancel(true);
        this.pollScheduledFutureTransition.cancel(true);
    }

    /**
     * Update the state of the controller.
     *
     *
     */
    private synchronized void poll() {
        try {
            logger.debug("Polling for state");
            ControllerVariables controllerVariables = webTargets.getControllerVariables();
            var lastTransitionAgoSecs = Duration.between(lastTransition, Instant.now()).getSeconds();
            var inTransition = lastTransitionAgoSecs < this.config.doorTransitionTimeSeconds;
            if (controllerVariables != null) {
                updateStatus(ThingStatus.ONLINE);
                updateState(OpenGarageBindingConstants.CHANNEL_OG_DISTANCE,
                        new QuantityType<>(controllerVariables.dist, MetricPrefix.CENTI(SIUnits.METRE)));
                Function<Boolean, Boolean> maybeInvert = getInverter(
                        OpenGarageBindingConstants.CHANNEL_OG_STATUS_SWITCH);

                if ((controllerVariables.door != 0) && (controllerVariables.door != 1)) {
                    logger.debug("Received unknown door value: {}", controllerVariables.door);
                } else {
                    var doorOpen = controllerVariables.door == 1;
                    var onOff = maybeInvert.apply(doorOpen) ? OnOffType.ON : OnOffType.OFF;
                    var upDown = doorOpen ? UpDownType.UP : UpDownType.DOWN;
                    var contact = doorOpen ? OpenClosedType.OPEN : OpenClosedType.CLOSED;

                    String transitionText;
                    if (inTransition) {
                        transitionText = this.lastTransitionText;
                    } else {
                        transitionText = doorOpen ? this.config.doorOpenState : this.config.doorClosedState;
                    }
                    if (!inTransition) {
                        updateState(OpenGarageBindingConstants.CHANNEL_OG_STATUS, onOff); // deprecated channel
                        updateState(OpenGarageBindingConstants.CHANNEL_OG_STATUS_SWITCH, onOff);
                    }
                    updateState(OpenGarageBindingConstants.CHANNEL_OG_STATUS_ROLLERSHUTTER, upDown);
                    updateState(OpenGarageBindingConstants.CHANNEL_OG_STATUS_CONTACT, contact);
                    updateState(OpenGarageBindingConstants.CHANNEL_OG_STATUS_TEXT, new StringType(transitionText));
                }

                switch (controllerVariables.vehicle) {
                    case 0:
                        updateState(OpenGarageBindingConstants.CHANNEL_OG_VEHICLE,
                                new StringType("No vehicle detected"));
                        break;
                    case 1:
                        updateState(OpenGarageBindingConstants.CHANNEL_OG_VEHICLE, new StringType("Vehicle detected"));
                        break;
                    case 2:
                        updateState(OpenGarageBindingConstants.CHANNEL_OG_VEHICLE,
                                new StringType("Vehicle status unknown"));
                        break;
                    default:
                        logger.debug("Received unknown vehicle value: {}", controllerVariables.vehicle);
                }
                updateState(OpenGarageBindingConstants.CHANNEL_OG_VEHICLE_STATUS,
                        new DecimalType(controllerVariables.vehicle));
            }
        } catch (IOException e) {
            logger.debug("Could not connect to OpenGarage controller", e);
            updateStatus(ThingStatus.OFFLINE, ThingStatusDetail.COMMUNICATION_ERROR, e.getMessage());
        } catch (RuntimeException e) {
            logger.debug("Unexpected error connecting to OpenGarage controller", e);
            updateStatus(ThingStatus.OFFLINE, ThingStatusDetail.COMMUNICATION_ERROR, e.getMessage());
        }
    }

<<<<<<< HEAD
=======
    private void stopPoll() {
        final Future<?> future = pollFuture;
        if (future != null && !future.isCancelled()) {
            future.cancel(true);
            pollFuture = null;
        }
    }

    private void pollStatus() throws IOException {
        ControllerVariables controllerVariables = webTargets.getControllerVariables();
        updateStatus(ThingStatus.ONLINE);
        if (controllerVariables != null) {
            updateState(OpenGarageBindingConstants.CHANNEL_OG_DISTANCE,
                    new QuantityType<>(controllerVariables.dist, MetricPrefix.CENTI(SIUnits.METRE)));
            boolean invert = isChannelInverted(OpenGarageBindingConstants.CHANNEL_OG_STATUS_SWITCH);
            switch (controllerVariables.door) {
                case 0:
                    updateState(OpenGarageBindingConstants.CHANNEL_OG_STATUS, invert ? OnOffType.ON : OnOffType.OFF);
                    updateState(OpenGarageBindingConstants.CHANNEL_OG_STATUS_SWITCH,
                            invert ? OnOffType.ON : OnOffType.OFF);
                    updateState(OpenGarageBindingConstants.CHANNEL_OG_STATUS_ROLLERSHUTTER, UpDownType.DOWN);
                    updateState(OpenGarageBindingConstants.CHANNEL_OG_STATUS_CONTACT, OpenClosedType.CLOSED);
                    break;
                case 1:
                    updateState(OpenGarageBindingConstants.CHANNEL_OG_STATUS, invert ? OnOffType.OFF : OnOffType.ON);
                    updateState(OpenGarageBindingConstants.CHANNEL_OG_STATUS_SWITCH,
                            invert ? OnOffType.OFF : OnOffType.ON);
                    updateState(OpenGarageBindingConstants.CHANNEL_OG_STATUS_ROLLERSHUTTER, UpDownType.UP);
                    updateState(OpenGarageBindingConstants.CHANNEL_OG_STATUS_CONTACT, OpenClosedType.OPEN);
                    break;
                default:
                    logger.warn("Received unknown door value: {}", controllerVariables.door);
            }
            switch (controllerVariables.vehicle) {
                case 0:
                    updateState(OpenGarageBindingConstants.CHANNEL_OG_VEHICLE, new StringType("No vehicle detected"));
                    break;
                case 1:
                    updateState(OpenGarageBindingConstants.CHANNEL_OG_VEHICLE, new StringType("Vehicle detected"));
                    break;
                case 2:
                    updateState(OpenGarageBindingConstants.CHANNEL_OG_VEHICLE,
                            new StringType("Vehicle status unknown"));
                    break;
                case 3:
                    updateState(OpenGarageBindingConstants.CHANNEL_OG_VEHICLE,
                            new StringType("Vehicle status not available"));
                    break;
                default:
                    logger.warn("Received unknown vehicle value: {}", controllerVariables.vehicle);
            }
            updateState(OpenGarageBindingConstants.CHANNEL_OG_VEHICLE_STATUS,
                    new DecimalType(controllerVariables.vehicle));
        }
    }

>>>>>>> 6196de77
    private void changeStatus(OpenGarageCommand status) throws OpenGarageCommunicationException {
        webTargets.setControllerVariables(status);
    }

    private Function<Boolean, Boolean> getInverter(String channelUID) {
        Channel channel = getThing().getChannel(channelUID);
        var invert = channel != null && channel.getConfiguration().as(OpenGarageChannelConfiguration.class).invert;
        if (invert) {
            return onOff -> !onOff;
        } else {
            return Function.identity();
        }
    }
}<|MERGE_RESOLUTION|>--- conflicted
+++ resolved
@@ -178,6 +178,11 @@
                         updateState(OpenGarageBindingConstants.CHANNEL_OG_VEHICLE,
                                 new StringType("Vehicle status unknown"));
                         break;
+                    case 3:
+                        updateState(OpenGarageBindingConstants.CHANNEL_OG_VEHICLE,
+                                new StringType("Vehicle status not available"));
+                        break;
+
                     default:
                         logger.debug("Received unknown vehicle value: {}", controllerVariables.vehicle);
                 }
@@ -193,65 +198,6 @@
         }
     }
 
-<<<<<<< HEAD
-=======
-    private void stopPoll() {
-        final Future<?> future = pollFuture;
-        if (future != null && !future.isCancelled()) {
-            future.cancel(true);
-            pollFuture = null;
-        }
-    }
-
-    private void pollStatus() throws IOException {
-        ControllerVariables controllerVariables = webTargets.getControllerVariables();
-        updateStatus(ThingStatus.ONLINE);
-        if (controllerVariables != null) {
-            updateState(OpenGarageBindingConstants.CHANNEL_OG_DISTANCE,
-                    new QuantityType<>(controllerVariables.dist, MetricPrefix.CENTI(SIUnits.METRE)));
-            boolean invert = isChannelInverted(OpenGarageBindingConstants.CHANNEL_OG_STATUS_SWITCH);
-            switch (controllerVariables.door) {
-                case 0:
-                    updateState(OpenGarageBindingConstants.CHANNEL_OG_STATUS, invert ? OnOffType.ON : OnOffType.OFF);
-                    updateState(OpenGarageBindingConstants.CHANNEL_OG_STATUS_SWITCH,
-                            invert ? OnOffType.ON : OnOffType.OFF);
-                    updateState(OpenGarageBindingConstants.CHANNEL_OG_STATUS_ROLLERSHUTTER, UpDownType.DOWN);
-                    updateState(OpenGarageBindingConstants.CHANNEL_OG_STATUS_CONTACT, OpenClosedType.CLOSED);
-                    break;
-                case 1:
-                    updateState(OpenGarageBindingConstants.CHANNEL_OG_STATUS, invert ? OnOffType.OFF : OnOffType.ON);
-                    updateState(OpenGarageBindingConstants.CHANNEL_OG_STATUS_SWITCH,
-                            invert ? OnOffType.OFF : OnOffType.ON);
-                    updateState(OpenGarageBindingConstants.CHANNEL_OG_STATUS_ROLLERSHUTTER, UpDownType.UP);
-                    updateState(OpenGarageBindingConstants.CHANNEL_OG_STATUS_CONTACT, OpenClosedType.OPEN);
-                    break;
-                default:
-                    logger.warn("Received unknown door value: {}", controllerVariables.door);
-            }
-            switch (controllerVariables.vehicle) {
-                case 0:
-                    updateState(OpenGarageBindingConstants.CHANNEL_OG_VEHICLE, new StringType("No vehicle detected"));
-                    break;
-                case 1:
-                    updateState(OpenGarageBindingConstants.CHANNEL_OG_VEHICLE, new StringType("Vehicle detected"));
-                    break;
-                case 2:
-                    updateState(OpenGarageBindingConstants.CHANNEL_OG_VEHICLE,
-                            new StringType("Vehicle status unknown"));
-                    break;
-                case 3:
-                    updateState(OpenGarageBindingConstants.CHANNEL_OG_VEHICLE,
-                            new StringType("Vehicle status not available"));
-                    break;
-                default:
-                    logger.warn("Received unknown vehicle value: {}", controllerVariables.vehicle);
-            }
-            updateState(OpenGarageBindingConstants.CHANNEL_OG_VEHICLE_STATUS,
-                    new DecimalType(controllerVariables.vehicle));
-        }
-    }
-
->>>>>>> 6196de77
     private void changeStatus(OpenGarageCommand status) throws OpenGarageCommunicationException {
         webTargets.setControllerVariables(status);
     }
