# Serial Binding

The Serial binding allows openHAB to communicate over serial ports attached to the openHAB server and TCP sockets.

The binding allows data to be sent and received from a serial port or TCP socket.
The binding does not support any particular serial protocols and simply reads what is available and sends what is provided.

The binding can be used to communicate with simple serial devices for which a dedicated openHAB binding does not exist.

## Overview

The Serial binding represents a serial port as a bridge thing, a TCP socket as an alternative bridge thing, and data matching defined patterns as things connected to the bridge.

### Serial Bridge

A Serial Bridge thing (`serialBridge`) represents a single serial port.

The bridge supports a String channel which is set to the currently received data from the serial port.
Sending a command to this channel sends the command as a string to the serial port.

To communicate with protocols requiring binary data it is possible to select a special 'HEX' charset. 
This results into all binary data being converted into space-separacted hexadecimal strings that can be parsed using regular expressions. 
In this mode, the input data is also expected to be encoded as hexadecimal characters. 

The bridge also supports a String channel which encodes the received data as the string representation of a RawType to handle data that is
not supported by the REST interface.
A command sent to this channel will only be sent to the serial port if it is encoded as the string representation of a RawType.

A trigger channel is also provided which triggers when data is received.

### TCP Bridge

The TCP bridge is an alternative implementation of the Serial Bridge that uses TCP sockets instead of serial ports.

### TCP Server bridge

The TCP Server Bridge is similar to the _TCP Bridge_ but waits for an incoming connection on a given port.
Currently, only one connection per bridge is allowed.

### Serial Device

A Serial Device thing (`serialDevice`) can be used to represent data matching a defined pattern as a device.
The serial port may be providing data for many different devices/sensors, such as a temperature sensor or a doorbell.
Usually such devices can be identified by performing a pattern match on the received data.
For example, a Serial Device could be configured to represent a temperature sensor.

The thing will only update its channels if the received data matches the defined pattern.

The thing supports generic String and Number channels which can apply a transform on the received data to set the channel state.
Commands sent to the channels can be formatted and transformed before being sent to the device.

The thing also supports Switch and Rollershutter channels which provide simple mappings for the ON, OFF, UP, DOWN and STOP commands.

When using a Serial Device the expectation is that the received data for each device is terminated by a line break.

## Thing Configuration

The configuration for the `serialBridge` consists of the following parameters:

| Parameter  | Description                                                                                                                                                                                                |
|------------|------------------------------------------------------------------------------------------------------------------------------------------------------------------------------------------------------------|
| serialPort | The serial port to use (e.g. Linux: /dev/ttyUSB0, Windows: COM1) (mandatory)                                                                                                                               |
| baudRate   | Set the baud rate. Valid values: 4800, 9600, 19200, 38400, 57600, 115200 (default 9600)                                                                                                                    |
| dataBits   | Set the data bits. Valid values: 5, 6, 7, 8 (default 8)                                                                                                                                                    |
| parity     | Set the parity. Valid values: N(one), O(dd), E(even), M(ark), S(pace) (default N)                                                                                                                          |
| stopBits   | Set the stop bits. Valid values: 1, 1.5, 2 (default 1)                                                                                                                                                     |
| charset    | The charset to use for converting between bytes and string (e.g. UTF-8,ISO-8859-1). Enter 'HEX' to convert binary data into hexadecimal strings separated by space.                                        |
| eolPattern | In charset=HEX mode, a regular expression is required to match the binaries equivalent of an 'End of line' character. For example, '\bFF' would match a byte value of 255 as end of the current response. |

The configuration for the `tcpBridge` consists of the following parameters:

| Parameter         | Description                                                                                                                                                                                               |
|-------------------|-----------------------------------------------------------------------------------------------------------------------------------------------------------------------------------------------------------|
| address           | The IP or hostname to connect to.                                                                                                                                                                         |
| port              | The number of the TCP port to connect to                                                                                                                                                                  |
| timeout           | Socket timeout in seconds (0 = no timeout)                                                                                                                                                                |
| keepAlive         | Enable socket keep-alive                                                                                                                                                                                  |
| reconnectInterval | Interval in seconds for automatic reconnect after connection failure                                                                                                                                      |
| charset           | The charset to use for converting between bytes and string (e.g. UTF-8,ISO-8859-1). Enter 'HEX' to convert binary data into hexadecimal strings separated by space.                                       |
| eolPattern        | In charset=HEX mode, a regular expression is required to match the binaries equivalent of an 'End of line' character. For example, '\bFF' would match a byte value of 255 as end of the current response. |

The configuration for the `tcpServerBridge` consists of the following parameters:

| Parameter   | Description                                                                                                                                                                                               |
|-------------|-----------------------------------------------------------------------------------------------------------------------------------------------------------------------------------------------------------|
| port        | The number of the TCP port to listen to                                                                                                                                                                   |
| bindAddress | The IP to bind to.                                                                                                                                                                                        |
| timeout     | Socket timeout in seconds (0 = no timeout)                                                                                                                                                                |
| keepAlive   | Enable socket keep-alive                                                                                                                                                                                  |
| charset     | The charset to use for converting between bytes and string (e.g. UTF-8,ISO-8859-1). Enter 'HEX' to convert binary data into hexadecimal strings separated by space.                                       |
| eolPattern  | In charset=HEX mode, a regular expression is required to match the binaries equivalent of an 'End of line' character. For example, '\bFF' would match a byte value of 255 as end of the current response. |

The configuration for the `serialDevice` consists of the following parameters:

| Parameter    | Description                                                                                                                                        |
| ------------ | -------------------------------------------------------------------------------------------------------------------------------------------------- |
| patternMatch | Regular expression used to identify device from received data (must match the whole line). Use .* when having only one device attached. (mandatory)|

## Channels

The channels supported by the `serialBridge` are:

| Channel  | Type             | Description                                                                                                                                                                                                                                                                                                                                                                                                                               |
| -------- | ---------------- | ----------------------------------------------------------------------------------------------------------------------------------------------------------------------------------------------------------------------------------------------------------------------------------------------------------------------------------------------------------------------------------------------------------------------------------------- |
| `string` | String           | Channel for sending/receiving data as a string to/from the serial port. The channel will update its state to a StringType that is the data received from the serial port. A command sent to this channel will be sent out as data through the serial port.                                                                                                                                                                                |
| `binary` | String           | Channel for sending/receiving data in Base64 format to/from the serial port. The channel will update its state to a StringType which is the string representation of a RawType that contains the data received from the serial port. A command sent to this channel must be encoded as the string representation of a RawType, e.g. `"data:application/octet-stream;base64,MjA7MDU7Q3Jlc3RhO0lEPTI4MDE7VEVNUD0yNTtIVU09NTU7QkFUPU9LOwo="` |
| `data`   | system.rawbutton | Trigger which emits `PRESSED` events (no `RELEASED` events) whenever data is available on the serial port                                                                                                                                                                                                                                                                                                                                 |

The channels supported by the `serialDevice` are:

| Channel Type    | Type          | Description                                                                                                                                                                                                                                                     |
| --------------- | ------------- | --------------------------------------------------------------------------------------------------------------------------------------------------------------------------------------------------------------------------------------------------------------- |
| `string`        | String        | Channel for receiving string based commands. The channel can be configured to apply a transform on the received data to convert to the channel state. Commands received by the channel can be formatted and transformed before sending to the device.           |
| `number`        | Number        | Channel for receiving number based commands. The channel can be configured to apply a transform on the received data to convert to the channel state. Commands received by the channel can be formatted and transformed before sending to the device.           |
| `dimmer`        | Dimmer        | Channel for receiving commands from a Dimmer. The channel can be configured to apply a transform on the received data to convert to the channel state. The channel can be configured to apply a simple mapping for the ON, OFF, INCREASE and DECREASE commands. |
| `switch`        | Switch        | Channel for receiving commands from a Switch. The channel can be configured to apply a transform on the received data to convert to the channel state. The channel can be configured to apply a simple mapping for the ON and OFF commands.                     |
| `rollershutter` | Rollershutter | Channel for receiving commands from a Rollershutter. The channel can be configured to apply a transform on the received data to convert to the channel state. The channel can be configured to apply a simple mapping for the UP, DOWN and STOP commands.       |

The configuration for the `serialDevice` channels consists of the following parameters:

| Parameter               | Description                                                                                                                     | Supported Channels                            |
<<<<<<< HEAD
|-------------------------|---------------------------------------------------------------------------------------------------------------------------------|-----------------------------------------------|
| `stateTransformation`   | One or more transformation (concatenated with `∩`) used to convert device data to channel state, e.g. `REGEX:.*?STATE=(.*?);.*` | string, number, dimmer, switch, rollershutter |
| `commandTransformation` | One or more transformation (concatenated with `∩`) used to convert command to device data, e.g. `JS:device.js`                  | string, number, dimmer, switch, rollershutter |
=======
| ----------------------- | ------------------------------------------------------------------------------------------------------------------------------- | --------------------------------------------- |
| `stateTransformation`   | One or more transformation (concatenated with `∩`) used to convert device data to channel state, e.g. `REGEX(.*?STATE=(.*?);.*)` | string, number, dimmer, switch, rollershutter |
| `commandTransformation` | One or more transformation (concatenated with `∩`) used to convert command to device data, e.g. `JS(device.js)`                  | string, number, dimmer, switch, rollershutter |
>>>>>>> 4730f64f
| `commandFormat`         | Format string applied to the command before transform, e.g. `ID=671;COMMAND=%s`                                                 | string, number, dimmer, rollershutter         |
| `onValue`               | Send this value when receiving an ON command                                                                                    | switch, dimmer                                |
| `offValue`              | Send this value when receiving an OFF command                                                                                   | switch, dimmer                                |
| `increaseValue`         | Send this value when receiving an INCREASE command                                                                              | dimmer                                        |
| `decreaseValue`         | Send this value when receiving a DECREASE command                                                                               | dimmer                                        |
| `upValue`               | Send this value when receiving an UP command                                                                                    | rollershutter                                 |
| `downValue`             | Send this value when receiving a DOWN command                                                                                   | rollershutter                                 |
| `stopValue`             | Send this value when receiving a STOP command                                                                                   | rollershutter                                 |
| `refreshCommand`        | Command that should be issued to receive the current channel state                                                              | string, number, dimmer, switch, rollershutter |
| `refreshInterval`       | If configured, this defines an interval that will schedule automatic channel refresh                                            | string, number, dimmer, switch, rollershutter |

Transformations can be chained in the UI by listing each transformation on a separate line, or by separating them with the mathematical intersection character "∩".
Transformations are defined using this syntax: `TYPE(FUNCTION)`, e.g.: `JSONPATH($.path)`.
The syntax: `TYPE:FUNCTION` is still supported, e.g.: `JSONPATH:$.path`.
Please note that the values will be discarded if one transformation fails (e.g. REGEX did not match).

## Full Example

The following example is for a device connected to a serial port which provides data for many different sensors and we are interested in the temperature from a particular sensor.

The data for the sensor of interest is `20;05;Cresta;ID=2801;TEMP=25;HUM=55;BAT=OK;`

demo.things:

```java
Bridge serial:serialBridge:sensors [serialPort="/dev/ttyUSB01", baudRate=57600] {
    Thing serialDevice temperatureSensor [patternMatch="20;05;Cresta;ID=2801;.*"] {
        Channels:
            Type number : temperature [stateTransformation="REGEX(.*?TEMP=(.*?);.*)"]
            Type number : humidity [stateTransformation="REGEX(.*?HUM=(.*?);.*)"]
    }
    Thing serialDevice rollershutter [patternMatch=".*"] {
        Channels:
            Type rollershutter : serialRollo [stateTransformation="REGEX(Position:([0-9.]*))", upValue="Rollo_UP\n", downValue="Rollo_DOWN\n", stopValue="Rollo_STOP\n"]
            Type switch : roloAt100 [stateTransformation="REGEX(s/Position:100/ON/)"]
    }
    Thing serialDevice relay [patternMatch=".*"] {
        Channels:
            Type switch : serialRelay [onValue="Q1_ON\n", offValue="Q1_OFF\n"]
    }
    Thing serialDevice myDevice [patternMatch="ID=2341;.*"] {
        Channels:
            Type string : control [commandTransformation="JS(addCheckSum.js)", commandFormat="ID=2341;COMMAND=%s;"]
    }
}

```

demo.items:

```java
Number:Temperature myTemp "My Temperature" {channel="serial:serialDevice:sensors:temperatureSensor:temperature"}
Number myHum "My Humidity" {channel="serial:serialDevice:sensors:temperatureSensor:humidity"}
Switch serialRelay "Relay Q1" (Entrance) {channel="serial:serialDevice:sensors:relay:serialRelay"}
Rollershutter serialRollo "Entrance Rollo" (Entrance) {channel="serial:serialDevice:sensors:rollershutter:serialRollo"}
Rollershutter roloAt100 "Rolo at 100" (Entrance) {channel="serial:serialDevice:sensors:rollershutter:roloAt100"}
String deviceControl {channel="serial:serialDevice:sensors:myDevice:control"}
```<|MERGE_RESOLUTION|>--- conflicted
+++ resolved
@@ -118,26 +118,20 @@
 
 The configuration for the `serialDevice` channels consists of the following parameters:
 
-| Parameter               | Description                                                                                                                     | Supported Channels                            |
-<<<<<<< HEAD
-|-------------------------|---------------------------------------------------------------------------------------------------------------------------------|-----------------------------------------------|
-| `stateTransformation`   | One or more transformation (concatenated with `∩`) used to convert device data to channel state, e.g. `REGEX:.*?STATE=(.*?);.*` | string, number, dimmer, switch, rollershutter |
-| `commandTransformation` | One or more transformation (concatenated with `∩`) used to convert command to device data, e.g. `JS:device.js`                  | string, number, dimmer, switch, rollershutter |
-=======
-| ----------------------- | ------------------------------------------------------------------------------------------------------------------------------- | --------------------------------------------- |
+| Parameter               | Description                                                                                                                      | Supported Channels                            |
+| ----------------------- | -------------------------------------------------------------------------------------------------------------------------------- | --------------------------------------------- |
 | `stateTransformation`   | One or more transformation (concatenated with `∩`) used to convert device data to channel state, e.g. `REGEX(.*?STATE=(.*?);.*)` | string, number, dimmer, switch, rollershutter |
 | `commandTransformation` | One or more transformation (concatenated with `∩`) used to convert command to device data, e.g. `JS(device.js)`                  | string, number, dimmer, switch, rollershutter |
->>>>>>> 4730f64f
-| `commandFormat`         | Format string applied to the command before transform, e.g. `ID=671;COMMAND=%s`                                                 | string, number, dimmer, rollershutter         |
-| `onValue`               | Send this value when receiving an ON command                                                                                    | switch, dimmer                                |
-| `offValue`              | Send this value when receiving an OFF command                                                                                   | switch, dimmer                                |
-| `increaseValue`         | Send this value when receiving an INCREASE command                                                                              | dimmer                                        |
-| `decreaseValue`         | Send this value when receiving a DECREASE command                                                                               | dimmer                                        |
-| `upValue`               | Send this value when receiving an UP command                                                                                    | rollershutter                                 |
-| `downValue`             | Send this value when receiving a DOWN command                                                                                   | rollershutter                                 |
-| `stopValue`             | Send this value when receiving a STOP command                                                                                   | rollershutter                                 |
-| `refreshCommand`        | Command that should be issued to receive the current channel state                                                              | string, number, dimmer, switch, rollershutter |
-| `refreshInterval`       | If configured, this defines an interval that will schedule automatic channel refresh                                            | string, number, dimmer, switch, rollershutter |
+| `commandFormat`         | Format string applied to the command before transform, e.g. `ID=671;COMMAND=%s`                                                  | string, number, dimmer, rollershutter         |
+| `onValue`               | Send this value when receiving an ON command                                                                                     | switch, dimmer                                |
+| `offValue`              | Send this value when receiving an OFF command                                                                                    | switch, dimmer                                |
+| `increaseValue`         | Send this value when receiving an INCREASE command                                                                               | dimmer                                        |
+| `decreaseValue`         | Send this value when receiving a DECREASE command                                                                                | dimmer                                        |
+| `upValue`               | Send this value when receiving an UP command                                                                                     | rollershutter                                 |
+| `downValue`             | Send this value when receiving a DOWN command                                                                                    | rollershutter                                 |
+| `stopValue`             | Send this value when receiving a STOP command                                                                                    | rollershutter                                 |
+| `refreshCommand`        | Command that should be issued to receive the current channel state                                                               | string, number, dimmer, switch, rollershutter |
+| `refreshInterval`       | If configured, this defines an interval that will schedule automatic channel refresh                                             | string, number, dimmer, switch, rollershutter |
 
 Transformations can be chained in the UI by listing each transformation on a separate line, or by separating them with the mathematical intersection character "∩".
 Transformations are defined using this syntax: `TYPE(FUNCTION)`, e.g.: `JSONPATH($.path)`.
