--- conflicted
+++ resolved
@@ -1,6 +1,5 @@
 # Enedis Setup Steps
 
-<<<<<<< HEAD
 1. Step 1
 
    ![connectlinky-enedis-step1](connectlinky-enedis-step1.png)
@@ -11,7 +10,7 @@
 
 1. Step 3
 
-   ![connectlinky-enedis-step2b](connectlinky-enedis-step2b.png)<br/>
+   ![connectlinky-enedis-step2b](connectlinky-enedis-step2b.png)
 
 1. Step 4
 
@@ -22,25 +21,4 @@
 
 1. Step 5
 
-   ![connectlinky-enedis-step3](connectlinky-enedis-step3.png)
-=======
-1. Step 2
-
-   ![connectlinky-enedis-step1](connectlinky-enedis-step1.png)<br/>
-   ![connectlinky-enedis-step2](connectlinky-enedis-step2.png)<br/>
-
-1. Step 3
-
-   ![connectlinky-enedis-step2b](connectlinky-enedis-step2b.png)<br/>
-
-1. Step 4
-
-     If you have multiple linky on your account like me, you will have to repeat the procedure for each linky.
-   Don't select the two linky in the same procedure, it will not work !
-
-   ![connectlinky-enedis-step2c](connectlinky-enedis-step2c.png)
-
-1. Step 5
-
-   ![connectlinky-enedis-step3](connectlinky-enedis-step3.png)
->>>>>>> c03e3a1c
+   ![connectlinky-enedis-step3](connectlinky-enedis-step3.png)