/**
 * Copyright (c) 2010-2021 Contributors to the openHAB project
 *
 * See the NOTICE file(s) distributed with this work for additional
 * information.
 *
 * This program and the accompanying materials are made available under the
 * terms of the Eclipse Public License 2.0 which is available at
 * http://www.eclipse.org/legal/epl-2.0
 *
 * SPDX-License-Identifier: EPL-2.0
 */
package org.openhab.binding.linky.internal;

import static org.openhab.binding.linky.internal.LinkyBindingConstants.THING_TYPE_LINKY;

import java.time.ZonedDateTime;
import java.time.format.DateTimeFormatter;

import org.eclipse.jdt.annotation.NonNullByDefault;
import org.eclipse.jdt.annotation.Nullable;
import org.eclipse.jetty.client.HttpClient;
import org.openhab.binding.linky.internal.handler.LinkyHandler;
import org.openhab.core.i18n.LocaleProvider;
import org.openhab.core.io.net.http.HttpClientFactory;
import org.openhab.core.thing.Thing;
import org.openhab.core.thing.ThingTypeUID;
import org.openhab.core.thing.binding.BaseThingHandlerFactory;
import org.openhab.core.thing.binding.ThingHandler;
import org.openhab.core.thing.binding.ThingHandlerFactory;
import org.osgi.service.component.ComponentContext;
import org.osgi.service.component.annotations.Activate;
import org.osgi.service.component.annotations.Component;
import org.osgi.service.component.annotations.Reference;
import org.slf4j.Logger;
import org.slf4j.LoggerFactory;

import com.google.gson.Gson;
import com.google.gson.GsonBuilder;
import com.google.gson.JsonDeserializer;

/**
 * The {@link LinkyHandlerFactory} is responsible for creating things handlers.
 *
 * @author Gaël L'hopital - Initial contribution
 */
@NonNullByDefault
@Component(service = ThingHandlerFactory.class, configurationPid = "binding.linky")
public class LinkyHandlerFactory extends BaseThingHandlerFactory {
    private static final DateTimeFormatter LINKY_FORMATTER = DateTimeFormatter.ofPattern("uuuu-MM-dd'T'HH:mm:ss.SSSX");
<<<<<<< HEAD

    private final Logger logger = LoggerFactory.getLogger(LinkyHandlerFactory.class);
=======
    private static final int REQUEST_BUFFER_SIZE = 8000;
>>>>>>> 68f9c137

    private final Logger logger = LoggerFactory.getLogger(LinkyHandlerFactory.class);
    private final Gson gson = new GsonBuilder().registerTypeAdapter(ZonedDateTime.class,
            (JsonDeserializer<ZonedDateTime>) (json, type, jsonDeserializationContext) -> ZonedDateTime
                    .parse(json.getAsJsonPrimitive().getAsString(), LINKY_FORMATTER))
            .create();
    private final LocaleProvider localeProvider;
<<<<<<< HEAD
    private final Gson gson;
=======
>>>>>>> 68f9c137
    private final HttpClient httpClient;

    @Activate
    public LinkyHandlerFactory(final @Reference LocaleProvider localeProvider,
            final @Reference HttpClientFactory httpClientFactory) {
        this.localeProvider = localeProvider;
<<<<<<< HEAD
        this.gson = new GsonBuilder().registerTypeAdapter(ZonedDateTime.class,
                (JsonDeserializer<ZonedDateTime>) (json, type, jsonDeserializationContext) -> ZonedDateTime
                        .parse(json.getAsJsonPrimitive().getAsString(), LINKY_FORMATTER))
                .create();
        this.httpClient = httpClientFactory.createHttpClient(LinkyBindingConstants.BINDING_ID);
    }

    @Override
    protected void activate(ComponentContext componentContext) {
        super.activate(componentContext);
        httpClient.getSslContextFactory().setExcludeCipherSuites(new String[0]);
        httpClient.setFollowRedirects(false);
        try {
            httpClient.start();
        } catch (Exception e) {
            logger.warn("Unable to start Jetty HttpClient {}", e.getMessage());
        }
    }

    @Override
    protected void deactivate(ComponentContext componentContext) {
        super.deactivate(componentContext);
        try {
            httpClient.stop();
        } catch (Exception e) {
            logger.warn("Unable to stop Jetty HttpClient {}", e.getMessage());
        }
    }

    @Override
    public boolean supportsThingType(ThingTypeUID thingTypeUID) {
        return THING_TYPE_LINKY.equals(thingTypeUID);
    }

    @Override
    protected @Nullable ThingHandler createHandler(Thing thing) {
        ThingTypeUID thingTypeUID = thing.getThingTypeUID();

        return supportsThingType(thingTypeUID) ? new LinkyHandler(thing, localeProvider, gson, httpClient) : null;
=======
        this.httpClient = httpClientFactory.createHttpClient(LinkyBindingConstants.BINDING_ID);
    }

    @Override
    protected void activate(ComponentContext componentContext) {
        super.activate(componentContext);
        httpClient.setFollowRedirects(false);
        httpClient.setRequestBufferSize(REQUEST_BUFFER_SIZE);
        try {
            httpClient.start();
        } catch (Exception e) {
            logger.warn("Unable to start Jetty HttpClient {}", e.getMessage());
        }
    }

    @Override
    protected void deactivate(ComponentContext componentContext) {
        super.deactivate(componentContext);
        try {
            httpClient.stop();
        } catch (Exception e) {
            logger.warn("Unable to stop Jetty HttpClient {}", e.getMessage());
        }
    }

    @Override
    public boolean supportsThingType(ThingTypeUID thingTypeUID) {
        return THING_TYPE_LINKY.equals(thingTypeUID);
    }

    @Override
    protected @Nullable ThingHandler createHandler(Thing thing) {
        return supportsThingType(thing.getThingTypeUID()) ? new LinkyHandler(thing, localeProvider, gson, httpClient)
                : null;
>>>>>>> 68f9c137
    }
}<|MERGE_RESOLUTION|>--- conflicted
+++ resolved
@@ -48,12 +48,7 @@
 @Component(service = ThingHandlerFactory.class, configurationPid = "binding.linky")
 public class LinkyHandlerFactory extends BaseThingHandlerFactory {
     private static final DateTimeFormatter LINKY_FORMATTER = DateTimeFormatter.ofPattern("uuuu-MM-dd'T'HH:mm:ss.SSSX");
-<<<<<<< HEAD
-
-    private final Logger logger = LoggerFactory.getLogger(LinkyHandlerFactory.class);
-=======
     private static final int REQUEST_BUFFER_SIZE = 8000;
->>>>>>> 68f9c137
 
     private final Logger logger = LoggerFactory.getLogger(LinkyHandlerFactory.class);
     private final Gson gson = new GsonBuilder().registerTypeAdapter(ZonedDateTime.class,
@@ -61,57 +56,12 @@
                     .parse(json.getAsJsonPrimitive().getAsString(), LINKY_FORMATTER))
             .create();
     private final LocaleProvider localeProvider;
-<<<<<<< HEAD
-    private final Gson gson;
-=======
->>>>>>> 68f9c137
     private final HttpClient httpClient;
 
     @Activate
     public LinkyHandlerFactory(final @Reference LocaleProvider localeProvider,
             final @Reference HttpClientFactory httpClientFactory) {
         this.localeProvider = localeProvider;
-<<<<<<< HEAD
-        this.gson = new GsonBuilder().registerTypeAdapter(ZonedDateTime.class,
-                (JsonDeserializer<ZonedDateTime>) (json, type, jsonDeserializationContext) -> ZonedDateTime
-                        .parse(json.getAsJsonPrimitive().getAsString(), LINKY_FORMATTER))
-                .create();
-        this.httpClient = httpClientFactory.createHttpClient(LinkyBindingConstants.BINDING_ID);
-    }
-
-    @Override
-    protected void activate(ComponentContext componentContext) {
-        super.activate(componentContext);
-        httpClient.getSslContextFactory().setExcludeCipherSuites(new String[0]);
-        httpClient.setFollowRedirects(false);
-        try {
-            httpClient.start();
-        } catch (Exception e) {
-            logger.warn("Unable to start Jetty HttpClient {}", e.getMessage());
-        }
-    }
-
-    @Override
-    protected void deactivate(ComponentContext componentContext) {
-        super.deactivate(componentContext);
-        try {
-            httpClient.stop();
-        } catch (Exception e) {
-            logger.warn("Unable to stop Jetty HttpClient {}", e.getMessage());
-        }
-    }
-
-    @Override
-    public boolean supportsThingType(ThingTypeUID thingTypeUID) {
-        return THING_TYPE_LINKY.equals(thingTypeUID);
-    }
-
-    @Override
-    protected @Nullable ThingHandler createHandler(Thing thing) {
-        ThingTypeUID thingTypeUID = thing.getThingTypeUID();
-
-        return supportsThingType(thingTypeUID) ? new LinkyHandler(thing, localeProvider, gson, httpClient) : null;
-=======
         this.httpClient = httpClientFactory.createHttpClient(LinkyBindingConstants.BINDING_ID);
     }
 
@@ -146,6 +96,5 @@
     protected @Nullable ThingHandler createHandler(Thing thing) {
         return supportsThingType(thing.getThingTypeUID()) ? new LinkyHandler(thing, localeProvider, gson, httpClient)
                 : null;
->>>>>>> 68f9c137
     }
 }