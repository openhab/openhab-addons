/*
 * Copyright (c) 2010-2025 Contributors to the openHAB project
 *
 * See the NOTICE file(s) distributed with this work for additional
 * information.
 *
 * This program and the accompanying materials are made available under the
 * terms of the Eclipse Public License 2.0 which is available at
 * http://www.eclipse.org/legal/epl-2.0
 *
 * SPDX-License-Identifier: EPL-2.0
 */
package org.openhab.binding.linky.internal.handler;

import static org.openhab.binding.linky.internal.constants.LinkyBindingConstants.*;

import java.text.Normalizer;
import java.time.Instant;
import java.time.LocalDate;
import java.time.LocalDateTime;
import java.time.ZoneId;
import java.time.format.DateTimeFormatter;
import java.time.temporal.ChronoUnit;
import java.time.temporal.WeekFields;
import java.util.ArrayList;
import java.util.Arrays;
import java.util.List;
import java.util.Locale;
import java.util.Map;
import java.util.Random;
import java.util.concurrent.ScheduledFuture;
import java.util.concurrent.TimeUnit;

import javax.measure.Quantity;
import javax.measure.Unit;

import org.eclipse.jdt.annotation.NonNullByDefault;
import org.eclipse.jdt.annotation.Nullable;
import org.openhab.binding.linky.internal.api.EnedisHttpApi;
import org.openhab.binding.linky.internal.api.ExpiringDayCache;
import org.openhab.binding.linky.internal.config.LinkyThingRemoteConfiguration;
import org.openhab.binding.linky.internal.constants.LinkyBindingConstants;
import org.openhab.binding.linky.internal.dto.Contact;
import org.openhab.binding.linky.internal.dto.Contract;
import org.openhab.binding.linky.internal.dto.Identity;
import org.openhab.binding.linky.internal.dto.IndexInfo;
import org.openhab.binding.linky.internal.dto.IndexMode;
import org.openhab.binding.linky.internal.dto.IntervalReading;
import org.openhab.binding.linky.internal.dto.MetaData;
import org.openhab.binding.linky.internal.dto.MeterReading;
import org.openhab.binding.linky.internal.dto.PrmDetail;
import org.openhab.binding.linky.internal.dto.PrmInfo;
import org.openhab.binding.linky.internal.dto.UsagePoint;
import org.openhab.binding.linky.internal.dto.UserInfo;
import org.openhab.binding.linky.internal.types.LinkyException;
import org.openhab.core.config.core.Configuration;
import org.openhab.core.i18n.LocaleProvider;
import org.openhab.core.i18n.TimeZoneProvider;
import org.openhab.core.library.types.DateTimeType;
import org.openhab.core.library.types.QuantityType;
import org.openhab.core.library.unit.MetricPrefix;
import org.openhab.core.library.unit.Units;
import org.openhab.core.thing.Bridge;
import org.openhab.core.thing.Channel;
import org.openhab.core.thing.ChannelUID;
import org.openhab.core.thing.Thing;
import org.openhab.core.thing.ThingStatus;
import org.openhab.core.thing.ThingStatusDetail;
import org.openhab.core.thing.binding.builder.ChannelBuilder;
import org.openhab.core.thing.type.ChannelTypeUID;
import org.openhab.core.types.Command;
import org.openhab.core.types.RefreshType;
import org.openhab.core.types.State;
import org.openhab.core.types.TimeSeries;
import org.openhab.core.types.TimeSeries.Policy;
import org.openhab.core.types.UnDefType;
import org.slf4j.Logger;
import org.slf4j.LoggerFactory;

/**
 * The {@link ThingLinkyRemoteHandler} is responsible for handling commands, which are
 * sent to one of the channels.
 *
 * @author Gaël L'hopital - Initial contribution
 * @author Laurent Arnal - Rewrite addon to use official dataconect API
 */

@NonNullByDefault
public class ThingLinkyRemoteHandler extends ThingBaseRemoteHandler {
    private static final Random RANDOM_NUMBERS = new Random();
    private static final int REFRESH_HOUR_OF_DAY = 1;
    private static final int REFRESH_MINUTE_OF_DAY = RANDOM_NUMBERS.nextInt(60);
    private static final int REFRESH_INTERVAL_IN_MIN = 120;
    // private static final int NUMBER_OF_DATA_DAY = 1095;
    private static final int NUMBER_OF_DATA_DAY = 90;

    private final TimeZoneProvider timeZoneProvider;
    private final Logger logger = LoggerFactory.getLogger(ThingLinkyRemoteHandler.class);

    private final ExpiringDayCache<MetaData> metaData;
    private final ExpiringDayCache<MeterReading> dailyConsumption;
    private final ExpiringDayCache<MeterReading> dailyIndex;
    private final ExpiringDayCache<MeterReading> dailyConsumptionMaxPower;
    private final ExpiringDayCache<MeterReading> loadCurveConsumption;

    private ZoneId zoneId = ZoneId.systemDefault();
    private @Nullable ScheduledFuture<?> refreshJob;
    private @Nullable EnedisHttpApi enedisApi;
    private double divider = 1.00;

    public String userId = "";
    public String segment = "";

    private @Nullable ScheduledFuture<?> pollingJob = null;

    private enum Target {
        FIRST,
        LAST,
        ALL
    }

    public ThingLinkyRemoteHandler(Thing thing, LocaleProvider localeProvider, TimeZoneProvider timeZoneProvider) {
        super(thing);

        this.timeZoneProvider = timeZoneProvider;

        this.metaData = new ExpiringDayCache<>("metaData", REFRESH_HOUR_OF_DAY, REFRESH_MINUTE_OF_DAY, () -> {
            MetaData metaData = getMetaData();
            return metaData;
        });

        this.dailyConsumption = new ExpiringDayCache<>("dailyConsumption", REFRESH_HOUR_OF_DAY, REFRESH_MINUTE_OF_DAY,
                () -> {
                    LocalDate today = LocalDate.now();
                    MeterReading meterReading = getConsumptionData(today.minusDays(NUMBER_OF_DATA_DAY), today);
                    meterReading = getMeterReadingAfterChecks(meterReading);
                    if (meterReading != null) {
                        logData(meterReading.baseValue, "Day", DateTimeFormatter.ISO_LOCAL_DATE, Target.ALL);
                        logData(meterReading.weekValue, "Week", DateTimeFormatter.ISO_LOCAL_DATE_TIME, Target.ALL);
                    }
                    return meterReading;
                });

        this.dailyIndex = new ExpiringDayCache<>("dailyIndex", REFRESH_HOUR_OF_DAY, REFRESH_MINUTE_OF_DAY, () -> {
            LocalDate today = LocalDate.now();
            MeterReading meterReading = getConsumptionIndex(today.minusDays(NUMBER_OF_DATA_DAY), today);
            meterReading = getMeterReadingAfterChecks(meterReading);
            if (meterReading != null) {
                logData(meterReading.baseValue, "Day", DateTimeFormatter.ISO_LOCAL_DATE, Target.ALL);
                logData(meterReading.weekValue, "Week", DateTimeFormatter.ISO_LOCAL_DATE_TIME, Target.ALL);
            }
            return meterReading;
        });

        // We request data for yesterday and the day before yesterday
        // even if the data for the day before yesterday
        // This is only a workaround to an API bug that will return INTERNAL_SERVER_ERROR rather
        // than the expected data with a NaN value when the data for yesterday is not yet available.
        // By requesting two days, the API is not failing and you get the expected NaN value for yesterday
        // when the data is not yet available.
        this.dailyConsumptionMaxPower = new ExpiringDayCache<>("dailyConsumptionMaxPower", REFRESH_HOUR_OF_DAY,
                REFRESH_MINUTE_OF_DAY, () -> {
                    LocalDate today = LocalDate.now();
                    MeterReading meterReading = getPowerData(today.minusDays(NUMBER_OF_DATA_DAY), today);
                    meterReading = getMeterReadingAfterChecks(meterReading);
                    if (meterReading != null) {
                        logData(meterReading.baseValue, "Day (peak)", DateTimeFormatter.ISO_LOCAL_DATE, Target.ALL);
                    }
                    return meterReading;
                });

        // Comsuption Load Curve
        this.loadCurveConsumption = new ExpiringDayCache<>("loadCurveConsumption", REFRESH_HOUR_OF_DAY,
                REFRESH_MINUTE_OF_DAY, () -> {
                    LocalDate today = LocalDate.now();
                    MeterReading meterReading = getLoadCurveConsumption(today.minusDays(6), today);
                    meterReading = getMeterReadingAfterChecks(meterReading);
                    if (meterReading != null) {
                        logData(meterReading.baseValue, "Day (peak)", DateTimeFormatter.ISO_LOCAL_DATE, Target.ALL);
                    }
                    return meterReading;
                });
    }

    @Override
    public synchronized void initialize() {
        logger.debug("Initializing Linky handler for {}", config.prmId);

        // reread config to update timezone field
        config = getConfigAs(LinkyThingRemoteConfiguration.class);

        Bridge bridge = getBridge();
        if (bridge == null) {
            updateStatus(ThingStatus.OFFLINE, ThingStatusDetail.BRIDGE_UNINITIALIZED, "@text/offline.missing-bridge");
            return;
        }

        if (bridge.getHandler() instanceof BridgeRemoteBaseHandler bridgeHandler) {
            enedisApi = bridgeHandler.getEnedisApi();
            divider = bridgeHandler.getDivider();

            updateStatus(ThingStatus.UNKNOWN);

            if (config.seemsValid()) {
                if (config.timezone.isBlank()) {
                    zoneId = this.timeZoneProvider.getTimeZone();
                } else {
                    zoneId = ZoneId.of(config.timezone);
                }

                if (bridgeHandler instanceof BridgeRemoteApiHandler && config.prmId.isBlank()) {
                    updateStatus(ThingStatus.OFFLINE, ThingStatusDetail.CONFIGURATION_ERROR,
                            "@text/offline.config-error-mandatory-settings");
                    return;
                }

                if (!config.prmId.isBlank()) {
                    bridgeHandler.registerNewPrmId(config.prmId);
                }
                pollingJob = scheduler.schedule(this::pollingCode, 5, TimeUnit.SECONDS);
            } else {
                updateStatus(ThingStatus.OFFLINE, ThingStatusDetail.CONFIGURATION_ERROR,
                        "@text/offline.config-error-mandatory-settings");
            }
        } else {
            updateStatus(ThingStatus.OFFLINE, ThingStatusDetail.BRIDGE_UNINITIALIZED);
        }
    }

    public boolean supportNewApiFormat() throws LinkyException {
        Bridge bridge = getBridge();
        if (bridge == null) {
            throw new LinkyException("Unable to get bridge in supportNewApiFormat()");
        }

        if (bridge.getHandler() instanceof BridgeRemoteBaseHandler bridgeHandler) {
            return bridgeHandler.supportNewApiFormat();
        } else {
            throw new LinkyException("Unable to get bridgeHandler in supportNewApiFormat()");
        }
    }

    private void pollingCode() {
        try {
            EnedisHttpApi api = this.enedisApi;

            if (api != null) {
                Bridge lcBridge = getBridge();
                ScheduledFuture<?> lcPollingJob = pollingJob;

                if (lcBridge == null || lcBridge.getStatus() != ThingStatus.ONLINE) {
                    return;
                }

                BridgeRemoteBaseHandler bridgeHandler = (BridgeRemoteBaseHandler) lcBridge.getHandler();
                if (bridgeHandler == null) {
                    return;
                }

                if (!bridgeHandler.isConnected()) {
                    bridgeHandler.connectionInit();
                }

                updateData();

                final LocalDateTime now = LocalDateTime.now();
                final LocalDateTime nextDayFirstTimeUpdate = now.plusDays(1).withHour(REFRESH_HOUR_OF_DAY)
                        .withMinute(REFRESH_MINUTE_OF_DAY).truncatedTo(ChronoUnit.MINUTES);

                updateStatus(ThingStatus.ONLINE);

                if (lcPollingJob != null) {
                    lcPollingJob.cancel(false);
                    pollingJob = null;
                }

                refreshJob = scheduler.scheduleWithFixedDelay(this::updateData,
                        ChronoUnit.MINUTES.between(now, nextDayFirstTimeUpdate) % REFRESH_INTERVAL_IN_MIN + 1,
                        REFRESH_INTERVAL_IN_MIN, TimeUnit.MINUTES);
            }
        } catch (LinkyException e) {
            updateStatus(ThingStatus.OFFLINE, ThingStatusDetail.COMMUNICATION_ERROR, e.getMessage());
        }
    }

    private synchronized void updateMetaData() {
        metaData.getValue().ifPresentOrElse(values -> {
            String title = values.identity.title;
            String firstName = values.identity.firstname;
            String lastName = values.identity.lastname;

            Map<String, String> props = this.editProperties();

            if (values.identity.internId == null) {
                values.identity.internId = values.identity.firstname + " " + values.identity.lastname;
            }

            userId = values.identity.internId;

<<<<<<< HEAD
            Bridge bridge = getBridge();
            BridgeRemoteBaseHandler bridgeHandler = null;
            if (bridge != null) {
                bridgeHandler = (BridgeRemoteBaseHandler) bridge.getHandler();
            }

            if (bridgeHandler instanceof BridgeRemoteEnedisWebHandler) {
                userId = ((BridgeRemoteEnedisWebHandler) bridgeHandler).getIdPersonne();
=======
            if (getBridge() instanceof Bridge bridge
                    && bridge.getHandler() instanceof BridgeRemoteEnedisWebHandler bridgeHandler) {
                userId = bridgeHandler.getIdPersonne();
>>>>>>> 5f9702f6
            }

            addProps(props, USER_ID, userId);

            addProps(props, PROPERTY_USAGEPOINT_ID, values.usagePoint.usagePointId);

            addProps(props, PROPERTY_IDENTITY, title + " " + firstName + " " + lastName);

            segment = values.contract.segment;
            addProps(props, PROPERTY_CONTRACT_SEGMENT, segment);
            addProps(props, PROPERTY_CONTRACT_CONTRACT_STATUS, values.contract.contractStatus);
            addProps(props, PROPERTY_CONTRACT_CONTRACT_TYPE, values.contract.contractType);
            addProps(props, PROPERTY_CONTRACT_DISTRIBUTION_TARIFF, values.contract.distributionTariff);
            addProps(props, PROPERTY_CONTRACT_LAST_ACTIVATION_DATE, values.contract.lastActivationDate);
            addProps(props, PROPERTY_CONTRACT_LAST_DISTRIBUTION_TARIFF_CHANGE_DATE,
                    values.contract.lastDistributionTariffChangeDate);
            addProps(props, PROPERTY_CONTRACT_OFF_PEAK_HOURS, values.contract.offpeakHours);
            addProps(props, PROPERTY_CONTRACT_SUBSCRIBED_POWER, values.contract.subscribedPower + " kVA");

            addProps(props, PROPERTY_USAGEPOINT_STATUS, values.usagePoint.usagePointStatus);
            addProps(props, PROPERTY_USAGEPOINT_METER_TYPE, values.usagePoint.meterType);
            addProps(props, PROPERTY_USAGEPOINT_METER_ADDRESS_CITY, values.usagePoint.usagePointAddresses.city);
            addProps(props, PROPERTY_USAGEPOINT_METER_ADDRESS_COUNTRY, values.usagePoint.usagePointAddresses.country);
            addProps(props, PROPERTY_USAGEPOINT_METER_ADDRESS_POSTAL_CODE,
                    values.usagePoint.usagePointAddresses.postalCode);
            addProps(props, PROPERTY_USAGEPOINT_METER_ADDRESS_STREET, values.usagePoint.usagePointAddresses.street);

            addProps(props, PROPERTY_CONTACT_MAIL, values.contact.email);
            addProps(props, PROPERTY_CONTACT_PHONE, values.contact.phone);

            this.updateProperties(props);
        }, () -> {
        });
    }

    private void addProps(Map<String, String> props, String key, @Nullable String value) {
        if (value == null || value.isBlank()) {
            return;
        }

        props.put(key, value);
    }

    private @Nullable MetaData getMetaData() {
        try {
            EnedisHttpApi api = this.enedisApi;
            MetaData result = new MetaData();
            if (api != null) {
                if (supportNewApiFormat()) {
                    if (config.prmId.isBlank()) {
                        throw new LinkyException("@text/offline.config-error-mandatory-settings");
                    }
                    result.identity = api.getIdentity(this, config.prmId);
                    result.contact = api.getContact(this, config.prmId);
                    result.contract = api.getContract(this, config.prmId);
                    result.usagePoint = api.getUsagePoint(this, config.prmId);
                } else {
                    UserInfo userInfo = api.getUserInfo(this);
                    PrmInfo prmInfo = api.getPrmInfo(this, userInfo.userProperties.internId, config.prmId);
                    PrmDetail details = api.getPrmDetails(this, userInfo.userProperties.internId, prmInfo.idPrm);

                    config.prmId = prmInfo.idPrm;
                    result.identity = Identity.convertFromUserInfo(userInfo);
                    result.contact = Contact.convertFromUserInfo(userInfo);
                    result.contract = Contract.convertFromPrmDetail(details);
                    result.usagePoint = UsagePoint.convertFromPrmDetail(prmInfo, details);
                }
            }
            return result;
        } catch (LinkyException e) {
            updateStatus(ThingStatus.OFFLINE, ThingStatusDetail.COMMUNICATION_ERROR, e.getMessage());
        }

        return null;
    }

    /**
     * Request new data and updates channels
     */
    private synchronized void updateData() {
        // If one of the cache is expired, force also a metaData refresh to prevent 500 error from Enedis servers !
        logger.debug("updateData() called");
        logger.debug("Cache state {} {} {}", dailyConsumption.isPresent(), dailyConsumptionMaxPower.isPresent(),
                loadCurveConsumption.isPresent());

        if (!dailyConsumption.isPresent() || !dailyConsumptionMaxPower.isPresent()
                || !loadCurveConsumption.isPresent()) {
            logger.debug("invalidate metaData cache to force refresh");
            metaData.invalidate();
        }

        updateMetaData();
        // Stop there if we are not able to get Metadata
        if (thing.getStatus() == ThingStatus.OFFLINE) {
            return;
        }

        updateEnergyData();
        updateEnergyIndex();
        updatePowerData();
        updateLoadCurveData();
    }

    private synchronized void updatePowerData() {
        if (isLinkedPowerData()) {
            dailyConsumptionMaxPower.getValue().ifPresentOrElse(values -> {
                int dSize = values.baseValue.length;

                updatekVAChannel(LINKY_REMOTE_DAILY_GROUP, CHANNEL_PEAK_POWER_DAY_MINUS_1,
                        values.baseValue[dSize - 1].value);
                updateState(LINKY_REMOTE_DAILY_GROUP, CHANNEL_PEAK_POWER_TS_DAY_MINUS_1,
                        new DateTimeType(values.baseValue[dSize - 1].date.atZone(zoneId)));

                updatekVAChannel(LINKY_REMOTE_DAILY_GROUP, CHANNEL_PEAK_POWER_DAY_MINUS_2,
                        values.baseValue[dSize - 2].value);
                updateState(LINKY_REMOTE_DAILY_GROUP, CHANNEL_PEAK_POWER_TS_DAY_MINUS_2,
                        new DateTimeType(values.baseValue[dSize - 2].date.atZone(zoneId)));

                updatekVAChannel(LINKY_REMOTE_DAILY_GROUP, CHANNEL_PEAK_POWER_DAY_MINUS_3,
                        values.baseValue[dSize - 3].value);
                updateState(LINKY_REMOTE_DAILY_GROUP, CHANNEL_PEAK_POWER_TS_DAY_MINUS_3,
                        new DateTimeType(values.baseValue[dSize - 3].date.atZone(zoneId)));

                updateTimeSeries(LINKY_REMOTE_DAILY_GROUP, CHANNEL_MAX_POWER, values.baseValue, -1,
                        MetricPrefix.KILO(Units.VOLT_AMPERE));

                updateTimeSeries(LINKY_REMOTE_WEEKLY_GROUP, CHANNEL_MAX_POWER, values.weekValue, -1,
                        MetricPrefix.KILO(Units.VOLT_AMPERE));

                updateTimeSeries(LINKY_REMOTE_MONTHLY_GROUP, CHANNEL_MAX_POWER, values.monthValue, -1,
                        MetricPrefix.KILO(Units.VOLT_AMPERE));

                updateTimeSeries(LINKY_REMOTE_YEARLY_GROUP, CHANNEL_MAX_POWER, values.yearValue, -1,
                        MetricPrefix.KILO(Units.VOLT_AMPERE));
            }, () -> {
                updateKwhChannel(LINKY_REMOTE_DAILY_GROUP, CHANNEL_PEAK_POWER_DAY_MINUS_1, Double.NaN);
                updateState(LINKY_REMOTE_DAILY_GROUP, CHANNEL_PEAK_POWER_TS_DAY_MINUS_1, UnDefType.UNDEF);

                updateKwhChannel(LINKY_REMOTE_DAILY_GROUP, CHANNEL_PEAK_POWER_DAY_MINUS_2, Double.NaN);
                updateState(LINKY_REMOTE_DAILY_GROUP, CHANNEL_PEAK_POWER_TS_DAY_MINUS_2, UnDefType.UNDEF);

                updateKwhChannel(LINKY_REMOTE_DAILY_GROUP, CHANNEL_PEAK_POWER_DAY_MINUS_3, Double.NaN);
                updateState(LINKY_REMOTE_DAILY_GROUP, CHANNEL_PEAK_POWER_TS_DAY_MINUS_3, UnDefType.UNDEF);
            });
        }
    }

    /**
     * Request new daily/weekly data and updates channels
     */
    private synchronized void updateEnergyData() {
        dailyConsumption.getValue().ifPresentOrElse(values -> {
            int dSize = values.baseValue.length;

            updateKwhChannel(LINKY_REMOTE_DAILY_GROUP, CHANNEL_DAY_MINUS_1, values.baseValue[dSize - 1].value);
            updateKwhChannel(LINKY_REMOTE_DAILY_GROUP, CHANNEL_DAY_MINUS_2, values.baseValue[dSize - 2].value);
            updateKwhChannel(LINKY_REMOTE_DAILY_GROUP, CHANNEL_DAY_MINUS_3, values.baseValue[dSize - 3].value);

            int idxCurrentYear = values.yearValue.length - 1;
            int idxCurrentWeek = values.weekValue.length - 1;
            int idxCurrentMonth = values.monthValue.length - 1;

            updateKwhChannel(LINKY_REMOTE_WEEKLY_GROUP, CHANNEL_WEEK_MINUS_0, values.weekValue[idxCurrentWeek].value);
            updateKwhChannel(LINKY_REMOTE_WEEKLY_GROUP, CHANNEL_WEEK_MINUS_1,
                    values.weekValue[idxCurrentWeek - 1].value);
            if (idxCurrentWeek - 2 >= 0) {
                updateKwhChannel(LINKY_REMOTE_WEEKLY_GROUP, CHANNEL_WEEK_MINUS_2,
                        values.weekValue[idxCurrentWeek - 2].value);
            }

            updateKwhChannel(LINKY_REMOTE_MONTHLY_GROUP, CHANNEL_MONTH_MINUS_0,
                    values.monthValue[idxCurrentMonth].value);
            updateKwhChannel(LINKY_REMOTE_MONTHLY_GROUP, CHANNEL_MONTH_MINUS_1,
                    values.monthValue[idxCurrentMonth - 1].value);
            if (idxCurrentMonth - 2 >= 0) {
                updateKwhChannel(LINKY_REMOTE_MONTHLY_GROUP, CHANNEL_MONTH_MINUS_2,
                        values.monthValue[idxCurrentMonth - 2].value);
            }

            updateKwhChannel(LINKY_REMOTE_YEARLY_GROUP, CHANNEL_YEAR_MINUS_0, values.yearValue[idxCurrentYear].value);
            updateKwhChannel(LINKY_REMOTE_YEARLY_GROUP, CHANNEL_YEAR_MINUS_1,
                    values.yearValue[idxCurrentYear - 1].value);
            if (idxCurrentYear - 2 >= 0) {
                updateKwhChannel(LINKY_REMOTE_YEARLY_GROUP, CHANNEL_YEAR_MINUS_2,
                        values.yearValue[idxCurrentYear - 2].value);
            }

            updateTimeSeries(LINKY_REMOTE_DAILY_GROUP, CHANNEL_CONSUMPTION, values.baseValue, -1, Units.KILOWATT_HOUR);
            updateTimeSeries(LINKY_REMOTE_WEEKLY_GROUP, CHANNEL_CONSUMPTION, values.weekValue, -1, Units.KILOWATT_HOUR);
            updateTimeSeries(LINKY_REMOTE_MONTHLY_GROUP, CHANNEL_CONSUMPTION, values.monthValue, -1,
                    Units.KILOWATT_HOUR);
            updateTimeSeries(LINKY_REMOTE_YEARLY_GROUP, CHANNEL_CONSUMPTION, values.yearValue, -1, Units.KILOWATT_HOUR);
        }, () -> {
            updateKwhChannel(LINKY_REMOTE_DAILY_GROUP, CHANNEL_DAY_MINUS_1, Double.NaN);
            updateKwhChannel(LINKY_REMOTE_DAILY_GROUP, CHANNEL_DAY_MINUS_2, Double.NaN);
            updateKwhChannel(LINKY_REMOTE_DAILY_GROUP, CHANNEL_DAY_MINUS_3, Double.NaN);

            updateKwhChannel(LINKY_REMOTE_WEEKLY_GROUP, CHANNEL_WEEK_MINUS_0, Double.NaN);
            updateKwhChannel(LINKY_REMOTE_WEEKLY_GROUP, CHANNEL_WEEK_MINUS_1, Double.NaN);
            updateKwhChannel(LINKY_REMOTE_WEEKLY_GROUP, CHANNEL_WEEK_MINUS_2, Double.NaN);

            updateKwhChannel(LINKY_REMOTE_MONTHLY_GROUP, CHANNEL_MONTH_MINUS_0, Double.NaN);
            updateKwhChannel(LINKY_REMOTE_MONTHLY_GROUP, CHANNEL_MONTH_MINUS_1, Double.NaN);
            updateKwhChannel(LINKY_REMOTE_MONTHLY_GROUP, CHANNEL_MONTH_MINUS_2, Double.NaN);

            updateKwhChannel(LINKY_REMOTE_YEARLY_GROUP, CHANNEL_YEAR_MINUS_0, Double.NaN);
            updateKwhChannel(LINKY_REMOTE_YEARLY_GROUP, CHANNEL_YEAR_MINUS_1, Double.NaN);
            updateKwhChannel(LINKY_REMOTE_YEARLY_GROUP, CHANNEL_YEAR_MINUS_2, Double.NaN);
        });
    }

    /**
     * The methods remove specific local character (like 'é'/'ê','â') so we have a correctly formated UID from a
     * localize item label
     *
     * @param label
     * @return the label without invalid character
     */
    public static String sanetizeId(String label) {
        String result = label;

        if (!Normalizer.isNormalized(label, Normalizer.Form.NFKD)) {
            result = Normalizer.normalize(label, Normalizer.Form.NFKD);
            result = result.replaceAll("\\p{M}", "");
        }

        result = result.replaceAll("[^a-zA-Z0-9_]", "");
        result = result.substring(0, 1).toLowerCase() + result.substring(1);

        return result;
    }

    /**
     * This methods create a new Channel for a consumption index
     *
     * @param channels
     * @param chanTypeUid
     * @param channelGroup
     * @param channelName
     * @param channelLabel
     * @param channelDesc
     */
    private void addChannel(List<Channel> channels, ChannelTypeUID chanTypeUid, String channelGroup, String channelName,
            String channelLabel, String channelDesc) {
        ChannelUID channelUid = new ChannelUID(this.getThing().getUID(), channelGroup, channelName);
        Channel channel = ChannelBuilder.create(channelUid).withType(chanTypeUid).withDescription(channelDesc)
                .withLabel(channelLabel).build();

        if (getThing().getChannel(channelUid) != null) {
            return;
        }

        if (channels.contains(channel)) {
            return;
        }

        channels.add(channel);
    }

    /**
     * This methods create dynamic channels of forms:
     * consumptionSupplierIdx0, consumptionSupplierIdx1, ..., consumptionSupplierIdx9
     * consumptionDistributorIdx0, consumptionDistributorIdx1, ..., consumptionDistributorIdx3
     *
     * @param channels
     * @param chanTypeUid
     * @param indexMode
     */

    private void addDynamicChannelByIdx(List<Channel> channels, ChannelTypeUID chanTypeUid, IndexMode indexMode) {
        String channelPrefix = CHANNEL_CONSUMPTION + indexMode.toString() + "Idx";

        for (int idx = 0; idx < indexMode.getSize(); idx++) {
            String channelName = channelPrefix + idx;
            String channelLabel = indexMode.toString() + " Consumption " + idx;
            String channelDesc = "The " + indexMode.toString() + " Consumption for index " + idx;

            addChannel(channels, chanTypeUid, LINKY_REMOTE_DAILY_GROUP, channelName, channelLabel, channelDesc);
            addChannel(channels, chanTypeUid, LINKY_REMOTE_WEEKLY_GROUP, channelName, channelLabel, channelDesc);
            addChannel(channels, chanTypeUid, LINKY_REMOTE_MONTHLY_GROUP, channelName, channelLabel, channelDesc);
            addChannel(channels, chanTypeUid, LINKY_REMOTE_YEARLY_GROUP, channelName, channelLabel, channelDesc);
        }
    }

    /**
     * This methods create dynamic channels labelled by tarif name :
     * heuresPleines, heuresCreuses, bleuHeuresCreuses, bleuHeuresPleines, ...
     *
     * @param channels
     * @param chanTypeUid
     * @param indexMode
     */
    private void addDynamicChannelByLabel(List<Channel> channels, ChannelTypeUID chanTypeUid, MeterReading values,
            IndexMode indexMode) {
        for (IntervalReading ir : values.baseValue) {
            String[] label = ir.indexInfo[indexMode.getIdx()].label;

            for (String st : label) {
                if (st == null) {
                    continue;
                }

                String channelName = sanetizeId(st);
                String channelLabel = st;
                String channelDesc = "The " + st;

                addChannel(channels, chanTypeUid, LINKY_REMOTE_DAILY_GROUP, channelName, channelLabel, channelDesc);
                addChannel(channels, chanTypeUid, LINKY_REMOTE_WEEKLY_GROUP, channelName, channelLabel, channelDesc);
                addChannel(channels, chanTypeUid, LINKY_REMOTE_MONTHLY_GROUP, channelName, channelLabel, channelDesc);
                addChannel(channels, chanTypeUid, LINKY_REMOTE_YEARLY_GROUP, channelName, channelLabel, channelDesc);
            }
        }
    }

    /**
     * This method create new channel dynamically at runtime when we read dataset from Enedis.
     * We do this because we want to expose Index for each tarif.
     * For tempo tarif for exemple, you will have 6 different channel.
     *
     * But this is not the only available tarif, to listing all possible channel in ressource file will not do it.
     * It's far more easy to create them looking at the available tarif in customer dataset.
     *
     * There will be to set of channel:
     * - Enedis channel:
     * Supplier0 to Supplier9 : will expose originals Enedis Supplier Index.
     * Distributor0 to Distributor 3 : will expose original Enedis Distributor Index.
     *
     * - Named channel:
     * Will enable to have a more speaking channel Name, for exemple you will have
     * for Heures Pleines / Heures creuses tarif : channel name will be heuresPleines / heuresCreuses.
     * for Tempo tarif : channel name will be
     * bleuHeuresCreuses/bleuHeuresPleines/blancHeuresCreuses/blancHeuresPleines/rougeHeuresCreuses/rougeHeuresPleines
     *
     * @param values : the dataset from enedis.
     */
    private void handleDynamicChannel(MeterReading values) {
        ChannelTypeUID chanTypeUid = new ChannelTypeUID(LinkyBindingConstants.BINDING_ID,
                LinkyBindingConstants.CONSUMPTION);
        List<Channel> channels = new ArrayList<Channel>();

        addDynamicChannelByLabel(channels, chanTypeUid, values, IndexMode.Supplier);
        addDynamicChannelByLabel(channels, chanTypeUid, values, IndexMode.Distributor);

        addDynamicChannelByIdx(channels, chanTypeUid, IndexMode.Supplier);
        addDynamicChannelByIdx(channels, chanTypeUid, IndexMode.Distributor);

        // If we have channel change, update the thing
        if (channels.size() > 0) {
            Thing thing = this.getThing();

            for (Channel chan : thing.getChannels()) {
                channels.add(chan);
            }

            updateThing(editThing().withChannels(channels).build());
        }

    }

    /**
     * This method take the full dataset, and return a List of subdataset, split on the tariff change.
     * This can happen if on your subscription, you're ask your supplier to change tariff.
     * For exemple, move from Heures Pleines/Heures Creuses tarif to Tempo tarif.
     *
     * We do this split because we want to expose tarif to dedicated named channel so it will be more easy to display
     * them on a chart.
     *
     * @param irs
     * @return a List of subdataset cut on Tarif change
     */
    private List<IntervalReading[]> splitOnTariffBound(@Nullable IntervalReading[] irs, IndexMode indexMode) {
        List<IntervalReading[]> result = new ArrayList<IntervalReading[]>();
        String currentTarif = "";
        int lastIdx = 0;

        for (int idx = 0; idx < irs.length; idx++) {
            IntervalReading ir = irs[idx];
            if (ir != null) {
                String tarif = String.join("#", ir.indexInfo[indexMode.getIdx()].label);

                if ((!tarif.equals(currentTarif) && !currentTarif.equals("")) || (idx == irs.length - 1)) {
                    IntervalReading[] subArray;
                    if (idx == irs.length - 1) {
                        subArray = Arrays.copyOfRange(irs, lastIdx, idx + 1);
                    } else {
                        subArray = Arrays.copyOfRange(irs, lastIdx, idx);
                    }
                    result.add(subArray);
                    lastIdx = idx;
                }

                currentTarif = tarif;
            }
        }
        return result;
    }

    /**
     * updateEnergyIndex methods will update timeSeries for a given energy index.
     * There will be 2 timeseries update for each given energy index:
     * - The index based time series.
     * - The tarif labelled base time series.
     *
     * @param irs
     * @param groupName
     * @param indexMode
     */
    private void updateEnergyIndex(IntervalReading[] irs, String groupName, IndexMode indexMode) {
        List<IntervalReading[]> lirs = splitOnTariffBound(irs, indexMode);

        int size = indexMode.getSize();
        String channelPrefix = CHANNEL_CONSUMPTION + indexMode.toString() + "Idx";

        for (int idx = 0; idx < size; idx++) {
            updateTimeSeries(groupName, channelPrefix + idx, irs, idx, Units.KILOWATT_HOUR, indexMode);

            for (IntervalReading[] ir : lirs) {
                String[] label = ir[0].indexInfo[indexMode.getIdx()].label;

                if (label == null || label[idx] == null) {
                    continue;
                }

                updateTimeSeries(groupName, sanetizeId(label[idx]), ir, idx, Units.KILOWATT_HOUR, indexMode);
            }
        }

    }

    private void updateEnergyIndex(IntervalReading[] irs, String groupName) {
        updateEnergyIndex(irs, groupName, IndexMode.Supplier);
        updateEnergyIndex(irs, groupName, IndexMode.Distributor);
    }

    /**
     * Request new daily/weekly data and updates channels
     */
    private synchronized void updateEnergyIndex() {
        dailyIndex.getValue().ifPresentOrElse(values -> {
            handleDynamicChannel(values);

            updateEnergyIndex(values.baseValue, LINKY_REMOTE_DAILY_GROUP);
            updateEnergyIndex(values.weekValue, LINKY_REMOTE_WEEKLY_GROUP);
            updateEnergyIndex(values.monthValue, LINKY_REMOTE_MONTHLY_GROUP);
            updateEnergyIndex(values.yearValue, LINKY_REMOTE_YEARLY_GROUP);
        }, () -> {
        });
    }

    /**
     * Request new loadCurve data and updates channels
     */
    private synchronized void updateLoadCurveData() {
        if (isLinked(LINKY_REMOTE_LOAD_CURVE_GROUP, CHANNEL_POWER)) {
            loadCurveConsumption.getValue().ifPresentOrElse(values -> {
                updateTimeSeries(LINKY_REMOTE_LOAD_CURVE_GROUP, CHANNEL_POWER, values.baseValue, -1,
                        MetricPrefix.KILO(Units.VOLT_AMPERE));
            }, () -> {
            });
        }
    }

    private synchronized <T extends Quantity<T>> void updateTimeSeries(String groupId, String channelId,
            IntervalReading[] iv, int idx, Unit<T> unit) {
        updateTimeSeries(groupId, channelId, iv, idx, unit, IndexMode.None);
    }

    private synchronized <T extends Quantity<T>> void updateTimeSeries(String groupId, String channelId,
            IntervalReading[] iv, int idx, Unit<T> unit, IndexMode indexMode) {
        TimeSeries timeSeries = new TimeSeries(Policy.REPLACE);

        for (int i = 0; i < iv.length; i++) {
            try {
                if (iv[i] == null) {
                    continue;
                }
                if (iv[i].date == null) {
                    continue;
                }

                Instant timestamp = iv[i].date.atZone(zoneId).toInstant();

                if (indexMode == IndexMode.None) {
                    if (Double.isNaN(iv[i].value)) {
                        continue;
                    }

                    timeSeries.add(timestamp, new QuantityType<>(iv[i].value, unit));
                } else {
                    if (i < iv.length && iv[i] != null) {
                        int indexIdx = indexMode.getIdx();

                        if (iv[i].indexInfo[indexIdx].label[idx] != null
                                && !Double.isNaN(iv[i].indexInfo[indexIdx].value[idx])) {
                            timeSeries.add(timestamp, new QuantityType<>(iv[i].indexInfo[indexIdx].value[idx], unit));
                        }
                    }
                }
            } catch (Exception ex) {
                logger.error("error occurs durring updatePowerTimeSeries for {} : {}", config.prmId, ex.getMessage(),
                        ex);
            }
        }

        sendTimeSeries(groupId, channelId, timeSeries);
    }

    private void updateKwhChannel(String groupId, String channelId, double consumption) {
        updateState(groupId, channelId,
                Double.isNaN(consumption) ? UnDefType.UNDEF : new QuantityType<>(consumption, Units.KILOWATT_HOUR));
    }

    private void updatekVAChannel(String groupId, String channelId, double power) {
        updateState(groupId, channelId, Double.isNaN(power) ? UnDefType.UNDEF
                : new QuantityType<>(power, MetricPrefix.KILO(Units.VOLT_AMPERE)));
    }

    protected void updateState(String groupId, String channelID, State state) {
        super.updateState(groupId + "#" + channelID, state);
    }

    protected void sendTimeSeries(String groupId, String channelID, TimeSeries timeSeries) {
        super.sendTimeSeries(groupId + "#" + channelID, timeSeries);
    }

    /**
     * Produce a report of all daily values between two dates
     *
     * @param startDay the start day of the report
     * @param endDay the end day of the report
     * @param separator the separator to be used betwwen the date and the value
     *
     * @return the report as a list of string
     */

    public synchronized List<String> reportValues(LocalDate startDay, LocalDate endDay, @Nullable String separator) {
        return buildReport(startDay, endDay, separator);
    }

    private List<String> buildReport(LocalDate startDay, LocalDate endDay, @Nullable String separator) {
        List<String> report = new ArrayList<>();
        if (startDay.getYear() == endDay.getYear() && startDay.getMonthValue() == endDay.getMonthValue()) {
            // All values in the same month
            MeterReading meterReading = getConsumptionData(startDay, endDay.plusDays(1));
            if (meterReading != null) {
                IntervalReading[] days = meterReading.baseValue;

                int size = days.length;

                for (int i = 0; i < size; i++) {
                    double consumption = days[i].value;
                    LocalDate day = days[i].date.toLocalDate();
                    // Filter data in case it contains data from dates outside the requested period
                    if (day.isBefore(startDay) || day.isAfter(endDay)) {
                        continue;
                    }
                    String line = days[i].date.format(DateTimeFormatter.ISO_LOCAL_DATE) + separator;
                    if (consumption >= 0) {
                        line += String.valueOf(consumption);
                    }
                    report.add(line);
                }
            } else {
                LocalDate currentDay = startDay;
                while (!currentDay.isAfter(endDay)) {
                    report.add(currentDay.format(DateTimeFormatter.ISO_LOCAL_DATE) + separator);
                    currentDay = currentDay.plusDays(1);
                }
            }
        } else {
            // Concatenate the report produced for each month between the two dates
            LocalDate first = startDay;
            do {
                LocalDate last = first.withDayOfMonth(first.lengthOfMonth());
                if (last.isAfter(endDay)) {
                    last = endDay;
                }
                report.addAll(buildReport(first, last, separator));
                first = last.plusDays(1);
            } while (!first.isAfter(endDay));
        }
        return report;
    }

    private @Nullable MeterReading getConsumptionData(LocalDate from, LocalDate to) {
        logger.debug("getConsumptionData for {} from {} to {}", config.prmId,
                from.format(DateTimeFormatter.ISO_LOCAL_DATE), to.format(DateTimeFormatter.ISO_LOCAL_DATE));

        EnedisHttpApi api = this.enedisApi;
        if (api != null) {
            try {
                return api.getEnergyData(this, this.userId, config.prmId, segment, from, to);
<<<<<<< HEAD
            } catch (LinkyException e) {
                logger.debug("Exception when getting consumption data for {} : {}", config.prmId, e.getMessage(), e);
                updateStatus(ThingStatus.OFFLINE, ThingStatusDetail.OFFLINE.COMMUNICATION_ERROR, e.getMessage());
            }
        }

        return null;
    }

    private @Nullable MeterReading getConsumptionIndex(LocalDate from, LocalDate to) {
        logger.debug("getConsumptionIndex for {} from {} to {}", config.prmId,
                from.format(DateTimeFormatter.ISO_LOCAL_DATE), to.format(DateTimeFormatter.ISO_LOCAL_DATE));

        EnedisHttpApi api = this.enedisApi;
        if (api != null) {
            try {
                return api.getEnergyIndex(this, this.userId, config.prmId, segment, from, to);
=======
>>>>>>> 5f9702f6
            } catch (LinkyException e) {
                logger.debug("Exception when getting consumption data for {} : {}", config.prmId, e.getMessage(), e);
                updateStatus(ThingStatus.OFFLINE, ThingStatusDetail.OFFLINE.COMMUNICATION_ERROR, e.getMessage());
            }
        }

        return null;
    }

    private @Nullable MeterReading getLoadCurveConsumption(LocalDate from, LocalDate to) {
        logger.debug("getLoadCurveConsumption for {} from {} to {}", config.prmId,
                from.format(DateTimeFormatter.ISO_LOCAL_DATE), to.format(DateTimeFormatter.ISO_LOCAL_DATE));

        EnedisHttpApi api = this.enedisApi;
        if (api != null) {
            try {
                return api.getLoadCurveData(this, this.userId, config.prmId, segment, from, to);
            } catch (LinkyException e) {
                logger.debug("Exception when getting consumption data: {}", e.getMessage(), e);
                updateStatus(ThingStatus.OFFLINE, ThingStatusDetail.OFFLINE.COMMUNICATION_ERROR, e.getMessage());
            }
        }

        return null;
    }

    private @Nullable MeterReading getPowerData(LocalDate from, LocalDate to) {
        logger.debug("getPowerData for {} from {} to {}", config.prmId, from.format(DateTimeFormatter.ISO_LOCAL_DATE),
                to.format(DateTimeFormatter.ISO_LOCAL_DATE));

        EnedisHttpApi api = this.enedisApi;
        if (api != null) {
            try {
                return api.getPowerData(this, this.userId, config.prmId, segment, from, to);
            } catch (LinkyException e) {
                logger.debug("Exception when getting power data: {}", e.getMessage(), e);
                updateStatus(ThingStatus.OFFLINE, ThingStatusDetail.OFFLINE.COMMUNICATION_ERROR, e.getMessage());
            }
        }

        return null;
    }

    @Override
    public void dispose() {
        logger.debug("Disposing the Linky handler {}", config.prmId);
        ScheduledFuture<?> job = this.refreshJob;
        if (job != null && !job.isCancelled()) {
            job.cancel(true);
            refreshJob = null;
        }

        ScheduledFuture<?> lcPollingJob = pollingJob;
        if (lcPollingJob != null) {
            lcPollingJob.cancel(true);
            pollingJob = null;
        }
        enedisApi = null;
    }

    @Override
    public void handleCommand(ChannelUID channelUID, Command command) {
        if (command instanceof RefreshType) {
            logger.debug("Refreshing channel {} {}", config.prmId, channelUID.getId());
            updateData();
        } else {
            logger.debug("The Linky binding is read-only and can not handle command {}", command);
        }
    }

    /**
     * This method will init the IndexInfo data structure for an IntervalReading ir
     *
     * @param ir
     */
    private void initIntervalReadingTarif(IntervalReading ir) {
        if (ir.indexInfo == null) {
            ir.indexInfo = new IndexInfo[2];
            ir.indexInfo[0] = new IndexInfo();
            ir.indexInfo[1] = new IndexInfo();

            ir.indexInfo[0].value = new double[10];
            ir.indexInfo[0].label = new String[10];

            ir.indexInfo[1].value = new double[4];
            ir.indexInfo[1].label = new String[4];
        }
    }

    /**
     * This method will sum day index value to respective week, month & year index.
     * Will be done for supplier or distributor index in regards to indexMode
     *
     *
     * @param indexMode : the index mode : Supplier or Distributor
     * @param meterReading
     * @param ir
     * @param idxWeek
     * @param weeksNum
     * @param idxMonth
     * @param monthsNum
     * @param idxYear
     * @param yearsNum
     */
    public void sumIndex(IndexMode indexMode, MeterReading meterReading, IntervalReading ir, int idxWeek, int weeksNum,
            int idxMonth, int monthsNum, int idxYear, int yearsNum) {
        int indexIdx = indexMode.getIdx();
        int size = indexMode.getSize();

        if (ir.indexInfo[indexIdx].value != null) {
            for (int idxIndex = 0; idxIndex < size; idxIndex++) {
                double valIndex = ir.indexInfo[indexIdx].value[idxIndex];
                String label = ir.indexInfo[indexIdx].label[idxIndex];

                // Sums day to week
                if (idxWeek < weeksNum) {
                    meterReading.weekValue[idxWeek].indexInfo[indexIdx].value[idxIndex] += valIndex;
                    meterReading.weekValue[idxWeek].indexInfo[indexIdx].label[idxIndex] = label;
                }

                // Sums day to month
                if (idxMonth < monthsNum) {
                    meterReading.monthValue[idxMonth].indexInfo[indexIdx].value[idxIndex] += valIndex;
                    meterReading.monthValue[idxMonth].indexInfo[indexIdx].label[idxIndex] = label;

                }

                // Sums day to year
                if (idxYear < yearsNum) {
                    meterReading.yearValue[idxYear].indexInfo[indexIdx].value[idxIndex] += valIndex;
                    meterReading.yearValue[idxYear].indexInfo[indexIdx].label[idxIndex] = label;
                }
            }
        }
    }

    private void checkData(@Nullable MeterReading meterReading) throws LinkyException {
        if (meterReading != null) {
            if (meterReading.baseValue.length == 0) {
                throw new LinkyException("Invalid meterReading data: no day period");
            }
        } else {
            throw new LinkyException("Invalid meterReading == null");
        }
    }

    private boolean isDataLastDayAvailable(@Nullable MeterReading meterReading) {
        if (meterReading != null) {
            IntervalReading[] iv = meterReading.baseValue;

            logData(iv, "Last day", DateTimeFormatter.ISO_LOCAL_DATE, Target.LAST);
            return iv != null && iv.length != 0 && iv[iv.length - 1] != null;
        }

        return false;
    }

    /**
     * This method will do some basic checking on dataset from Enedis.
     * And will also calculate the Weekly, Monthly and Yearly agregate.
     *
     * When data are coming from Enedis, we will only have data day by day.
     * To get date for week, month, and year, we need to sum the daily data.
     *
     * @param meterReading
     * @return
     */
    public @Nullable MeterReading getMeterReadingAfterChecks(@Nullable MeterReading meterReading) {
        try {
            checkData(meterReading);
        } catch (LinkyException e) {
            logger.debug("Consumption data: {} {}", config.prmId, e.getMessage());
            return null;
        }

        if (!isDataLastDayAvailable(meterReading)) {
            logger.debug("Data including yesterday are not yet available");
            return meterReading;
        }

        if (meterReading != null) {
            if (meterReading.weekValue == null) {
                LocalDate startDate = meterReading.baseValue[0].date.toLocalDate();
                LocalDate endDate = meterReading.baseValue[meterReading.baseValue.length - 1].date.toLocalDate();

                int startWeek = startDate.get(WeekFields.of(Locale.FRANCE).weekOfYear());
                int endWeek = endDate.get(WeekFields.of(Locale.FRANCE).weekOfYear());

                int yearsNum = endDate.getYear() - startDate.getYear() + 1;
                int monthsNum = (endDate.getYear() - startDate.getYear()) * 12 + endDate.getMonthValue()
                        - startDate.getMonthValue() + 1;

                int weeksNum = (endDate.getYear() - startDate.getYear()) * 52 + endWeek - startWeek + 1;

                meterReading.weekValue = new IntervalReading[weeksNum];
                meterReading.monthValue = new IntervalReading[monthsNum];
                meterReading.yearValue = new IntervalReading[yearsNum];

                for (int idx = 0; idx < weeksNum; idx++) {
                    meterReading.weekValue[idx] = new IntervalReading();
                }
                for (int idx = 0; idx < monthsNum; idx++) {
                    meterReading.monthValue[idx] = new IntervalReading();
                }
                for (int idx = 0; idx < yearsNum; idx++) {
                    meterReading.yearValue[idx] = new IntervalReading();
                }

                int size = meterReading.baseValue.length;
                int baseYear = startDate.getYear();
                int baseMonth = startDate.getMonthValue();
                int baseWeek = startWeek;

                for (int idx = 0; idx < size; idx++) {
                    IntervalReading ir = meterReading.baseValue[idx];
                    LocalDateTime dt = ir.date;
                    double value = ir.value;
                    value = value / divider;
                    ir.value = value;

                    int idxYear = dt.getYear() - baseYear;
                    int idxMonth = idxYear * 12 + dt.getMonthValue() - baseMonth;
                    int dtWeek = dt.get(WeekFields.of(Locale.FRANCE).weekOfYear());
                    int idxWeek = (idxYear * 52) + dtWeek - baseWeek;
                    int month = dt.getMonthValue();

                    // Sums day to week
                    if (idxWeek < weeksNum) {
                        meterReading.weekValue[idxWeek].value += value;

                        if (meterReading.weekValue[idxWeek].date == null) {
                            meterReading.weekValue[idxWeek].date = dt;
                        }
                    }

                    // Sums day to month
                    if (idxMonth < monthsNum) {
                        meterReading.monthValue[idxMonth].value += value;
                        if (meterReading.monthValue[idxMonth].date == null) {
                            meterReading.monthValue[idxMonth].date = LocalDateTime.of(dt.getYear(), month, 1, 0, 0);
                        }
                    }

                    // Sums day to year
                    if (idxYear < yearsNum) {
                        meterReading.yearValue[idxYear].value += value;
                        if (meterReading.yearValue[idxYear].date == null) {
                            meterReading.yearValue[idxYear].date = LocalDateTime.of(dt.getYear(), 1, 1, 0, 0);
                        }
                    }

                    if (ir.indexInfo != null) {
                        initIntervalReadingTarif(meterReading.weekValue[idxWeek]);
                        initIntervalReadingTarif(meterReading.monthValue[idxMonth]);
                        initIntervalReadingTarif(meterReading.yearValue[idxYear]);

                        sumIndex(IndexMode.Supplier, meterReading, ir, idxWeek, weeksNum, idxMonth, monthsNum, idxYear,
                                yearsNum);
                        sumIndex(IndexMode.Distributor, meterReading, ir, idxWeek, weeksNum, idxMonth, monthsNum,
                                idxYear, yearsNum);
                    }
                }
            }
        }

        return meterReading;
    }

    private void logData(IntervalReading[] ivArray, String title, DateTimeFormatter dateTimeFormatter, Target target) {
        if (logger.isDebugEnabled()) {
            int size = ivArray.length;

            if (target == Target.FIRST) {
                if (size > 0) {
                    logData(ivArray, 0, title, dateTimeFormatter);
                }
            } else if (target == Target.LAST) {
                if (size > 0) {
                    logData(ivArray, size - 1, title, dateTimeFormatter);
                }
            } else {
                for (int i = size - 3; i < size; i++) {
                    logData(ivArray, i, title, dateTimeFormatter);
                }
            }
        }
    }

    private void logData(IntervalReading[] ivArray, int index, String title, DateTimeFormatter dateTimeFormatter) {
        try {
            IntervalReading iv = ivArray[index];
            String date = "";
            if (iv.date != null) {
                date = iv.date.format(dateTimeFormatter);
            }
            logger.debug("({}) {} {} value {}", config.prmId, title, date, iv.value);
        } catch (Exception e) {
            logger.error("error during logData", e);
        }
    }

    public void saveConfiguration(Configuration config) {
        updateConfiguration(config);
    }

    private boolean isLinkedPowerData() {
        return (isLinked(LINKY_REMOTE_DAILY_GROUP, CHANNEL_PEAK_POWER_DAY_MINUS_1)
                || isLinked(LINKY_REMOTE_DAILY_GROUP, CHANNEL_PEAK_POWER_TS_DAY_MINUS_1)
                || isLinked(LINKY_REMOTE_DAILY_GROUP, CHANNEL_PEAK_POWER_DAY_MINUS_2)
                || isLinked(LINKY_REMOTE_DAILY_GROUP, CHANNEL_PEAK_POWER_TS_DAY_MINUS_2)
                || isLinked(LINKY_REMOTE_DAILY_GROUP, CHANNEL_PEAK_POWER_DAY_MINUS_3)
                || isLinked(LINKY_REMOTE_DAILY_GROUP, CHANNEL_PEAK_POWER_TS_DAY_MINUS_3)
                || isLinked(LINKY_REMOTE_DAILY_GROUP, CHANNEL_MAX_POWER)
                || isLinked(LINKY_REMOTE_WEEKLY_GROUP, CHANNEL_MAX_POWER)
                || isLinked(LINKY_REMOTE_MONTHLY_GROUP, CHANNEL_MAX_POWER)
                || isLinked(LINKY_REMOTE_YEARLY_GROUP, CHANNEL_MAX_POWER));
    }

    private boolean isLinked(String groupName, String channelName) {
        return isLinked(groupName + "#" + channelName);
    }

}<|MERGE_RESOLUTION|>--- conflicted
+++ resolved
@@ -297,20 +297,9 @@
 
             userId = values.identity.internId;
 
-<<<<<<< HEAD
-            Bridge bridge = getBridge();
-            BridgeRemoteBaseHandler bridgeHandler = null;
-            if (bridge != null) {
-                bridgeHandler = (BridgeRemoteBaseHandler) bridge.getHandler();
-            }
-
-            if (bridgeHandler instanceof BridgeRemoteEnedisWebHandler) {
-                userId = ((BridgeRemoteEnedisWebHandler) bridgeHandler).getIdPersonne();
-=======
             if (getBridge() instanceof Bridge bridge
                     && bridge.getHandler() instanceof BridgeRemoteEnedisWebHandler bridgeHandler) {
                 userId = bridgeHandler.getIdPersonne();
->>>>>>> 5f9702f6
             }
 
             addProps(props, USER_ID, userId);
@@ -903,7 +892,6 @@
         if (api != null) {
             try {
                 return api.getEnergyData(this, this.userId, config.prmId, segment, from, to);
-<<<<<<< HEAD
             } catch (LinkyException e) {
                 logger.debug("Exception when getting consumption data for {} : {}", config.prmId, e.getMessage(), e);
                 updateStatus(ThingStatus.OFFLINE, ThingStatusDetail.OFFLINE.COMMUNICATION_ERROR, e.getMessage());
@@ -921,8 +909,6 @@
         if (api != null) {
             try {
                 return api.getEnergyIndex(this, this.userId, config.prmId, segment, from, to);
-=======
->>>>>>> 5f9702f6
             } catch (LinkyException e) {
                 logger.debug("Exception when getting consumption data for {} : {}", config.prmId, e.getMessage(), e);
                 updateStatus(ThingStatus.OFFLINE, ThingStatusDetail.OFFLINE.COMMUNICATION_ERROR, e.getMessage());
