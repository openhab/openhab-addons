/**
 * Copyright (c) 2010-2024 Contributors to the openHAB project
 *
 * See the NOTICE file(s) distributed with this work for additional
 * information.
 *
 * This program and the accompanying materials are made available under the
 * terms of the Eclipse Public License 2.0 which is available at
 * http://www.eclipse.org/legal/epl-2.0
 *
 * SPDX-License-Identifier: EPL-2.0
 */
package org.openhab.binding.energidataservice.internal.handler;

import static org.openhab.binding.energidataservice.internal.EnergiDataServiceBindingConstants.*;
import static org.openhab.core.types.TimeSeries.Policy.REPLACE;

import java.math.BigDecimal;
import java.time.Duration;
import java.time.Instant;
import java.time.LocalDate;
import java.time.LocalDateTime;
import java.time.LocalTime;
import java.time.ZoneId;
import java.time.format.DateTimeFormatter;
import java.time.temporal.ChronoUnit;
import java.util.Arrays;
import java.util.Collection;
import java.util.Comparator;
import java.util.Currency;
import java.util.List;
import java.util.Map;
import java.util.Map.Entry;
import java.util.Set;
import java.util.concurrent.ScheduledFuture;
import java.util.concurrent.TimeUnit;

import javax.measure.Unit;

import org.eclipse.jdt.annotation.NonNullByDefault;
import org.eclipse.jdt.annotation.Nullable;
import org.eclipse.jetty.client.HttpClient;
import org.eclipse.jetty.http.HttpStatus;
import org.openhab.binding.energidataservice.internal.ApiController;
import org.openhab.binding.energidataservice.internal.CacheManager;
import org.openhab.binding.energidataservice.internal.DatahubTariff;
import org.openhab.binding.energidataservice.internal.EnergiDataServiceBindingConstants;
import org.openhab.binding.energidataservice.internal.PriceListParser;
import org.openhab.binding.energidataservice.internal.action.EnergiDataServiceActions;
import org.openhab.binding.energidataservice.internal.api.ChargeType;
import org.openhab.binding.energidataservice.internal.api.ChargeTypeCode;
import org.openhab.binding.energidataservice.internal.api.DatahubTariffFilter;
import org.openhab.binding.energidataservice.internal.api.DatahubTariffFilterFactory;
import org.openhab.binding.energidataservice.internal.api.Dataset;
import org.openhab.binding.energidataservice.internal.api.DateQueryParameter;
import org.openhab.binding.energidataservice.internal.api.DateQueryParameterType;
import org.openhab.binding.energidataservice.internal.api.GlobalLocationNumber;
import org.openhab.binding.energidataservice.internal.api.dto.CO2EmissionRecord;
import org.openhab.binding.energidataservice.internal.api.dto.DatahubPricelistRecord;
import org.openhab.binding.energidataservice.internal.api.dto.ElspotpriceRecord;
import org.openhab.binding.energidataservice.internal.config.DatahubPriceConfiguration;
import org.openhab.binding.energidataservice.internal.config.EnergiDataServiceConfiguration;
import org.openhab.binding.energidataservice.internal.exception.DataServiceException;
import org.openhab.binding.energidataservice.internal.retry.RetryPolicyFactory;
import org.openhab.binding.energidataservice.internal.retry.RetryStrategy;
import org.openhab.core.i18n.TimeZoneProvider;
import org.openhab.core.library.types.DecimalType;
import org.openhab.core.library.types.QuantityType;
import org.openhab.core.library.unit.CurrencyUnits;
import org.openhab.core.library.unit.Units;
import org.openhab.core.thing.Channel;
import org.openhab.core.thing.ChannelUID;
import org.openhab.core.thing.Thing;
import org.openhab.core.thing.ThingStatus;
import org.openhab.core.thing.ThingStatusDetail;
import org.openhab.core.thing.binding.BaseThingHandler;
import org.openhab.core.thing.binding.ThingHandlerService;
import org.openhab.core.types.Command;
import org.openhab.core.types.RefreshType;
import org.openhab.core.types.State;
import org.openhab.core.types.TimeSeries;
import org.openhab.core.types.UnDefType;
import org.slf4j.Logger;
import org.slf4j.LoggerFactory;

/**
 * The {@link EnergiDataServiceHandler} is responsible for handling commands, which are
 * sent to one of the channels.
 *
 * @author Jacob Laursen - Initial contribution
 */
@NonNullByDefault
public class EnergiDataServiceHandler extends BaseThingHandler {

    private static final Duration emissionPrognosisJobInterval = Duration.ofMinutes(15);
    private static final Duration emissionRealtimeJobInterval = Duration.ofMinutes(5);

    private final Logger logger = LoggerFactory.getLogger(EnergiDataServiceHandler.class);
    private final TimeZoneProvider timeZoneProvider;
    private final ApiController apiController;
    private final CacheManager cacheManager;

    private EnergiDataServiceConfiguration config;
    private RetryStrategy retryPolicy = RetryPolicyFactory.initial();
    private boolean realtimeEmissionsFetchedFirstTime = false;
    private @Nullable ScheduledFuture<?> refreshPriceFuture;
    private @Nullable ScheduledFuture<?> refreshEmissionPrognosisFuture;
    private @Nullable ScheduledFuture<?> refreshEmissionRealtimeFuture;
    private @Nullable ScheduledFuture<?> priceUpdateFuture;

    public EnergiDataServiceHandler(Thing thing, HttpClient httpClient, TimeZoneProvider timeZoneProvider) {
        super(thing);
        this.timeZoneProvider = timeZoneProvider;
        this.apiController = new ApiController(httpClient, timeZoneProvider);
        this.cacheManager = new CacheManager();

        // Default configuration
        this.config = new EnergiDataServiceConfiguration();
    }

    @Override
    public void handleCommand(ChannelUID channelUID, Command command) {
        if (!(command instanceof RefreshType)) {
            return;
        }

        String channelId = channelUID.getId();
        if (ELECTRICITY_CHANNELS.contains(channelId)) {
            refreshElectricityPrices();
        } else if (CHANNEL_CO2_EMISSION_PROGNOSIS.equals(channelId)) {
            rescheduleEmissionPrognosisJob();
        } else if (CHANNEL_CO2_EMISSION_REALTIME.equals(channelId)) {
            realtimeEmissionsFetchedFirstTime = false;
            rescheduleEmissionRealtimeJob();
        }
    }

    @Override
    public void initialize() {
        config = getConfigAs(EnergiDataServiceConfiguration.class);

        if (config.priceArea.isBlank()) {
            updateStatus(ThingStatus.OFFLINE, ThingStatusDetail.OFFLINE.CONFIGURATION_ERROR,
                    "@text/offline.conf-error.no-price-area");
            return;
        }
        GlobalLocationNumber gln = config.getGridCompanyGLN();
        if (!gln.isEmpty() && !gln.isValid()) {
            updateStatus(ThingStatus.OFFLINE, ThingStatusDetail.OFFLINE.CONFIGURATION_ERROR,
                    "@text/offline.conf-error.invalid-grid-company-gln");
            return;
        }
        gln = config.getEnerginetGLN();
        if (!gln.isEmpty() && !gln.isValid()) {
            updateStatus(ThingStatus.OFFLINE, ThingStatusDetail.OFFLINE.CONFIGURATION_ERROR,
                    "@text/offline.conf-error.invalid-energinet-gln");
            return;
        }

        updateStatus(ThingStatus.UNKNOWN);

        refreshPriceFuture = scheduler.schedule(this::refreshElectricityPrices, 0, TimeUnit.SECONDS);

        if (isLinked(CHANNEL_CO2_EMISSION_PROGNOSIS)) {
            rescheduleEmissionPrognosisJob();
        }
        if (isLinked(CHANNEL_CO2_EMISSION_REALTIME)) {
            rescheduleEmissionRealtimeJob();
        }
    }

    @Override
    public void dispose() {
        ScheduledFuture<?> refreshPriceFuture = this.refreshPriceFuture;
        if (refreshPriceFuture != null) {
            refreshPriceFuture.cancel(true);
            this.refreshPriceFuture = null;
        }
        ScheduledFuture<?> refreshEmissionPrognosisFuture = this.refreshEmissionPrognosisFuture;
        if (refreshEmissionPrognosisFuture != null) {
            refreshEmissionPrognosisFuture.cancel(true);
            this.refreshEmissionPrognosisFuture = null;
        }
        ScheduledFuture<?> refreshEmissionRealtimeFuture = this.refreshEmissionRealtimeFuture;
        if (refreshEmissionRealtimeFuture != null) {
            refreshEmissionRealtimeFuture.cancel(true);
            this.refreshEmissionRealtimeFuture = null;
        }
        ScheduledFuture<?> priceUpdateFuture = this.priceUpdateFuture;
        if (priceUpdateFuture != null) {
            priceUpdateFuture.cancel(true);
            this.priceUpdateFuture = null;
        }

        cacheManager.clear();
    }

    @Override
    public Collection<Class<? extends ThingHandlerService>> getServices() {
        return Set.of(EnergiDataServiceActions.class);
    }

    @Override
    public void channelLinked(ChannelUID channelUID) {
        super.channelLinked(channelUID);

        if (!"DK1".equals(config.priceArea) && !"DK2".equals(config.priceArea)
                && (CHANNEL_CO2_EMISSION_PROGNOSIS.equals(channelUID.getId())
                        || CHANNEL_CO2_EMISSION_REALTIME.contains(channelUID.getId()))) {
            logger.warn("Item linked to channel '{}', but price area {} is not supported for this channel",
                    channelUID.getId(), config.priceArea);
        }
    }

    @Override
    public void channelUnlinked(ChannelUID channelUID) {
        super.channelUnlinked(channelUID);

        if (CHANNEL_CO2_EMISSION_PROGNOSIS.equals(channelUID.getId()) && !isLinked(CHANNEL_CO2_EMISSION_PROGNOSIS)) {
            logger.debug("No more items linked to channel '{}', stopping emission prognosis refresh job",
                    channelUID.getId());
            ScheduledFuture<?> refreshEmissionPrognosisFuture = this.refreshEmissionPrognosisFuture;
            if (refreshEmissionPrognosisFuture != null) {
                refreshEmissionPrognosisFuture.cancel(true);
                this.refreshEmissionPrognosisFuture = null;
            }
        } else if (CHANNEL_CO2_EMISSION_REALTIME.contains(channelUID.getId())
                && !isLinked(CHANNEL_CO2_EMISSION_REALTIME)) {
            logger.debug("No more items linked to channel '{}', stopping realtime emission refresh job",
                    channelUID.getId());
            ScheduledFuture<?> refreshEmissionRealtimeFuture = this.refreshEmissionRealtimeFuture;
            if (refreshEmissionRealtimeFuture != null) {
                refreshEmissionRealtimeFuture.cancel(true);
                this.refreshEmissionRealtimeFuture = null;
            }
        }
    }

    private void refreshElectricityPrices() {
        RetryStrategy retryPolicy;
        try {
            boolean spotPricesDownloaded = false;
            if (isLinked(CHANNEL_SPOT_PRICE)) {
                spotPricesDownloaded = downloadSpotPrices();
            }

            for (DatahubTariff datahubTariff : DatahubTariff.values()) {
                if (isLinked(datahubTariff.getChannelId())) {
                    downloadTariffs(datahubTariff);
                }
            }

            updateStatus(ThingStatus.ONLINE);
            updatePrices();
            updateElectricityTimeSeriesFromCache();

            if (isLinked(CHANNEL_SPOT_PRICE)) {
                long numberOfFutureSpotPrices = cacheManager.getNumberOfFutureSpotPrices();
                LocalTime now = LocalTime.now(NORD_POOL_TIMEZONE);

                if (numberOfFutureSpotPrices >= 13 || (numberOfFutureSpotPrices == 12
                        && now.isAfter(DAILY_REFRESH_TIME_CET.minusHours(1)) && now.isBefore(DAILY_REFRESH_TIME_CET))) {
                    if (spotPricesDownloaded) {
                        triggerChannel(CHANNEL_EVENT, EVENT_DAY_AHEAD_AVAILABLE);
                    }
                    retryPolicy = RetryPolicyFactory.atFixedTime(DAILY_REFRESH_TIME_CET, NORD_POOL_TIMEZONE);
                } else {
                    logger.warn("Spot prices are not available, retry scheduled (see details in Thing properties)");
                    retryPolicy = RetryPolicyFactory.whenExpectedSpotPriceDataMissing();
                }
            } else {
                retryPolicy = RetryPolicyFactory.atFixedTime(LocalTime.MIDNIGHT, timeZoneProvider.getTimeZone());
            }
        } catch (DataServiceException e) {
            if (e.getHttpStatus() != 0) {
                updateStatus(ThingStatus.OFFLINE, ThingStatusDetail.OFFLINE.COMMUNICATION_ERROR,
                        HttpStatus.getCode(e.getHttpStatus()).getMessage());
            } else {
                updateStatus(ThingStatus.OFFLINE, ThingStatusDetail.OFFLINE.COMMUNICATION_ERROR, e.getMessage());
            }
            if (e.getCause() != null) {
                logger.debug("Error retrieving prices", e);
            }
            retryPolicy = RetryPolicyFactory.fromThrowable(e);
        } catch (InterruptedException e) {
            logger.debug("Refresh job interrupted");
            Thread.currentThread().interrupt();
            return;
        }

        reschedulePriceRefreshJob(retryPolicy);
    }

    private boolean downloadSpotPrices() throws InterruptedException, DataServiceException {
        if (cacheManager.areSpotPricesFullyCached()) {
            logger.debug("Cached spot prices still valid, skipping download.");
            return false;
        }
        DateQueryParameter start;
        if (cacheManager.areHistoricSpotPricesCached()) {
            start = DateQueryParameter.of(DateQueryParameterType.UTC_NOW);
        } else {
            start = DateQueryParameter.of(DateQueryParameterType.UTC_NOW,
                    Duration.ofHours(-CacheManager.NUMBER_OF_HISTORIC_HOURS));
        }
        Map<String, String> properties = editProperties();
        try {
            ElspotpriceRecord[] spotPriceRecords = apiController.getSpotPrices(config.priceArea, config.getCurrency(),
                    start, DateQueryParameter.EMPTY, properties);
            cacheManager.putSpotPrices(spotPriceRecords, config.getCurrency());
        } finally {
            updateProperties(properties);
        }
        return true;
    }

    private void downloadTariffs(DatahubTariff datahubTariff) throws InterruptedException, DataServiceException {
        GlobalLocationNumber globalLocationNumber = getGlobalLocationNumber(datahubTariff);
        if (globalLocationNumber.isEmpty()) {
            return;
        }
        if (cacheManager.areTariffsValidTomorrow(datahubTariff)) {
            logger.debug("Cached tariffs of type {} still valid, skipping download.", datahubTariff);
            cacheManager.updateTariffs(datahubTariff);
        } else {
            DatahubTariffFilter filter = getDatahubTariffFilter(datahubTariff);
            cacheManager.putTariffs(datahubTariff, downloadPriceLists(globalLocationNumber, filter));
        }
    }

    private DatahubTariffFilter getDatahubTariffFilter(DatahubTariff datahubTariff) {
        return switch (datahubTariff) {
            case GRID_TARIFF -> getGridTariffFilter();
            case SYSTEM_TARIFF -> DatahubTariffFilterFactory.getSystemTariff();
            case TRANSMISSION_GRID_TARIFF -> DatahubTariffFilterFactory.getTransmissionGridTariff();
            case ELECTRICITY_TAX -> DatahubTariffFilterFactory.getElectricityTax();
            case REDUCED_ELECTRICITY_TAX -> DatahubTariffFilterFactory.getReducedElectricityTax();
        };
    }

    private GlobalLocationNumber getGlobalLocationNumber(DatahubTariff datahubTariff) {
        return switch (datahubTariff) {
            case GRID_TARIFF -> config.getGridCompanyGLN();
            default -> config.getEnerginetGLN();
        };
    }

    private Collection<DatahubPricelistRecord> downloadPriceLists(GlobalLocationNumber globalLocationNumber,
            DatahubTariffFilter filter) throws InterruptedException, DataServiceException {
        Map<String, String> properties = editProperties();
        try {
            return apiController.getDatahubPriceLists(globalLocationNumber, ChargeType.Tariff, filter, properties);
        } finally {
            updateProperties(properties);
        }
    }

    private DatahubTariffFilter getGridTariffFilter() {
        Channel channel = getThing().getChannel(CHANNEL_GRID_TARIFF);
        if (channel == null) {
            return DatahubTariffFilterFactory.getGridTariffByGLN(config.gridCompanyGLN);
        }

        DatahubPriceConfiguration datahubPriceConfiguration = channel.getConfiguration()
                .as(DatahubPriceConfiguration.class);

        if (!datahubPriceConfiguration.hasAnyFilterOverrides()) {
            return DatahubTariffFilterFactory.getGridTariffByGLN(config.gridCompanyGLN);
        }

        DateQueryParameter start = datahubPriceConfiguration.getStart();
        if (start == null) {
            logger.warn("Invalid channel configuration parameter 'start' or 'offset': {} (offset: {})",
                    datahubPriceConfiguration.start, datahubPriceConfiguration.offset);
            return DatahubTariffFilterFactory.getGridTariffByGLN(config.gridCompanyGLN);
        }

        Set<ChargeTypeCode> chargeTypeCodes = datahubPriceConfiguration.getChargeTypeCodes();
        Set<String> notes = datahubPriceConfiguration.getNotes();
        DatahubTariffFilter filter;
        if (!chargeTypeCodes.isEmpty() || !notes.isEmpty()) {
            // Completely override filter.
            filter = new DatahubTariffFilter(chargeTypeCodes, notes, start);
        } else {
            // Only override start date in pre-configured filter.
            filter = new DatahubTariffFilter(DatahubTariffFilterFactory.getGridTariffByGLN(config.gridCompanyGLN),
                    start);
        }

        return new DatahubTariffFilter(filter,
                DateQueryParameter.of(filter.getStart(), Duration.ofHours(-CacheManager.NUMBER_OF_HISTORIC_HOURS)));
    }

    private void refreshCo2EmissionPrognosis() {
        try {
            updateCo2Emissions(Dataset.CO2EmissionPrognosis, CHANNEL_CO2_EMISSION_PROGNOSIS,
                    DateQueryParameter.of(DateQueryParameterType.UTC_NOW, Duration.ofMinutes(-5)));
            updateStatus(ThingStatus.ONLINE);
        } catch (DataServiceException e) {
            if (e.getHttpStatus() != 0) {
                updateStatus(ThingStatus.OFFLINE, ThingStatusDetail.OFFLINE.COMMUNICATION_ERROR,
                        HttpStatus.getCode(e.getHttpStatus()).getMessage());
            } else {
                updateStatus(ThingStatus.OFFLINE, ThingStatusDetail.OFFLINE.COMMUNICATION_ERROR, e.getMessage());
            }
            if (e.getCause() != null) {
                logger.debug("Error retrieving CO2 emission prognosis", e);
            }
        } catch (InterruptedException e) {
            logger.debug("Emission prognosis refresh job interrupted");
            Thread.currentThread().interrupt();
            return;
        }
    }

    private void refreshCo2EmissionRealtime() {
        try {
            updateCo2Emissions(Dataset.CO2Emission, CHANNEL_CO2_EMISSION_REALTIME,
                    DateQueryParameter.of(DateQueryParameterType.UTC_NOW,
                            realtimeEmissionsFetchedFirstTime ? Duration.ofMinutes(-5) : Duration.ofHours(-24)));
            realtimeEmissionsFetchedFirstTime = true;
            updateStatus(ThingStatus.ONLINE);
        } catch (DataServiceException e) {
            if (e.getHttpStatus() != 0) {
                updateStatus(ThingStatus.OFFLINE, ThingStatusDetail.OFFLINE.COMMUNICATION_ERROR,
                        HttpStatus.getCode(e.getHttpStatus()).getMessage());
            } else {
                updateStatus(ThingStatus.OFFLINE, ThingStatusDetail.OFFLINE.COMMUNICATION_ERROR, e.getMessage());
            }
            if (e.getCause() != null) {
                logger.debug("Error retrieving CO2 realtime emissions", e);
            }
        } catch (InterruptedException e) {
            logger.debug("Emission realtime refresh job interrupted");
            Thread.currentThread().interrupt();
            return;
        }
    }

    private void updateCo2Emissions(Dataset dataset, String channelId, DateQueryParameter dateQueryParameter)
            throws InterruptedException, DataServiceException {
        if (!"DK1".equals(config.priceArea) && !"DK2".equals(config.priceArea)) {
            // Dataset is only for Denmark.
            return;
        }
        Map<String, String> properties = editProperties();
        CO2EmissionRecord[] emissionRecords = apiController.getCo2Emissions(dataset, config.priceArea,
                dateQueryParameter, properties);
        updateProperties(properties);

        TimeSeries timeSeries = new TimeSeries(REPLACE);
        Instant now = Instant.now();

        if (dataset == Dataset.CO2Emission && emissionRecords.length > 0) {
            // Records are sorted descending, first record is current.
            updateState(channelId, new QuantityType<>(emissionRecords[0].emission(), Units.GRAM_PER_KILOWATT_HOUR));
        }

        for (CO2EmissionRecord emissionRecord : emissionRecords) {
            State state = new QuantityType<>(emissionRecord.emission(), Units.GRAM_PER_KILOWATT_HOUR);
            timeSeries.add(emissionRecord.start(), state);

            if (dataset == Dataset.CO2EmissionPrognosis && now.compareTo(emissionRecord.start()) >= 0
                    && now.compareTo(emissionRecord.end()) < 0) {
                updateState(channelId, state);
            }
        }
        sendTimeSeries(channelId, timeSeries);
    }

    private void updatePrices() {
        cacheManager.cleanup();

        updateCurrentSpotPrice();
        Arrays.stream(DatahubTariff.values())
                .forEach(tariff -> updateCurrentTariff(tariff.getChannelId(), cacheManager.getTariff(tariff)));

        reschedulePriceUpdateJob();
    }

    private void updateCurrentSpotPrice() {
        if (!isLinked(CHANNEL_SPOT_PRICE)) {
            return;
        }
        BigDecimal spotPrice = cacheManager.getSpotPrice();
        updatePriceState(CHANNEL_SPOT_PRICE, spotPrice, config.getCurrency());
    }

    private void updateCurrentTariff(String channelId, @Nullable BigDecimal tariff) {
        if (!isLinked(channelId)) {
            return;
        }
        updatePriceState(channelId, tariff, CURRENCY_DKK);
    }

    private void updatePriceState(String channelID, @Nullable BigDecimal price, Currency currency) {
        updateState(channelID, price != null ? getEnergyPrice(price, currency) : UnDefType.UNDEF);
    }

    private State getEnergyPrice(BigDecimal price, Currency currency) {
        String currencyCode = currency.getCurrencyCode();
        Unit<?> unit = CurrencyUnits.getInstance().getUnit(currencyCode);
        if (unit == null) {
            logger.trace("Currency {} is unknown, falling back to DecimalType", currency.getCurrencyCode());
            return new DecimalType(price);
        }
        try {
            return new QuantityType<>(price + " " + currencyCode + "/kWh");
        } catch (IllegalArgumentException e) {
            logger.debug("Unable to create QuantityType, falling back to DecimalType", e);
            return new DecimalType(price);
        }
    }

<<<<<<< HEAD
    /**
     * Download spot prices in requested period and update corresponding channel with time series.
     * 
     * @param startDate Start date of period
     * @param endDate End date of period
     * @return number of published states
     */
    public int updateSpotPriceTimeSeries(LocalDate startDate, LocalDate endDate)
            throws InterruptedException, DataServiceException {
        if (!isLinked(CHANNEL_SPOT_PRICE)) {
            return 0;
=======
    private void updateHourlyPrices() {
        if (!isLinked(CHANNEL_HOURLY_PRICES)) {
            return;
        }
        Map<Instant, BigDecimal> spotPriceMap = cacheManager.getSpotPrices();
        Price[] targetPrices = new Price[spotPriceMap.size()];
        List<Entry<Instant, BigDecimal>> sourcePrices = spotPriceMap.entrySet().stream()
                .sorted(Map.Entry.comparingByKey()).toList();

        int i = 0;
        for (Entry<Instant, BigDecimal> sourcePrice : sourcePrices) {
            Instant hourStart = sourcePrice.getKey();
            BigDecimal gridTariff = cacheManager.getTariff(DatahubTariff.GRID_TARIFF, hourStart);
            BigDecimal systemTariff = cacheManager.getTariff(DatahubTariff.SYSTEM_TARIFF, hourStart);
            BigDecimal transmissionGridTariff = cacheManager.getTariff(DatahubTariff.TRANSMISSION_GRID_TARIFF,
                    hourStart);
            BigDecimal electricityTax = cacheManager.getTariff(DatahubTariff.ELECTRICITY_TAX, hourStart);
            BigDecimal reducedElectricityTax = cacheManager.getTariff(DatahubTariff.REDUCED_ELECTRICITY_TAX, hourStart);
            targetPrices[i++] = new Price(hourStart.toString(), sourcePrice.getValue(), config.currencyCode, gridTariff,
                    systemTariff, electricityTax, reducedElectricityTax, transmissionGridTariff);
        }
        updateState(CHANNEL_HOURLY_PRICES, new StringType(gson.toJson(targetPrices)));
    }

    private void updateTimeSeries() {
        TimeSeries spotPriceTimeSeries = new TimeSeries(REPLACE);
        Map<DatahubTariff, TimeSeries> datahubTimeSeriesMap = new HashMap<>();
        Map<DatahubTariff, BigDecimal> datahubPreviousTariff = new HashMap<>();
        for (DatahubTariff datahubTariff : DatahubTariff.values()) {
            datahubTimeSeriesMap.put(datahubTariff, new TimeSeries(REPLACE));
>>>>>>> 2f4191b8
        }
        Map<String, String> properties = editProperties();
        try {
            Currency currency = config.getCurrency();
            ElspotpriceRecord[] spotPriceRecords = apiController.getSpotPrices(config.priceArea, currency,
                    DateQueryParameter.of(startDate), DateQueryParameter.of(endDate.plusDays(1)), properties);
            boolean isDKK = EnergiDataServiceBindingConstants.CURRENCY_DKK.equals(currency);
            TimeSeries spotPriceTimeSeries = new TimeSeries(REPLACE);
            if (spotPriceRecords.length == 0) {
                return 0;
            }
<<<<<<< HEAD
            for (ElspotpriceRecord record : Arrays.stream(spotPriceRecords)
                    .sorted(Comparator.comparing(ElspotpriceRecord::hour)).toList()) {
                spotPriceTimeSeries.add(record.hour(), getEnergyPrice(
                        (isDKK ? record.spotPriceDKK() : record.spotPriceEUR()).divide(BigDecimal.valueOf(1000)),
                        currency));
=======
            for (Map.Entry<DatahubTariff, TimeSeries> entry : datahubTimeSeriesMap.entrySet()) {
                DatahubTariff datahubTariff = entry.getKey();
                String channelId = datahubTariff.getChannelId();
                if (!isLinked(channelId)) {
                    continue;
                }
                BigDecimal tariff = cacheManager.getTariff(datahubTariff, hourStart);
                if (tariff != null) {
                    BigDecimal previousTariff = datahubPreviousTariff.get(datahubTariff);
                    if (previousTariff != null && tariff.equals(previousTariff)) {
                        // Skip redundant states.
                        continue;
                    }
                    TimeSeries timeSeries = entry.getValue();
                    timeSeries.add(hourStart, getEnergyPrice(tariff, CURRENCY_DKK));
                    datahubPreviousTariff.put(datahubTariff, tariff);
                }
>>>>>>> 2f4191b8
            }
            sendTimeSeries(CHANNEL_SPOT_PRICE, spotPriceTimeSeries);
            return spotPriceRecords.length;
        } finally {
            updateProperties(properties);
        }
    }

    /**
     * Download tariffs in requested period and update corresponding channel with time series.
     * 
     * @param datahubTariff Tariff to update
     * @param startDate Start date of period
     * @param endDate End date of period
     * @return number of published states
     */
    public int updateTariffTimeSeries(DatahubTariff datahubTariff, LocalDate startDate, LocalDate endDate)
            throws InterruptedException, DataServiceException {
        if (!isLinked(datahubTariff.getChannelId())) {
            return 0;
        }
        GlobalLocationNumber globalLocationNumber = getGlobalLocationNumber(datahubTariff);
        if (globalLocationNumber.isEmpty()) {
            return 0;
        }
        DatahubTariffFilter filter = getDatahubTariffFilter(datahubTariff);
        DateQueryParameter start = filter.getStart();
        DateQueryParameterType filterStartDateType = start.getDateType();
        LocalDate filterStartDate = start.getDate();
        if (filterStartDateType != null) {
            // For filters with date relative to current date, override with provided parameters.
            filter = new DatahubTariffFilter(filter, DateQueryParameter.of(startDate), DateQueryParameter.of(endDate));
        } else if (filterStartDate != null && startDate.isBefore(filterStartDate)) {
            throw new IllegalArgumentException("Start date before " + start.getDate() + " is not supported");
        }
        Collection<DatahubPricelistRecord> datahubRecords = downloadPriceLists(globalLocationNumber, filter);
        ZoneId zoneId = timeZoneProvider.getTimeZone();
        Instant firstHourStart = startDate.atStartOfDay(zoneId).toInstant();
        Instant lastHourStart = endDate.plusDays(1).atStartOfDay(zoneId).toInstant();
        Map<Instant, BigDecimal> tariffMap = new PriceListParser().toHourly(datahubRecords, firstHourStart,
                lastHourStart);

        return updatePriceTimeSeries(datahubTariff.getChannelId(), tariffMap, CURRENCY_DKK, true);
    }

    private void updateElectricityTimeSeriesFromCache() {
        updatePriceTimeSeries(CHANNEL_SPOT_PRICE, cacheManager.getSpotPrices(), config.getCurrency(), false);

        for (DatahubTariff datahubTariff : DatahubTariff.values()) {
            String channelId = datahubTariff.getChannelId();
            updatePriceTimeSeries(channelId, cacheManager.getTariffs(datahubTariff), CURRENCY_DKK, true);
        }
    }

    private int updatePriceTimeSeries(String channelId, Map<Instant, BigDecimal> priceMap, Currency currency,
            boolean deduplicate) {
        if (!isLinked(channelId)) {
            return 0;
        }
        List<Entry<Instant, BigDecimal>> prices = priceMap.entrySet().stream().sorted(Map.Entry.comparingByKey())
                .toList();
        TimeSeries timeSeries = new TimeSeries(REPLACE);
        BigDecimal previousTariff = null;
        for (Entry<Instant, BigDecimal> price : prices) {
            Instant hourStart = price.getKey();
            BigDecimal priceValue = price.getValue();
            if (deduplicate && priceValue.equals(previousTariff)) {
                // Skip redundant states.
                continue;
            }
            timeSeries.add(hourStart, getEnergyPrice(priceValue, currency));
            previousTariff = priceValue;
        }
        if (timeSeries.size() > 0) {
            sendTimeSeries(channelId, timeSeries);
        }
        return timeSeries.size();
    }

    /**
     * Get the configured {@link Currency} for spot prices.
     * 
     * @return Spot price currency
     */
    public Currency getCurrency() {
        return config.getCurrency();
    }

    /**
     * Get cached spot prices or try once to download them if not cached
     * (usually if no items are linked).
     *
     * @return Map of future spot prices
     */
    public Map<Instant, BigDecimal> getSpotPrices() {
        try {
            downloadSpotPrices();
        } catch (DataServiceException e) {
            if (logger.isDebugEnabled()) {
                logger.warn("Error retrieving spot prices", e);
            } else {
                logger.warn("Error retrieving spot prices: {}", e.getMessage());
            }
        } catch (InterruptedException e) {
            Thread.currentThread().interrupt();
        }

        return cacheManager.getSpotPrices();
    }

    /**
     * Return cached tariffs or try once to download them if not cached
     * (usually if no items are linked).
     *
     * @return Map of future tariffs
     */
    public Map<Instant, BigDecimal> getTariffs(DatahubTariff datahubTariff) {
        try {
            downloadTariffs(datahubTariff);
        } catch (DataServiceException e) {
            if (logger.isDebugEnabled()) {
                logger.warn("Error retrieving tariffs", e);
            } else {
                logger.warn("Error retrieving tariffs of type {}: {}", datahubTariff, e.getMessage());
            }
        } catch (InterruptedException e) {
            Thread.currentThread().interrupt();
        }

        return cacheManager.getTariffs(datahubTariff);
    }

    /**
     * Return whether reduced electricity tax is set in configuration.
     *
     * @return true if reduced electricity tax applies
     */
    public boolean isReducedElectricityTax() {
        return config.reducedElectricityTax;
    }

    private void reschedulePriceUpdateJob() {
        ScheduledFuture<?> priceUpdateJob = this.priceUpdateFuture;
        if (priceUpdateJob != null) {
            // Do not interrupt ourselves.
            priceUpdateJob.cancel(false);
            this.priceUpdateFuture = null;
        }

        Instant now = Instant.now();
        long millisUntilNextClockHour = Duration
                .between(now, now.plus(1, ChronoUnit.HOURS).truncatedTo(ChronoUnit.HOURS)).toMillis() + 1;
        this.priceUpdateFuture = scheduler.schedule(this::updatePrices, millisUntilNextClockHour,
                TimeUnit.MILLISECONDS);
        logger.debug("Price update job rescheduled in {} milliseconds", millisUntilNextClockHour);
    }

    private void reschedulePriceRefreshJob(RetryStrategy retryPolicy) {
        // Preserve state of previous retry policy when configuration is the same.
        if (!retryPolicy.equals(this.retryPolicy)) {
            this.retryPolicy = retryPolicy;
        }

        ScheduledFuture<?> refreshJob = this.refreshPriceFuture;

        long secondsUntilNextRefresh = this.retryPolicy.getDuration().getSeconds();
        Instant timeOfNextRefresh = Instant.now().plusSeconds(secondsUntilNextRefresh);
        this.refreshPriceFuture = scheduler.schedule(this::refreshElectricityPrices, secondsUntilNextRefresh,
                TimeUnit.SECONDS);
        logger.debug("Price refresh job rescheduled in {} seconds: {}", secondsUntilNextRefresh, timeOfNextRefresh);
        DateTimeFormatter formatter = DateTimeFormatter.ofPattern(PROPERTY_DATETIME_FORMAT);
        updateProperty(PROPERTY_NEXT_CALL, LocalDateTime.ofInstant(timeOfNextRefresh, timeZoneProvider.getTimeZone())
                .truncatedTo(ChronoUnit.SECONDS).format(formatter));

        if (refreshJob != null) {
            refreshJob.cancel(true);
        }
    }

    private void rescheduleEmissionPrognosisJob() {
        logger.debug("Scheduling emission prognosis refresh job now and every {}", emissionPrognosisJobInterval);

        ScheduledFuture<?> refreshEmissionPrognosisFuture = this.refreshEmissionPrognosisFuture;
        if (refreshEmissionPrognosisFuture != null) {
            refreshEmissionPrognosisFuture.cancel(true);
        }

        this.refreshEmissionPrognosisFuture = scheduler.scheduleWithFixedDelay(this::refreshCo2EmissionPrognosis, 0,
                emissionPrognosisJobInterval.toSeconds(), TimeUnit.SECONDS);
    }

    private void rescheduleEmissionRealtimeJob() {
        logger.debug("Scheduling emission realtime refresh job now and every {}", emissionRealtimeJobInterval);

        ScheduledFuture<?> refreshEmissionFuture = this.refreshEmissionRealtimeFuture;
        if (refreshEmissionFuture != null) {
            refreshEmissionFuture.cancel(true);
        }

        this.refreshEmissionRealtimeFuture = scheduler.scheduleWithFixedDelay(this::refreshCo2EmissionRealtime, 0,
                emissionRealtimeJobInterval.toSeconds(), TimeUnit.SECONDS);
    }
}<|MERGE_RESOLUTION|>--- conflicted
+++ resolved
@@ -1,5 +1,5 @@
 /**
- * Copyright (c) 2010-2024 Contributors to the openHAB project
+ * Copyright (c) 2010-2023 Contributors to the openHAB project
  *
  * See the NOTICE file(s) distributed with this work for additional
  * information.
@@ -18,16 +18,14 @@
 import java.math.BigDecimal;
 import java.time.Duration;
 import java.time.Instant;
-import java.time.LocalDate;
 import java.time.LocalDateTime;
 import java.time.LocalTime;
-import java.time.ZoneId;
 import java.time.format.DateTimeFormatter;
 import java.time.temporal.ChronoUnit;
 import java.util.Arrays;
 import java.util.Collection;
-import java.util.Comparator;
 import java.util.Currency;
+import java.util.HashMap;
 import java.util.List;
 import java.util.Map;
 import java.util.Map.Entry;
@@ -44,18 +42,14 @@
 import org.openhab.binding.energidataservice.internal.ApiController;
 import org.openhab.binding.energidataservice.internal.CacheManager;
 import org.openhab.binding.energidataservice.internal.DatahubTariff;
-import org.openhab.binding.energidataservice.internal.EnergiDataServiceBindingConstants;
-import org.openhab.binding.energidataservice.internal.PriceListParser;
 import org.openhab.binding.energidataservice.internal.action.EnergiDataServiceActions;
 import org.openhab.binding.energidataservice.internal.api.ChargeType;
 import org.openhab.binding.energidataservice.internal.api.ChargeTypeCode;
 import org.openhab.binding.energidataservice.internal.api.DatahubTariffFilter;
 import org.openhab.binding.energidataservice.internal.api.DatahubTariffFilterFactory;
-import org.openhab.binding.energidataservice.internal.api.Dataset;
 import org.openhab.binding.energidataservice.internal.api.DateQueryParameter;
 import org.openhab.binding.energidataservice.internal.api.DateQueryParameterType;
 import org.openhab.binding.energidataservice.internal.api.GlobalLocationNumber;
-import org.openhab.binding.energidataservice.internal.api.dto.CO2EmissionRecord;
 import org.openhab.binding.energidataservice.internal.api.dto.DatahubPricelistRecord;
 import org.openhab.binding.energidataservice.internal.api.dto.ElspotpriceRecord;
 import org.openhab.binding.energidataservice.internal.config.DatahubPriceConfiguration;
@@ -66,8 +60,8 @@
 import org.openhab.core.i18n.TimeZoneProvider;
 import org.openhab.core.library.types.DecimalType;
 import org.openhab.core.library.types.QuantityType;
+import org.openhab.core.library.types.StringType;
 import org.openhab.core.library.unit.CurrencyUnits;
-import org.openhab.core.library.unit.Units;
 import org.openhab.core.thing.Channel;
 import org.openhab.core.thing.ChannelUID;
 import org.openhab.core.thing.Thing;
@@ -83,6 +77,8 @@
 import org.slf4j.Logger;
 import org.slf4j.LoggerFactory;
 
+import com.google.gson.Gson;
+
 /**
  * The {@link EnergiDataServiceHandler} is responsible for handling commands, which are
  * sent to one of the channels.
@@ -92,21 +88,22 @@
 @NonNullByDefault
 public class EnergiDataServiceHandler extends BaseThingHandler {
 
-    private static final Duration emissionPrognosisJobInterval = Duration.ofMinutes(15);
-    private static final Duration emissionRealtimeJobInterval = Duration.ofMinutes(5);
-
     private final Logger logger = LoggerFactory.getLogger(EnergiDataServiceHandler.class);
     private final TimeZoneProvider timeZoneProvider;
     private final ApiController apiController;
     private final CacheManager cacheManager;
+    private final Gson gson = new Gson();
 
     private EnergiDataServiceConfiguration config;
     private RetryStrategy retryPolicy = RetryPolicyFactory.initial();
-    private boolean realtimeEmissionsFetchedFirstTime = false;
-    private @Nullable ScheduledFuture<?> refreshPriceFuture;
-    private @Nullable ScheduledFuture<?> refreshEmissionPrognosisFuture;
-    private @Nullable ScheduledFuture<?> refreshEmissionRealtimeFuture;
+    private @Nullable ScheduledFuture<?> refreshFuture;
     private @Nullable ScheduledFuture<?> priceUpdateFuture;
+
+    private record Price(String hourStart, BigDecimal spotPrice, String spotPriceCurrency,
+            @Nullable BigDecimal gridTariff, @Nullable BigDecimal systemTariff,
+            @Nullable BigDecimal transmissionGridTariff, @Nullable BigDecimal electricityTax,
+            @Nullable BigDecimal reducedElectricityTax) {
+    }
 
     public EnergiDataServiceHandler(Thing thing, HttpClient httpClient, TimeZoneProvider timeZoneProvider) {
         super(thing);
@@ -124,14 +121,8 @@
             return;
         }
 
-        String channelId = channelUID.getId();
-        if (ELECTRICITY_CHANNELS.contains(channelId)) {
+        if (ELECTRICITY_CHANNELS.contains(channelUID.getId())) {
             refreshElectricityPrices();
-        } else if (CHANNEL_CO2_EMISSION_PROGNOSIS.equals(channelId)) {
-            rescheduleEmissionPrognosisJob();
-        } else if (CHANNEL_CO2_EMISSION_REALTIME.equals(channelId)) {
-            realtimeEmissionsFetchedFirstTime = false;
-            rescheduleEmissionRealtimeJob();
         }
     }
 
@@ -159,32 +150,15 @@
 
         updateStatus(ThingStatus.UNKNOWN);
 
-        refreshPriceFuture = scheduler.schedule(this::refreshElectricityPrices, 0, TimeUnit.SECONDS);
-
-        if (isLinked(CHANNEL_CO2_EMISSION_PROGNOSIS)) {
-            rescheduleEmissionPrognosisJob();
-        }
-        if (isLinked(CHANNEL_CO2_EMISSION_REALTIME)) {
-            rescheduleEmissionRealtimeJob();
-        }
+        refreshFuture = scheduler.schedule(this::refreshElectricityPrices, 0, TimeUnit.SECONDS);
     }
 
     @Override
     public void dispose() {
-        ScheduledFuture<?> refreshPriceFuture = this.refreshPriceFuture;
-        if (refreshPriceFuture != null) {
-            refreshPriceFuture.cancel(true);
-            this.refreshPriceFuture = null;
-        }
-        ScheduledFuture<?> refreshEmissionPrognosisFuture = this.refreshEmissionPrognosisFuture;
-        if (refreshEmissionPrognosisFuture != null) {
-            refreshEmissionPrognosisFuture.cancel(true);
-            this.refreshEmissionPrognosisFuture = null;
-        }
-        ScheduledFuture<?> refreshEmissionRealtimeFuture = this.refreshEmissionRealtimeFuture;
-        if (refreshEmissionRealtimeFuture != null) {
-            refreshEmissionRealtimeFuture.cancel(true);
-            this.refreshEmissionRealtimeFuture = null;
+        ScheduledFuture<?> refreshFuture = this.refreshFuture;
+        if (refreshFuture != null) {
+            refreshFuture.cancel(true);
+            this.refreshFuture = null;
         }
         ScheduledFuture<?> priceUpdateFuture = this.priceUpdateFuture;
         if (priceUpdateFuture != null) {
@@ -200,73 +174,29 @@
         return Set.of(EnergiDataServiceActions.class);
     }
 
-    @Override
-    public void channelLinked(ChannelUID channelUID) {
-        super.channelLinked(channelUID);
-
-        if (!"DK1".equals(config.priceArea) && !"DK2".equals(config.priceArea)
-                && (CHANNEL_CO2_EMISSION_PROGNOSIS.equals(channelUID.getId())
-                        || CHANNEL_CO2_EMISSION_REALTIME.contains(channelUID.getId()))) {
-            logger.warn("Item linked to channel '{}', but price area {} is not supported for this channel",
-                    channelUID.getId(), config.priceArea);
-        }
-    }
-
-    @Override
-    public void channelUnlinked(ChannelUID channelUID) {
-        super.channelUnlinked(channelUID);
-
-        if (CHANNEL_CO2_EMISSION_PROGNOSIS.equals(channelUID.getId()) && !isLinked(CHANNEL_CO2_EMISSION_PROGNOSIS)) {
-            logger.debug("No more items linked to channel '{}', stopping emission prognosis refresh job",
-                    channelUID.getId());
-            ScheduledFuture<?> refreshEmissionPrognosisFuture = this.refreshEmissionPrognosisFuture;
-            if (refreshEmissionPrognosisFuture != null) {
-                refreshEmissionPrognosisFuture.cancel(true);
-                this.refreshEmissionPrognosisFuture = null;
-            }
-        } else if (CHANNEL_CO2_EMISSION_REALTIME.contains(channelUID.getId())
-                && !isLinked(CHANNEL_CO2_EMISSION_REALTIME)) {
-            logger.debug("No more items linked to channel '{}', stopping realtime emission refresh job",
-                    channelUID.getId());
-            ScheduledFuture<?> refreshEmissionRealtimeFuture = this.refreshEmissionRealtimeFuture;
-            if (refreshEmissionRealtimeFuture != null) {
-                refreshEmissionRealtimeFuture.cancel(true);
-                this.refreshEmissionRealtimeFuture = null;
-            }
-        }
-    }
-
     private void refreshElectricityPrices() {
         RetryStrategy retryPolicy;
         try {
-            boolean spotPricesDownloaded = false;
-            if (isLinked(CHANNEL_SPOT_PRICE)) {
-                spotPricesDownloaded = downloadSpotPrices();
+            if (isLinked(CHANNEL_SPOT_PRICE) || isLinked(CHANNEL_HOURLY_PRICES)) {
+                downloadSpotPrices();
             }
 
             for (DatahubTariff datahubTariff : DatahubTariff.values()) {
-                if (isLinked(datahubTariff.getChannelId())) {
+                if (isLinked(datahubTariff.getChannelId()) || isLinked(CHANNEL_HOURLY_PRICES)) {
                     downloadTariffs(datahubTariff);
                 }
             }
 
             updateStatus(ThingStatus.ONLINE);
             updatePrices();
-            updateElectricityTimeSeriesFromCache();
-
-            if (isLinked(CHANNEL_SPOT_PRICE)) {
-                long numberOfFutureSpotPrices = cacheManager.getNumberOfFutureSpotPrices();
-                LocalTime now = LocalTime.now(NORD_POOL_TIMEZONE);
-
-                if (numberOfFutureSpotPrices >= 13 || (numberOfFutureSpotPrices == 12
-                        && now.isAfter(DAILY_REFRESH_TIME_CET.minusHours(1)) && now.isBefore(DAILY_REFRESH_TIME_CET))) {
-                    if (spotPricesDownloaded) {
-                        triggerChannel(CHANNEL_EVENT, EVENT_DAY_AHEAD_AVAILABLE);
-                    }
+            updateTimeSeries();
+
+            if (isLinked(CHANNEL_SPOT_PRICE) || isLinked(CHANNEL_HOURLY_PRICES)) {
+                if (cacheManager.getNumberOfFutureSpotPrices() < 13) {
+                    retryPolicy = RetryPolicyFactory.whenExpectedSpotPriceDataMissing(DAILY_REFRESH_TIME_CET,
+                            NORD_POOL_TIMEZONE);
+                } else {
                     retryPolicy = RetryPolicyFactory.atFixedTime(DAILY_REFRESH_TIME_CET, NORD_POOL_TIMEZONE);
-                } else {
-                    logger.warn("Spot prices are not available, retry scheduled (see details in Thing properties)");
-                    retryPolicy = RetryPolicyFactory.whenExpectedSpotPriceDataMissing();
                 }
             } else {
                 retryPolicy = RetryPolicyFactory.atFixedTime(LocalTime.MIDNIGHT, timeZoneProvider.getTimeZone());
@@ -288,13 +218,13 @@
             return;
         }
 
-        reschedulePriceRefreshJob(retryPolicy);
-    }
-
-    private boolean downloadSpotPrices() throws InterruptedException, DataServiceException {
+        rescheduleRefreshJob(retryPolicy);
+    }
+
+    private void downloadSpotPrices() throws InterruptedException, DataServiceException {
         if (cacheManager.areSpotPricesFullyCached()) {
             logger.debug("Cached spot prices still valid, skipping download.");
-            return false;
+            return;
         }
         DateQueryParameter start;
         if (cacheManager.areHistoricSpotPricesCached()) {
@@ -304,18 +234,17 @@
                     Duration.ofHours(-CacheManager.NUMBER_OF_HISTORIC_HOURS));
         }
         Map<String, String> properties = editProperties();
-        try {
-            ElspotpriceRecord[] spotPriceRecords = apiController.getSpotPrices(config.priceArea, config.getCurrency(),
-                    start, DateQueryParameter.EMPTY, properties);
-            cacheManager.putSpotPrices(spotPriceRecords, config.getCurrency());
-        } finally {
-            updateProperties(properties);
-        }
-        return true;
+        ElspotpriceRecord[] spotPriceRecords = apiController.getSpotPrices(config.priceArea, config.getCurrency(),
+                start, properties);
+        cacheManager.putSpotPrices(spotPriceRecords, config.getCurrency());
+        updateProperties(properties);
     }
 
     private void downloadTariffs(DatahubTariff datahubTariff) throws InterruptedException, DataServiceException {
-        GlobalLocationNumber globalLocationNumber = getGlobalLocationNumber(datahubTariff);
+        GlobalLocationNumber globalLocationNumber = switch (datahubTariff) {
+            case GRID_TARIFF -> config.getGridCompanyGLN();
+            default -> config.getEnerginetGLN();
+        };
         if (globalLocationNumber.isEmpty()) {
             return;
         }
@@ -323,36 +252,25 @@
             logger.debug("Cached tariffs of type {} still valid, skipping download.", datahubTariff);
             cacheManager.updateTariffs(datahubTariff);
         } else {
-            DatahubTariffFilter filter = getDatahubTariffFilter(datahubTariff);
+            DatahubTariffFilter filter = switch (datahubTariff) {
+                case GRID_TARIFF -> getGridTariffFilter();
+                case SYSTEM_TARIFF -> DatahubTariffFilterFactory.getSystemTariff();
+                case TRANSMISSION_GRID_TARIFF -> DatahubTariffFilterFactory.getTransmissionGridTariff();
+                case ELECTRICITY_TAX -> DatahubTariffFilterFactory.getElectricityTax();
+                case REDUCED_ELECTRICITY_TAX -> DatahubTariffFilterFactory.getReducedElectricityTax();
+            };
             cacheManager.putTariffs(datahubTariff, downloadPriceLists(globalLocationNumber, filter));
         }
-    }
-
-    private DatahubTariffFilter getDatahubTariffFilter(DatahubTariff datahubTariff) {
-        return switch (datahubTariff) {
-            case GRID_TARIFF -> getGridTariffFilter();
-            case SYSTEM_TARIFF -> DatahubTariffFilterFactory.getSystemTariff();
-            case TRANSMISSION_GRID_TARIFF -> DatahubTariffFilterFactory.getTransmissionGridTariff();
-            case ELECTRICITY_TAX -> DatahubTariffFilterFactory.getElectricityTax();
-            case REDUCED_ELECTRICITY_TAX -> DatahubTariffFilterFactory.getReducedElectricityTax();
-        };
-    }
-
-    private GlobalLocationNumber getGlobalLocationNumber(DatahubTariff datahubTariff) {
-        return switch (datahubTariff) {
-            case GRID_TARIFF -> config.getGridCompanyGLN();
-            default -> config.getEnerginetGLN();
-        };
     }
 
     private Collection<DatahubPricelistRecord> downloadPriceLists(GlobalLocationNumber globalLocationNumber,
             DatahubTariffFilter filter) throws InterruptedException, DataServiceException {
         Map<String, String> properties = editProperties();
-        try {
-            return apiController.getDatahubPriceLists(globalLocationNumber, ChargeType.Tariff, filter, properties);
-        } finally {
-            updateProperties(properties);
-        }
+        Collection<DatahubPricelistRecord> records = apiController.getDatahubPriceLists(globalLocationNumber,
+                ChargeType.Tariff, filter, properties);
+        updateProperties(properties);
+
+        return records;
     }
 
     private DatahubTariffFilter getGridTariffFilter() {
@@ -387,85 +305,8 @@
                     start);
         }
 
-        return new DatahubTariffFilter(filter,
-                DateQueryParameter.of(filter.getStart(), Duration.ofHours(-CacheManager.NUMBER_OF_HISTORIC_HOURS)));
-    }
-
-    private void refreshCo2EmissionPrognosis() {
-        try {
-            updateCo2Emissions(Dataset.CO2EmissionPrognosis, CHANNEL_CO2_EMISSION_PROGNOSIS,
-                    DateQueryParameter.of(DateQueryParameterType.UTC_NOW, Duration.ofMinutes(-5)));
-            updateStatus(ThingStatus.ONLINE);
-        } catch (DataServiceException e) {
-            if (e.getHttpStatus() != 0) {
-                updateStatus(ThingStatus.OFFLINE, ThingStatusDetail.OFFLINE.COMMUNICATION_ERROR,
-                        HttpStatus.getCode(e.getHttpStatus()).getMessage());
-            } else {
-                updateStatus(ThingStatus.OFFLINE, ThingStatusDetail.OFFLINE.COMMUNICATION_ERROR, e.getMessage());
-            }
-            if (e.getCause() != null) {
-                logger.debug("Error retrieving CO2 emission prognosis", e);
-            }
-        } catch (InterruptedException e) {
-            logger.debug("Emission prognosis refresh job interrupted");
-            Thread.currentThread().interrupt();
-            return;
-        }
-    }
-
-    private void refreshCo2EmissionRealtime() {
-        try {
-            updateCo2Emissions(Dataset.CO2Emission, CHANNEL_CO2_EMISSION_REALTIME,
-                    DateQueryParameter.of(DateQueryParameterType.UTC_NOW,
-                            realtimeEmissionsFetchedFirstTime ? Duration.ofMinutes(-5) : Duration.ofHours(-24)));
-            realtimeEmissionsFetchedFirstTime = true;
-            updateStatus(ThingStatus.ONLINE);
-        } catch (DataServiceException e) {
-            if (e.getHttpStatus() != 0) {
-                updateStatus(ThingStatus.OFFLINE, ThingStatusDetail.OFFLINE.COMMUNICATION_ERROR,
-                        HttpStatus.getCode(e.getHttpStatus()).getMessage());
-            } else {
-                updateStatus(ThingStatus.OFFLINE, ThingStatusDetail.OFFLINE.COMMUNICATION_ERROR, e.getMessage());
-            }
-            if (e.getCause() != null) {
-                logger.debug("Error retrieving CO2 realtime emissions", e);
-            }
-        } catch (InterruptedException e) {
-            logger.debug("Emission realtime refresh job interrupted");
-            Thread.currentThread().interrupt();
-            return;
-        }
-    }
-
-    private void updateCo2Emissions(Dataset dataset, String channelId, DateQueryParameter dateQueryParameter)
-            throws InterruptedException, DataServiceException {
-        if (!"DK1".equals(config.priceArea) && !"DK2".equals(config.priceArea)) {
-            // Dataset is only for Denmark.
-            return;
-        }
-        Map<String, String> properties = editProperties();
-        CO2EmissionRecord[] emissionRecords = apiController.getCo2Emissions(dataset, config.priceArea,
-                dateQueryParameter, properties);
-        updateProperties(properties);
-
-        TimeSeries timeSeries = new TimeSeries(REPLACE);
-        Instant now = Instant.now();
-
-        if (dataset == Dataset.CO2Emission && emissionRecords.length > 0) {
-            // Records are sorted descending, first record is current.
-            updateState(channelId, new QuantityType<>(emissionRecords[0].emission(), Units.GRAM_PER_KILOWATT_HOUR));
-        }
-
-        for (CO2EmissionRecord emissionRecord : emissionRecords) {
-            State state = new QuantityType<>(emissionRecord.emission(), Units.GRAM_PER_KILOWATT_HOUR);
-            timeSeries.add(emissionRecord.start(), state);
-
-            if (dataset == Dataset.CO2EmissionPrognosis && now.compareTo(emissionRecord.start()) >= 0
-                    && now.compareTo(emissionRecord.end()) < 0) {
-                updateState(channelId, state);
-            }
-        }
-        sendTimeSeries(channelId, timeSeries);
+        return new DatahubTariffFilter(filter, DateQueryParameter.of(filter.getDateQueryParameter(),
+                Duration.ofHours(-CacheManager.NUMBER_OF_HISTORIC_HOURS)));
     }
 
     private void updatePrices() {
@@ -474,6 +315,7 @@
         updateCurrentSpotPrice();
         Arrays.stream(DatahubTariff.values())
                 .forEach(tariff -> updateCurrentTariff(tariff.getChannelId(), cacheManager.getTariff(tariff)));
+        updateHourlyPrices();
 
         reschedulePriceUpdateJob();
     }
@@ -512,19 +354,6 @@
         }
     }
 
-<<<<<<< HEAD
-    /**
-     * Download spot prices in requested period and update corresponding channel with time series.
-     * 
-     * @param startDate Start date of period
-     * @param endDate End date of period
-     * @return number of published states
-     */
-    public int updateSpotPriceTimeSeries(LocalDate startDate, LocalDate endDate)
-            throws InterruptedException, DataServiceException {
-        if (!isLinked(CHANNEL_SPOT_PRICE)) {
-            return 0;
-=======
     private void updateHourlyPrices() {
         if (!isLinked(CHANNEL_HOURLY_PRICES)) {
             return;
@@ -555,25 +384,16 @@
         Map<DatahubTariff, BigDecimal> datahubPreviousTariff = new HashMap<>();
         for (DatahubTariff datahubTariff : DatahubTariff.values()) {
             datahubTimeSeriesMap.put(datahubTariff, new TimeSeries(REPLACE));
->>>>>>> 2f4191b8
-        }
-        Map<String, String> properties = editProperties();
-        try {
-            Currency currency = config.getCurrency();
-            ElspotpriceRecord[] spotPriceRecords = apiController.getSpotPrices(config.priceArea, currency,
-                    DateQueryParameter.of(startDate), DateQueryParameter.of(endDate.plusDays(1)), properties);
-            boolean isDKK = EnergiDataServiceBindingConstants.CURRENCY_DKK.equals(currency);
-            TimeSeries spotPriceTimeSeries = new TimeSeries(REPLACE);
-            if (spotPriceRecords.length == 0) {
-                return 0;
-            }
-<<<<<<< HEAD
-            for (ElspotpriceRecord record : Arrays.stream(spotPriceRecords)
-                    .sorted(Comparator.comparing(ElspotpriceRecord::hour)).toList()) {
-                spotPriceTimeSeries.add(record.hour(), getEnergyPrice(
-                        (isDKK ? record.spotPriceDKK() : record.spotPriceEUR()).divide(BigDecimal.valueOf(1000)),
-                        currency));
-=======
+        }
+
+        Map<Instant, BigDecimal> spotPriceMap = cacheManager.getSpotPrices();
+        List<Entry<Instant, BigDecimal>> spotPrices = spotPriceMap.entrySet().stream()
+                .sorted(Map.Entry.comparingByKey()).toList();
+        for (Entry<Instant, BigDecimal> spotPrice : spotPrices) {
+            Instant hourStart = spotPrice.getKey();
+            if (isLinked(CHANNEL_SPOT_PRICE)) {
+                spotPriceTimeSeries.add(hourStart, getEnergyPrice(spotPrice.getValue(), config.getCurrency()));
+            }
             for (Map.Entry<DatahubTariff, TimeSeries> entry : datahubTimeSeriesMap.entrySet()) {
                 DatahubTariff datahubTariff = entry.getKey();
                 String channelId = datahubTariff.getChannelId();
@@ -591,84 +411,22 @@
                     timeSeries.add(hourStart, getEnergyPrice(tariff, CURRENCY_DKK));
                     datahubPreviousTariff.put(datahubTariff, tariff);
                 }
->>>>>>> 2f4191b8
-            }
+            }
+        }
+        if (spotPriceTimeSeries.size() > 0) {
             sendTimeSeries(CHANNEL_SPOT_PRICE, spotPriceTimeSeries);
-            return spotPriceRecords.length;
-        } finally {
-            updateProperties(properties);
-        }
-    }
-
-    /**
-     * Download tariffs in requested period and update corresponding channel with time series.
-     * 
-     * @param datahubTariff Tariff to update
-     * @param startDate Start date of period
-     * @param endDate End date of period
-     * @return number of published states
-     */
-    public int updateTariffTimeSeries(DatahubTariff datahubTariff, LocalDate startDate, LocalDate endDate)
-            throws InterruptedException, DataServiceException {
-        if (!isLinked(datahubTariff.getChannelId())) {
-            return 0;
-        }
-        GlobalLocationNumber globalLocationNumber = getGlobalLocationNumber(datahubTariff);
-        if (globalLocationNumber.isEmpty()) {
-            return 0;
-        }
-        DatahubTariffFilter filter = getDatahubTariffFilter(datahubTariff);
-        DateQueryParameter start = filter.getStart();
-        DateQueryParameterType filterStartDateType = start.getDateType();
-        LocalDate filterStartDate = start.getDate();
-        if (filterStartDateType != null) {
-            // For filters with date relative to current date, override with provided parameters.
-            filter = new DatahubTariffFilter(filter, DateQueryParameter.of(startDate), DateQueryParameter.of(endDate));
-        } else if (filterStartDate != null && startDate.isBefore(filterStartDate)) {
-            throw new IllegalArgumentException("Start date before " + start.getDate() + " is not supported");
-        }
-        Collection<DatahubPricelistRecord> datahubRecords = downloadPriceLists(globalLocationNumber, filter);
-        ZoneId zoneId = timeZoneProvider.getTimeZone();
-        Instant firstHourStart = startDate.atStartOfDay(zoneId).toInstant();
-        Instant lastHourStart = endDate.plusDays(1).atStartOfDay(zoneId).toInstant();
-        Map<Instant, BigDecimal> tariffMap = new PriceListParser().toHourly(datahubRecords, firstHourStart,
-                lastHourStart);
-
-        return updatePriceTimeSeries(datahubTariff.getChannelId(), tariffMap, CURRENCY_DKK, true);
-    }
-
-    private void updateElectricityTimeSeriesFromCache() {
-        updatePriceTimeSeries(CHANNEL_SPOT_PRICE, cacheManager.getSpotPrices(), config.getCurrency(), false);
-
-        for (DatahubTariff datahubTariff : DatahubTariff.values()) {
+        }
+        for (Map.Entry<DatahubTariff, TimeSeries> entry : datahubTimeSeriesMap.entrySet()) {
+            DatahubTariff datahubTariff = entry.getKey();
             String channelId = datahubTariff.getChannelId();
-            updatePriceTimeSeries(channelId, cacheManager.getTariffs(datahubTariff), CURRENCY_DKK, true);
-        }
-    }
-
-    private int updatePriceTimeSeries(String channelId, Map<Instant, BigDecimal> priceMap, Currency currency,
-            boolean deduplicate) {
-        if (!isLinked(channelId)) {
-            return 0;
-        }
-        List<Entry<Instant, BigDecimal>> prices = priceMap.entrySet().stream().sorted(Map.Entry.comparingByKey())
-                .toList();
-        TimeSeries timeSeries = new TimeSeries(REPLACE);
-        BigDecimal previousTariff = null;
-        for (Entry<Instant, BigDecimal> price : prices) {
-            Instant hourStart = price.getKey();
-            BigDecimal priceValue = price.getValue();
-            if (deduplicate && priceValue.equals(previousTariff)) {
-                // Skip redundant states.
+            if (!isLinked(channelId)) {
                 continue;
             }
-            timeSeries.add(hourStart, getEnergyPrice(priceValue, currency));
-            previousTariff = priceValue;
-        }
-        if (timeSeries.size() > 0) {
-            sendTimeSeries(channelId, timeSeries);
-        }
-        return timeSeries.size();
+            TimeSeries timeSeries = entry.getValue();
+            if (timeSeries.size() > 0) {
+                sendTimeSeries(channelId, timeSeries);
+            }
+        }
     }
 
     /**
@@ -749,19 +507,19 @@
         logger.debug("Price update job rescheduled in {} milliseconds", millisUntilNextClockHour);
     }
 
-    private void reschedulePriceRefreshJob(RetryStrategy retryPolicy) {
+    private void rescheduleRefreshJob(RetryStrategy retryPolicy) {
         // Preserve state of previous retry policy when configuration is the same.
         if (!retryPolicy.equals(this.retryPolicy)) {
             this.retryPolicy = retryPolicy;
         }
 
-        ScheduledFuture<?> refreshJob = this.refreshPriceFuture;
+        ScheduledFuture<?> refreshJob = this.refreshFuture;
 
         long secondsUntilNextRefresh = this.retryPolicy.getDuration().getSeconds();
         Instant timeOfNextRefresh = Instant.now().plusSeconds(secondsUntilNextRefresh);
-        this.refreshPriceFuture = scheduler.schedule(this::refreshElectricityPrices, secondsUntilNextRefresh,
+        this.refreshFuture = scheduler.schedule(this::refreshElectricityPrices, secondsUntilNextRefresh,
                 TimeUnit.SECONDS);
-        logger.debug("Price refresh job rescheduled in {} seconds: {}", secondsUntilNextRefresh, timeOfNextRefresh);
+        logger.debug("Refresh job rescheduled in {} seconds: {}", secondsUntilNextRefresh, timeOfNextRefresh);
         DateTimeFormatter formatter = DateTimeFormatter.ofPattern(PROPERTY_DATETIME_FORMAT);
         updateProperty(PROPERTY_NEXT_CALL, LocalDateTime.ofInstant(timeOfNextRefresh, timeZoneProvider.getTimeZone())
                 .truncatedTo(ChronoUnit.SECONDS).format(formatter));
@@ -770,28 +528,4 @@
             refreshJob.cancel(true);
         }
     }
-
-    private void rescheduleEmissionPrognosisJob() {
-        logger.debug("Scheduling emission prognosis refresh job now and every {}", emissionPrognosisJobInterval);
-
-        ScheduledFuture<?> refreshEmissionPrognosisFuture = this.refreshEmissionPrognosisFuture;
-        if (refreshEmissionPrognosisFuture != null) {
-            refreshEmissionPrognosisFuture.cancel(true);
-        }
-
-        this.refreshEmissionPrognosisFuture = scheduler.scheduleWithFixedDelay(this::refreshCo2EmissionPrognosis, 0,
-                emissionPrognosisJobInterval.toSeconds(), TimeUnit.SECONDS);
-    }
-
-    private void rescheduleEmissionRealtimeJob() {
-        logger.debug("Scheduling emission realtime refresh job now and every {}", emissionRealtimeJobInterval);
-
-        ScheduledFuture<?> refreshEmissionFuture = this.refreshEmissionRealtimeFuture;
-        if (refreshEmissionFuture != null) {
-            refreshEmissionFuture.cancel(true);
-        }
-
-        this.refreshEmissionRealtimeFuture = scheduler.scheduleWithFixedDelay(this::refreshCo2EmissionRealtime, 0,
-                emissionRealtimeJobInterval.toSeconds(), TimeUnit.SECONDS);
-    }
 }