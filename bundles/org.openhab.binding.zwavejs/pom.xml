<?xml version="1.0" encoding="UTF-8"?>
<project xmlns="http://maven.apache.org/POM/4.0.0" xmlns:xsi="http://www.w3.org/2001/XMLSchema-instance"
    xsi:schemaLocation="http://maven.apache.org/POM/4.0.0 https://maven.apache.org/xsd/maven-4.0.0.xsd">

  <modelVersion>4.0.0</modelVersion>

  <parent>
    <groupId>org.openhab.addons.bundles</groupId>
    <artifactId>org.openhab.addons.reactor.bundles</artifactId>
    <version>5.1.0-SNAPSHOT</version>
  </parent>

  <artifactId>org.openhab.binding.zwavejs</artifactId>

  <name>openHAB Add-ons :: Bundles :: Z-Wave JS Binding</name>

  <dependencies>
    <dependency>
      <groupId>com.google.errorprone</groupId>
      <artifactId>error_prone_annotations</artifactId>
<<<<<<< HEAD
      <version>2.41.0</version>
=======
      <version>2.38.0</version>
>>>>>>> 2bdca551
    </dependency>
  </dependencies>

  <build>
    <plugins>
      <plugin>
        <groupId>org.codehaus.mojo</groupId>
        <artifactId>build-helper-maven-plugin</artifactId>
        <executions>
          <execution>
            <goals>
              <goal>add-source</goal>
            </goals>
            <phase>generate-sources</phase>
            <configuration>
              <sources>
                <source>src/3rdparty/java</source>
              </sources>
            </configuration>
          </execution>
        </executions>
      </plugin>
      <plugin>
        <groupId>org.apache.maven.plugins</groupId>
        <artifactId>maven-surefire-plugin</artifactId>
        <version>3.2.5</version>
        <configuration>
          <argLine>${argLine}</argLine>
        </configuration>
      </plugin>
      <plugin>
        <groupId>org.jacoco</groupId>
        <artifactId>jacoco-maven-plugin</artifactId>
        <version>0.8.13</version>
        <!-- check for latest -->
        <executions>
          <execution>
            <goals>
              <goal>prepare-agent</goal>
            </goals>
          </execution>
          <execution>
            <id>report</id>
            <goals>
              <goal>report</goal>
            </goals>
            <phase>verify</phase>
          </execution>
        </executions>
      </plugin>
    </plugins>
  </build>
</project><|MERGE_RESOLUTION|>--- conflicted
+++ resolved
@@ -18,11 +18,7 @@
     <dependency>
       <groupId>com.google.errorprone</groupId>
       <artifactId>error_prone_annotations</artifactId>
-<<<<<<< HEAD
-      <version>2.41.0</version>
-=======
       <version>2.38.0</version>
->>>>>>> 2bdca551
     </dependency>
   </dependencies>
 
