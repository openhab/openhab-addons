--- conflicted
+++ resolved
@@ -468,17 +468,8 @@
             folder.mkdirs();
         }
 
-<<<<<<< HEAD
-        config.port = (config.port > 0) ? config.port : DEFAULT_PORT;
-        config.reconnect = (config.reconnect > 0) ? config.reconnect : DEFAULT_RECONNECT_SECONDS;
-        config.heartbeat = (config.heartbeat > 0) ? config.heartbeat : DEFAULT_HEARTBEAT_SECONDS;
-        config.delay = (config.delay < 0) ? 0 : config.delay;
-        config.shim = (config.shim) ? true : false;
-        config.shimNewKeys = (config.shimNewKeys) ? true : false;
+        config.googletvPort = (config.googletvPort > 0) ? config.googletvPort : DEFAULT_PORT;
         config.shimAddress = (!config.shimAddress.equals("")) ? config.shimAddress : ohAddress;
-=======
-        config.googletvPort = (config.googletvPort > 0) ? config.googletvPort : DEFAULT_PORT;
->>>>>>> c4c692a7
         config.mode = (!config.mode.equals("")) ? config.mode : DEFAULT_MODE;
 
         config.keystoreFileName = (!config.keystoreFileName.equals("")) ? config.keystoreFileName
