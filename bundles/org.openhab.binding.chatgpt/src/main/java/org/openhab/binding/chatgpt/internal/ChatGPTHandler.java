--- conflicted
+++ resolved
@@ -11,6 +11,8 @@
  * SPDX-License-Identifier: EPL-2.0
  */
 package org.openhab.binding.chatgpt.internal;
+
+import static org.openhab.binding.chatgpt.internal.ChatGPTBindingConstants.*;
 
 import java.util.ArrayList;
 import java.util.Collection;
@@ -126,15 +128,9 @@
         root.add("messages", messages);
 
         String queryJson = gson.toJson(root);
-<<<<<<< HEAD
-        Request request = httpClient.newRequest(OPENAI_API_URL).method(HttpMethod.POST)
+        Request request = httpClient.newRequest(apiUrl).method(HttpMethod.POST)
                 .timeout(REQUEST_TIMEOUT_MS, TimeUnit.MILLISECONDS).header("Content-Type", "application/json")
                 .header("Authorization", "Bearer " + apiKey).content(new StringContentProvider(queryJson));
-=======
-        Request request = httpClient.newRequest(apiUrl).method(HttpMethod.POST)
-                .header("Content-Type", "application/json").header("Authorization", "Bearer " + apiKey)
-                .content(new StringContentProvider(queryJson));
->>>>>>> fa941007
         logger.trace("Query '{}'", queryJson);
         try {
             ContentResponse response = request.send();
@@ -174,13 +170,8 @@
 
         scheduler.execute(() -> {
             try {
-<<<<<<< HEAD
-                Request request = httpClient.newRequest(OPENAI_MODELS_URL).method(HttpMethod.GET)
-                        .timeout(REQUEST_TIMEOUT_MS, TimeUnit.MILLISECONDS).header("Authorization", "Bearer " + apiKey);
-=======
-                Request request = httpClient.newRequest(modelUrl).method(HttpMethod.GET).header("Authorization",
-                        "Bearer " + apiKey);
->>>>>>> fa941007
+                Request request = httpClient.newRequest(modelUrl).timeout(REQUEST_TIMEOUT_MS, TimeUnit.MILLISECONDS)
+                        .method(HttpMethod.GET).header("Authorization", "Bearer " + apiKey);
                 ContentResponse response = request.send();
                 if (response.getStatus() == 200) {
                     updateStatus(ThingStatus.ONLINE);
