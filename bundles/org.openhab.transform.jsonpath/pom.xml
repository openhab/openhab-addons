--- conflicted
+++ resolved
@@ -5,11 +5,7 @@
   <parent>
     <groupId>org.openhab.addons.bundles</groupId>
     <artifactId>org.openhab.addons.reactor.bundles</artifactId>
-<<<<<<< HEAD
-    <version>4.2.0-SNAPSHOT</version>
-=======
     <version>4.1.2-SNAPSHOT</version>
->>>>>>> 2f4191b8
   </parent>
 
   <artifactId>org.openhab.transform.jsonpath</artifactId>
@@ -17,39 +13,32 @@
   <name>openHAB Add-ons :: Bundles :: Transformation Service :: JSonPath</name>
 
   <properties>
-    <bnd.importpackage>!org.apache.tapestry5.json.*,!org.codehaus.jettison.json.*,!org.json.*,!com.fasterxml.jackson.*,!jakarta.json.*</bnd.importpackage>
+    <bnd.importpackage>!org.apache.tapestry5.json.*,!org.codehaus.jettison.json.*,!org.json.*,!com.fasterxml.jackson.*</bnd.importpackage>
   </properties>
 
   <dependencies>
     <dependency>
       <groupId>com.jayway.jsonpath</groupId>
       <artifactId>json-path</artifactId>
-      <version>2.9.0</version>
+      <version>2.5.0</version>
       <scope>compile</scope>
-      <exclusions>
-        <exclusion>
-          <!-- Exclude slf4j-api to prevent its scope being changed from 'provided' to 'runtime' -->
-          <groupId>org.slf4j</groupId>
-          <artifactId>slf4j-api</artifactId>
-        </exclusion>
-      </exclusions>
     </dependency>
     <dependency>
       <groupId>org.ow2.asm</groupId>
       <artifactId>asm</artifactId>
-      <version>9.3</version>
+      <version>5.0.4</version>
       <scope>compile</scope>
     </dependency>
     <dependency>
       <groupId>net.minidev</groupId>
       <artifactId>accessors-smart</artifactId>
-      <version>2.5.0</version>
+      <version>1.2</version>
       <scope>compile</scope>
     </dependency>
     <dependency>
       <groupId>net.minidev</groupId>
       <artifactId>json-smart</artifactId>
-      <version>2.5.0</version>
+      <version>2.3</version>
       <scope>compile</scope>
     </dependency>
   </dependencies>
