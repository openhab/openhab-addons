--- conflicted
+++ resolved
@@ -17,6 +17,7 @@
 import java.io.ByteArrayInputStream;
 import java.io.InputStream;
 import java.io.UnsupportedEncodingException;
+import java.net.http.HttpClient;
 import java.nio.charset.StandardCharsets;
 import java.util.ArrayList;
 import java.util.List;
@@ -29,7 +30,6 @@
 
 import org.eclipse.jdt.annotation.NonNullByDefault;
 import org.eclipse.jdt.annotation.Nullable;
-import org.eclipse.jetty.client.HttpClient;
 import org.eclipse.jetty.client.api.ContentResponse;
 import org.eclipse.jetty.client.api.Request;
 import org.eclipse.jetty.client.util.InputStreamContentProvider;
@@ -39,7 +39,6 @@
 import org.openhab.binding.bondhome.internal.handler.BondBridgeHandler;
 import org.openhab.core.io.net.http.HttpClientFactory;
 import org.openhab.core.thing.ThingStatusDetail;
-import org.slf4j.Logger;
 import org.slf4j.LoggerFactory;
 
 import com.google.gson.Gson;
@@ -218,13 +217,8 @@
                 final Request request = httpClient.newRequest(url).method(HttpMethod.GET).header("BOND-Token",
                         bridgeHandler.getBridgeToken());
                 ContentResponse response;
-<<<<<<< HEAD
                 response = request.timeout(BOND_API_TIMEOUT_MS, TimeUnit.MILLISECONDS).send();
-                String encoding = response.getEncoding() != null ? response.getEncoding().replaceAll("\"", "").trim()
-=======
-                response = request.send();
                 String encoding = response.getEncoding() != null ? response.getEncoding().replace("\"", "").trim()
->>>>>>> c5739ecc
                         : StandardCharsets.UTF_8.name();
                 try {
                     httpResponse = new String(response.getContent(), encoding);
