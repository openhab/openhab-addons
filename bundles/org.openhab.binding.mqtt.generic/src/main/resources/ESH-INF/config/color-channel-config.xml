<?xml version="1.0" encoding="UTF-8"?>
<config-description:config-descriptions
	xmlns:xsi="http://www.w3.org/2001/XMLSchema-instance"
	xmlns:config-description="https://openhab.org/schemas/config-description/v1.0.0"
	xsi:schemaLocation="https://openhab.org/schemas/config-description/v1.0.0 https://openhab.org/schemas/config-description-1.0.0.xsd">

	<config-description uri="thing-type:mqtt:color_channel">
		<parameter-group name="transformations">
			<label>Transform Values</label>
<<<<<<< HEAD
			<description>These configuration parameters allow you to alter a value before it is published to MQTT or before a received value is assigned to an item.</description>
=======
			<description>These configuration parameters allow you to alter a value before it is published to MQTT or before a
				received value is assigned to an item.</description>
>>>>>>> 393fb2d6
			<advanced>true</advanced>
		</parameter-group>

		<parameter name="stateTopic" type="text">
			<label>MQTT State Topic</label>
<<<<<<< HEAD
			<description>An MQTT topic that this thing will subscribe to, to receive the state. This can be left empty, the channel will be state-less command-only channel.</description>
=======
			<description>An MQTT topic that this thing will subscribe to, to receive the state. This can be left empty, the
				channel will be state-less command-only channel.</description>
>>>>>>> 393fb2d6
		</parameter>
		<parameter name="commandTopic" type="text">
			<label>MQTT Command Topic</label>
			<description>An MQTT topic that this thing will send a command to. If not set, this will be a read-only switch.</description>
		</parameter>
		<parameter name="transformationPattern" type="text" groupName="transformations">
			<label>Incoming Value Transformations</label>
			<description><![CDATA[
			Applies transformations to an incoming MQTT topic value.
			A transformation example for a received JSON would be "JSONPATH:$.device.status.temperature" for
			a json {device: {status: { temperature: 23.2 }}}.

			You can chain transformations by separating them with the intersection character ∩.
			]]></description>
			<advanced>true</advanced>
		</parameter>
		<parameter name="transformationPatternOut" type="text" groupName="transformations">
			<label>Outgoing Value Transformation</label>
			<description><![CDATA[
			Applies a transformation before publishing a MQTT topic value.

			Transformations are specialised in extracting a value, but some transformations like
			the MAP one could be useful.
			]]></description>
			<advanced>true</advanced>
		</parameter>
		<parameter name="formatBeforePublish" type="text" groupName="transformations">
			<label>Outgoing Value Format</label>
			<description><![CDATA[
			Format a value before it is published to the MQTT broker.
			The default is to just pass the channel/item state.

			If you want to apply a prefix, say "MYCOLOR,", you would use "MYCOLOR,%s".
			If you want to adjust the precision of a number to for example 4 digits, you would use "%.4f".
			]]></description>
			<advanced>true</advanced>
			<default>%s</default>
		</parameter>
		<parameter name="qos" type="integer" min="0" max="2" required="false">
			<label>QoS</label>
			<description>MQTT QoS of this channel (0, 1, 2). Default is QoS of the broker connection.</description>
			<options>
				<option value="0">At most once (best effort delivery "fire and forget")</option>
				<option value="1">At least once (guaranteed that a message will be delivered at least once)</option>
				<option value="2">Exactly once (guarantees that each message is received only once by the counterpart)</option>
			</options>
			<advanced>true</advanced>
		</parameter>
		<parameter name="retained" type="boolean">
			<label>Retained</label>
			<description>The value will be published to the command topic as retained message. A retained value stays on the
				broker and can even be seen by MQTT clients that are subscribing at a later point in time.</description>
			<default>false</default>
			<advanced>true</advanced>
		</parameter>
		<parameter name="postCommand" type="boolean">
			<label>Is Command</label>
<<<<<<< HEAD
			<description>If the received MQTT value should not only update the state of linked items, but command them, enable this option.</description>
=======
			<description>If the received MQTT value should not only update the state of linked items, but command them, enable
				this option.</description>
>>>>>>> 393fb2d6
			<default>false</default>
			<advanced>true</advanced>
		</parameter>

		<parameter name="on" type="text">
			<label>On/Open Value</label>
<<<<<<< HEAD
			<description>A number (like 1, 10) or a string (like "enabled") that is recognised as on/open state. You can use this parameter for a second keyword, next to ON (OPEN respectively on a Contact).</description>
=======
			<description>A number (like 1, 10) or a string (like "enabled") that is recognised as on/open state. You can use this
				parameter for a second keyword, next to ON (OPEN respectively on a Contact).</description>
>>>>>>> 393fb2d6
			<default>1</default>
			<advanced>true</advanced>
		</parameter>
		<parameter name="off" type="text">
			<label>Off/Closed Value</label>
<<<<<<< HEAD
			<description>A number (like 0, -10) or a string (like "disabled") that is recognised as off/closed state. You can use this parameter for a second keyword, next to OFF (CLOSED respectively on a Contact).</description>
=======
			<description>A number (like 0, -10) or a string (like "disabled") that is recognised as off/closed state. You can use
				this parameter for a second keyword, next to OFF (CLOSED respectively on a Contact).</description>
>>>>>>> 393fb2d6
			<default>0</default>
			<advanced>true</advanced>
		</parameter>
		<parameter name="onBrightness" type="integer" min="1" max="100">
			<label>Initial Brightness</label>
			<description>If you connect this channel to a Switch item and turn it on,
				color and saturation are preserved from the last state, but
				the brightness will be set to this configured initial brightness percentage.</description>
			<default>10</default>
			<advanced>true</advanced>
		</parameter>
	</config-description>
</config-description:config-descriptions><|MERGE_RESOLUTION|>--- conflicted
+++ resolved
@@ -7,23 +7,15 @@
 	<config-description uri="thing-type:mqtt:color_channel">
 		<parameter-group name="transformations">
 			<label>Transform Values</label>
-<<<<<<< HEAD
-			<description>These configuration parameters allow you to alter a value before it is published to MQTT or before a received value is assigned to an item.</description>
-=======
 			<description>These configuration parameters allow you to alter a value before it is published to MQTT or before a
 				received value is assigned to an item.</description>
->>>>>>> 393fb2d6
 			<advanced>true</advanced>
 		</parameter-group>
 
 		<parameter name="stateTopic" type="text">
 			<label>MQTT State Topic</label>
-<<<<<<< HEAD
-			<description>An MQTT topic that this thing will subscribe to, to receive the state. This can be left empty, the channel will be state-less command-only channel.</description>
-=======
 			<description>An MQTT topic that this thing will subscribe to, to receive the state. This can be left empty, the
 				channel will be state-less command-only channel.</description>
->>>>>>> 393fb2d6
 		</parameter>
 		<parameter name="commandTopic" type="text">
 			<label>MQTT Command Topic</label>
@@ -81,35 +73,23 @@
 		</parameter>
 		<parameter name="postCommand" type="boolean">
 			<label>Is Command</label>
-<<<<<<< HEAD
-			<description>If the received MQTT value should not only update the state of linked items, but command them, enable this option.</description>
-=======
 			<description>If the received MQTT value should not only update the state of linked items, but command them, enable
 				this option.</description>
->>>>>>> 393fb2d6
 			<default>false</default>
 			<advanced>true</advanced>
 		</parameter>
 
 		<parameter name="on" type="text">
 			<label>On/Open Value</label>
-<<<<<<< HEAD
-			<description>A number (like 1, 10) or a string (like "enabled") that is recognised as on/open state. You can use this parameter for a second keyword, next to ON (OPEN respectively on a Contact).</description>
-=======
 			<description>A number (like 1, 10) or a string (like "enabled") that is recognised as on/open state. You can use this
 				parameter for a second keyword, next to ON (OPEN respectively on a Contact).</description>
->>>>>>> 393fb2d6
 			<default>1</default>
 			<advanced>true</advanced>
 		</parameter>
 		<parameter name="off" type="text">
 			<label>Off/Closed Value</label>
-<<<<<<< HEAD
-			<description>A number (like 0, -10) or a string (like "disabled") that is recognised as off/closed state. You can use this parameter for a second keyword, next to OFF (CLOSED respectively on a Contact).</description>
-=======
 			<description>A number (like 0, -10) or a string (like "disabled") that is recognised as off/closed state. You can use
 				this parameter for a second keyword, next to OFF (CLOSED respectively on a Contact).</description>
->>>>>>> 393fb2d6
 			<default>0</default>
 			<advanced>true</advanced>
 		</parameter>
