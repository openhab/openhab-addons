/**
 * Copyright (c) 2010-2020 Contributors to the openHAB project
 *
 * See the NOTICE file(s) distributed with this work for additional
 * information.
 *
 * This program and the accompanying materials are made available under the
 * terms of the Eclipse Public License 2.0 which is available at
 * http://www.eclipse.org/legal/epl-2.0
 *
 * SPDX-License-Identifier: EPL-2.0
 */
package org.openhab.binding.mqtt.generic.values;

import java.util.stream.Collectors;
import java.util.stream.Stream;

import org.eclipse.jdt.annotation.NonNullByDefault;
import org.eclipse.jdt.annotation.Nullable;
import org.eclipse.smarthome.core.library.CoreItemFactory;
import org.eclipse.smarthome.core.library.types.PercentType;
import org.eclipse.smarthome.core.library.types.StopMoveType;
import org.eclipse.smarthome.core.library.types.StringType;
import org.eclipse.smarthome.core.library.types.UpDownType;
import org.eclipse.smarthome.core.types.Command;

/**
 * Implements an rollershutter value.
 * <p>
 * The stop, up and down strings have multiple purposes.
 * For one if those strings are received via MQTT they are recognised as corresponding commands
 * and also posted as Commands to the framework.
 * And if a user commands an Item->Channel to perform Stop the corresponding string is send. For Up,Down
 * the percentage 0 and 100 is send.
 *
 * @author David Graeff - Initial contribution
 */
@NonNullByDefault
public class RollershutterValue extends Value {
    private final @Nullable String upString;
    private final @Nullable String downString;
    private final String stopString;
    private boolean nextIsStop = false; // If set: getMQTTpublishValue will return the stop string

    /**
     * Creates a new rollershutter value.
     *
     * @param upString The UP value string. This will be compared to MQTT messages.
     * @param downString The DOWN value string. This will be compared to MQTT messages.
     * @param stopString The STOP value string. This will be compared to MQTT messages.
     */
    public RollershutterValue(@Nullable String upString, @Nullable String downString, @Nullable String stopString) {
        super(CoreItemFactory.ROLLERSHUTTER,
                Stream.of(UpDownType.class, StopMoveType.class, PercentType.class, StringType.class)
                        .collect(Collectors.toList()));
        this.upString = upString;
        this.downString = downString;
        this.stopString = stopString == null ? StopMoveType.STOP.name() : stopString;
    }

    @Override
    public void update(Command command) throws IllegalArgumentException {
        nextIsStop = false;
        if (command instanceof StopMoveType) {
            nextIsStop = (((StopMoveType) command) == StopMoveType.STOP);
            return;
        } else if (command instanceof UpDownType) {
            state = ((UpDownType) command) == UpDownType.UP ? PercentType.ZERO : PercentType.HUNDRED;
            return;
        } else if (command instanceof PercentType) {
            state = (PercentType) command;
            return;
        } else if (command instanceof StringType) {
            final String updatedValue = command.toString();
            if (updatedValue.equals(upString)) {
                state = PercentType.ZERO;
                return;
            } else if (updatedValue.equals(downString)) {
                state = PercentType.HUNDRED;
                return;
            } else if (updatedValue.equals(stopString)) {
                nextIsStop = true;
                return;
            }
        }
        throw new IllegalStateException("Cannot call update() with " + command.toString());
    }

    /**
     * The stop command will not update the internal state and is posted to the framework.
     * <p>
     * The Up/Down commands (100%/0%) are not updating the state directly and are also
     * posted as percent value to the framework. It is up to the user if the posted values
     * are applied to the item state immediately (autoupdate=true) or not.
     */
    @Override
    public @Nullable Command isPostOnly(Command command) {
        if (command instanceof UpDownType) {
            return command;
        } else if (command instanceof StopMoveType) {
            return command;
        } else if (command instanceof StringType) {
            final String updatedValue = command.toString();
            if (updatedValue.equals(upString)) {
                return UpDownType.UP.as(PercentType.class);
            } else if (updatedValue.equals(downString)) {
                return UpDownType.DOWN.as(PercentType.class);
            } else if (updatedValue.equals(stopString)) {
                return StopMoveType.STOP;
            }
        }
        return null;
    }

    @Override
<<<<<<< HEAD
    public String getMQTTpublishValue() {
=======
    public String getMQTTpublishValue(@Nullable String pattern) {
>>>>>>> 393fb2d6
        final String upString = this.upString;
        final String downString = this.downString;
        if (this.nextIsStop) {
            this.nextIsStop = false;
            return stopString;
        } else if (state instanceof PercentType) {
            if (state.equals(PercentType.HUNDRED) && downString != null) {
                return downString;
            } else if (state.equals(PercentType.ZERO) && upString != null) {
                return upString;
            } else {
                return String.valueOf(((PercentType) state).intValue());
            }
        } else {
            return "UNDEF";
        }
    }
}<|MERGE_RESOLUTION|>--- conflicted
+++ resolved
@@ -113,11 +113,7 @@
     }
 
     @Override
-<<<<<<< HEAD
-    public String getMQTTpublishValue() {
-=======
     public String getMQTTpublishValue(@Nullable String pattern) {
->>>>>>> 393fb2d6
         final String upString = this.upString;
         final String downString = this.downString;
         if (this.nextIsStop) {
