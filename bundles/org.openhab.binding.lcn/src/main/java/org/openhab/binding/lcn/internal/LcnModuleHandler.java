--- conflicted
+++ resolved
@@ -69,13 +69,9 @@
 @NonNullByDefault
 public class LcnModuleHandler extends BaseThingHandler {
     private final Logger logger = LoggerFactory.getLogger(LcnModuleHandler.class);
-<<<<<<< HEAD
     private static final Map<String, Converter> VALUE_CONVERTERS = new HashMap<>();
     private static final InversionConverter INVERSION_CONVERTER = new InversionConverter();
-=======
-    private static final Map<String, Converter> CONVERTERS = new HashMap<>();
     private static final String SERIAL_NUMBER = "serialNumber";
->>>>>>> c1f5125b
     private @Nullable LcnAddrMod moduleAddress;
     private final Map<LcnChannelGroup, @Nullable AbstractLcnModuleSubHandler> subHandlers = new HashMap<>();
     private final List<AbstractLcnModuleSubHandler> metadataSubHandlers = new ArrayList<>();
