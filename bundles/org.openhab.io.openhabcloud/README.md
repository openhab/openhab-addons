--- conflicted
+++ resolved
@@ -157,15 +157,9 @@
 - `ui`: Controls the UI in two possible ways:
   - `ui:$path` where `$path` is either `/basicui/app?...` for navigating sitemaps (using the native renderer) or `/some/absolute/path` for navigating (using the web view).
   - `ui:$commandItemSyntax` where `$commandItemSyntax` is the same syntax as used for the [UI Command Item]({{base}}/mainui/about.html#ui-command-item).
-<<<<<<< HEAD
-- `http:` or `https:` : Opens the fully qualified URL in an embedded browser on the device.
+- `http:` or `https:`: Opens the fully qualified URL in an embedded browser on the device.
 - `rule` (currently only on iOS): Runs a rule by using the following syntax: `rule:$ruleId:$prop1Key=$prop1Value,$prop2Key=$prop2Value,...` where `$ruleId` is the id of the rule, and optional properties to send to the rule are in the format `name=value` separated by commas. Most rules can omit the properties.
 - `app` (currently only on iOS): Launches a native app when possible using the following syntax: `app:android=$appId,ios=$appId:$path` where `$appId` on Android is a qualified app id like `com.acme.app` (see [partial list of Android ids](https://github.com/petarov/google-android-app-ids)), and on iOS is the registered URL scheme along with an optional `$path` like `acme://foo` (see [partial list of iOS ids](https://github.com/bhagyas/app-urls)). Either `android` or `ios` can be omitted if that platform is not used.
-=======
-- `http:` or `https:`: Opens the fully qualified URL in an embedded browser on the device.
-- `rule`: Runs a rule by using the following syntax: `rule:$ruleId:$prop1Key=$prop1Value,$prop2Key=$prop2Value,...` where `$ruleId` is the id of the rule, and optional properties to send to the rule are in the format `name=value` separated by commas. Most rules can omit the properties.
-- `app`: Launches a native app when possible using the following syntax: `app:android=$appId,ios=$appId:$path` where `$appId` on Android is a qualified app id like `com.acme.app` (see [partial list of Android ids](https://github.com/petarov/google-android-app-ids)), and on iOS is the registered URL scheme along with an optional `$path` like `acme://foo` (see [partial list of iOS ids](https://github.com/bhagyas/app-urls)). Either `android` or `ios` can be omitted if that platform is not used.
->>>>>>> 4730f64f
 
 Examples:
 
