--- conflicted
+++ resolved
@@ -9,13 +9,9 @@
     <groupId>org.openhab.addons</groupId>
 
     <artifactId>org.openhab.addons.reactor</artifactId>
-<<<<<<< HEAD
-
-    <version>3.4.0-SNAPSHOT</version>
-
-=======
+
     <version>4.0.0-SNAPSHOT</version>
->>>>>>> c7fa49bc
+
   </parent>
 
   <groupId>org.openhab.addons.bundles</groupId>
@@ -35,11 +31,9 @@
     <module>org.openhab.automation.jrubyscripting</module>
 
     <module>org.openhab.automation.jsscripting</module>
-<<<<<<< HEAD
-
-=======
+
     <module>org.openhab.automation.jsscriptingnashorn</module>
->>>>>>> c7fa49bc
+
     <module>org.openhab.automation.jythonscripting</module>
 
     <module>org.openhab.automation.pidcontroller</module>
@@ -65,12 +59,7 @@
     <module>org.openhab.transform.bin2json</module>
 
     <module>org.openhab.transform.exec</module>
-<<<<<<< HEAD
-
-    <module>org.openhab.transform.javascript</module>
-
-=======
->>>>>>> c7fa49bc
+
     <module>org.openhab.transform.jinja</module>
 
     <module>org.openhab.transform.jsonpath</module>
@@ -152,11 +141,9 @@
     <module>org.openhab.binding.bluetooth.roaming</module>
 
     <module>org.openhab.binding.bluetooth.ruuvitag</module>
-<<<<<<< HEAD
-
-=======
+
     <module>org.openhab.binding.bondhome</module>
->>>>>>> c7fa49bc
+
     <module>org.openhab.binding.boschindego</module>
 
     <module>org.openhab.binding.boschshc</module>
@@ -190,12 +177,7 @@
     <module>org.openhab.binding.dali</module>
 
     <module>org.openhab.binding.danfossairunit</module>
-<<<<<<< HEAD
-
-    <module>org.openhab.binding.darksky</module>
-
-=======
->>>>>>> c7fa49bc
+
     <module>org.openhab.binding.dbquery</module>
 
     <module>org.openhab.binding.deconz</module>
@@ -225,20 +207,16 @@
     <module>org.openhab.binding.dwdpollenflug</module>
 
     <module>org.openhab.binding.dwdunwetter</module>
-<<<<<<< HEAD
-
-=======
+
     <module>org.openhab.binding.easee</module>
     <module>org.openhab.binding.echonetlite</module>
->>>>>>> c7fa49bc
+
     <module>org.openhab.binding.ecobee</module>
 
     <module>org.openhab.binding.ecotouch</module>
-<<<<<<< HEAD
-
-=======
+
     <module>org.openhab.binding.ecowatt</module>
->>>>>>> c7fa49bc
+
     <module>org.openhab.binding.ekey</module>
 
     <module>org.openhab.binding.electroluxair</module>
@@ -383,11 +361,9 @@
     <module>org.openhab.binding.jeelink</module>
 
     <module>org.openhab.binding.jellyfin</module>
-<<<<<<< HEAD
-
-=======
+
     <module>org.openhab.binding.juicenet</module>
->>>>>>> c7fa49bc
+
     <module>org.openhab.binding.kaleidescape</module>
 
     <module>org.openhab.binding.keba</module>
@@ -447,11 +423,9 @@
     <module>org.openhab.binding.mcd</module>
 
     <module>org.openhab.binding.mcp23017</module>
-<<<<<<< HEAD
-
-=======
+
     <module>org.openhab.binding.meater</module>
->>>>>>> c7fa49bc
+
     <module>org.openhab.binding.mecmeter</module>
 
     <module>org.openhab.binding.melcloud</module>
@@ -625,11 +599,9 @@
     <module>org.openhab.binding.pushsafer</module>
 
     <module>org.openhab.binding.qbus</module>
-<<<<<<< HEAD
-
-=======
+
     <module>org.openhab.binding.qolsysiq</module>
->>>>>>> c7fa49bc
+
     <module>org.openhab.binding.radiothermostat</module>
 
     <module>org.openhab.binding.regoheatpump</module>
@@ -687,17 +659,11 @@
     <module>org.openhab.binding.smaenergymeter</module>
 
     <module>org.openhab.binding.smartmeter</module>
-<<<<<<< HEAD
-
-    <module>org.openhab.binding.smhi</module>
-
-    <module>org.openhab.binding.smartthings</module>
-
-=======
+
     <module>org.openhab.binding.smartthings</module>
     <module>org.openhab.binding.smhi</module>
     <module>org.openhab.binding.smsmodem</module>
->>>>>>> c7fa49bc
+
     <module>org.openhab.binding.sncf</module>
 
     <module>org.openhab.binding.snmp</module>
@@ -705,11 +671,9 @@
     <module>org.openhab.binding.solaredge</module>
 
     <module>org.openhab.binding.solarlog</module>
-<<<<<<< HEAD
-
-=======
+
     <module>org.openhab.binding.solarmax</module>
->>>>>>> c7fa49bc
+
     <module>org.openhab.binding.solarwatt</module>
 
     <module>org.openhab.binding.somfymylink</module>
@@ -759,11 +723,9 @@
     <module>org.openhab.binding.tivo</module>
 
     <module>org.openhab.binding.touchwand</module>
-<<<<<<< HEAD
-
-=======
+
     <module>org.openhab.binding.tplinkrouter</module>
->>>>>>> c7fa49bc
+
     <module>org.openhab.binding.tplinksmarthome</module>
 
     <module>org.openhab.binding.tr064</module>
@@ -803,11 +765,9 @@
     <module>org.openhab.binding.vigicrues</module>
 
     <module>org.openhab.binding.vitotronic</module>
-<<<<<<< HEAD
-
-=======
+
     <module>org.openhab.binding.vizio</module>
->>>>>>> c7fa49bc
+
     <module>org.openhab.binding.volvooncall</module>
 
     <module>org.openhab.binding.warmup</module>
@@ -815,11 +775,9 @@
     <module>org.openhab.binding.weathercompany</module>
 
     <module>org.openhab.binding.weatherunderground</module>
-<<<<<<< HEAD
-
-=======
+
     <module>org.openhab.binding.webexteams</module>
->>>>>>> c7fa49bc
+
     <module>org.openhab.binding.webthing</module>
 
     <module>org.openhab.binding.wemo</module>
