<?xml version="1.0" encoding="UTF-8" standalone="no"?>
<project xmlns="http://maven.apache.org/POM/4.0.0" xmlns:xsi="http://www.w3.org/2001/XMLSchema-instance" xsi:schemaLocation="http://maven.apache.org/POM/4.0.0 https://maven.apache.org/xsd/maven-4.0.0.xsd">
    
  <modelVersion>4.0.0</modelVersion>
    
  <parent>
        
    <groupId>org.openhab.addons</groupId>
        
    <artifactId>org.openhab.addons.reactor</artifactId>
        
    <version>4.2.0-SNAPSHOT</version>
      
  </parent>
    
  <groupId>org.openhab.addons.bundles</groupId>
    
  <artifactId>org.openhab.addons.reactor.bundles</artifactId>
    
  <packaging>pom</packaging>
    
  <name>openHAB Add-ons :: Bundles</name>
    
  <modules>
        
    <!-- automation -->
        
    <module>org.openhab.automation.groovyscripting</module>
        
    <module>org.openhab.automation.jrubyscripting</module>
        
    <module>org.openhab.automation.jsscripting</module>
        
    <module>org.openhab.automation.jsscriptingnashorn</module>
        
    <module>org.openhab.automation.jythonscripting</module>
        
    <module>org.openhab.automation.pidcontroller</module>
        
    <module>org.openhab.automation.pwm</module>
        
    <!-- io -->
        
    <module>org.openhab.io.homekit</module>
        
    <module>org.openhab.io.hueemulation</module>
        
    <module>org.openhab.io.metrics</module>
        
    <module>org.openhab.io.neeo</module>
        
    <module>org.openhab.io.openhabcloud</module>
        
    <!-- transformations -->
        
    <module>org.openhab.transform.bin2json</module>
        
    <module>org.openhab.transform.exec</module>
        
    <module>org.openhab.transform.jinja</module>
        
    <module>org.openhab.transform.jsonpath</module>
        
    <module>org.openhab.transform.map</module>
        
    <module>org.openhab.transform.regex</module>
        
    <module>org.openhab.transform.rollershutterposition</module>
        
    <module>org.openhab.transform.scale</module>
        
    <module>org.openhab.transform.vat</module>
        
    <module>org.openhab.transform.xpath</module>
        
    <module>org.openhab.transform.xslt</module>
        
    <!-- bindings -->
        
    <module>org.openhab.binding.adorne</module>
        
    <module>org.openhab.binding.ahawastecollection</module>
        
    <module>org.openhab.binding.airq</module>
        
    <module>org.openhab.binding.airquality</module>
        
    <module>org.openhab.binding.airvisualnode</module>
        
    <module>org.openhab.binding.alarmdecoder</module>
        
    <module>org.openhab.binding.allplay</module>
        
    <module>org.openhab.binding.amazondashbutton</module>
        
    <module>org.openhab.binding.amazonechocontrol</module>
        
    <module>org.openhab.binding.ambientweather</module>
        
    <module>org.openhab.binding.amplipi</module>
        
    <module>org.openhab.binding.androiddebugbridge</module>
        
    <module>org.openhab.binding.androidtv</module>
        
    <module>org.openhab.binding.anel</module>
        
    <module>org.openhab.binding.anthem</module>
        
    <module>org.openhab.binding.astro</module>
        
    <module>org.openhab.binding.asuswrt</module>
        
    <module>org.openhab.binding.atlona</module>
        
    <module>org.openhab.binding.autelis</module>
        
    <module>org.openhab.binding.automower</module>
        
    <module>org.openhab.binding.avmfritz</module>
        
    <module>org.openhab.binding.awattar</module>
        
    <module>org.openhab.binding.benqprojector</module>
        
    <module>org.openhab.binding.bigassfan</module>
        
    <module>org.openhab.binding.bluetooth</module>
        
    <module>org.openhab.binding.bluetooth.airthings</module>
        
    <module>org.openhab.binding.bluetooth.am43</module>
        
    <module>org.openhab.binding.bluetooth.bluegiga</module>
        
    <module>org.openhab.binding.bluetooth.bluez</module>
        
    <module>org.openhab.binding.bluetooth.blukii</module>
        
    <module>org.openhab.binding.bluetooth.daikinmadoka</module>
        
    <module>org.openhab.binding.bluetooth.enoceanble</module>
        
    <module>org.openhab.binding.bluetooth.generic</module>
        
    <module>org.openhab.binding.bluetooth.govee</module>
        
    <module>org.openhab.binding.bluetooth.grundfosalpha</module>
        
    <module>org.openhab.binding.bluetooth.radoneye</module>
        
    <module>org.openhab.binding.bluetooth.roaming</module>
        
    <module>org.openhab.binding.bluetooth.ruuvitag</module>
        
    <module>org.openhab.binding.bondhome</module>
        
    <module>org.openhab.binding.boschindego</module>
        
    <module>org.openhab.binding.boschshc</module>
        
    <module>org.openhab.binding.bosesoundtouch</module>
        
    <module>org.openhab.binding.broadlinkthermostat</module>
        
    <module>org.openhab.binding.bsblan</module>
        
    <module>org.openhab.binding.bticinosmarther</module>
        
    <module>org.openhab.binding.buienradar</module>
        
    <module>org.openhab.binding.caddx</module>
        
    <module>org.openhab.binding.cbus</module>
        
    <module>org.openhab.binding.chatgpt</module>
        
    <module>org.openhab.binding.chromecast</module>
        
    <module>org.openhab.binding.cm11a</module>
        
    <module>org.openhab.binding.comfoair</module>
        
    <module>org.openhab.binding.coolmasternet</module>
        
    <module>org.openhab.binding.coronastats</module>
        
    <module>org.openhab.binding.daikin</module>
        
    <module>org.openhab.binding.dali</module>
        
    <module>org.openhab.binding.danfossairunit</module>
        
    <module>org.openhab.binding.dbquery</module>
        
    <module>org.openhab.binding.deconz</module>
        
    <module>org.openhab.binding.denonmarantz</module>
        
    <module>org.openhab.binding.deutschebahn</module>
        
    <module>org.openhab.binding.digiplex</module>
        
    <module>org.openhab.binding.digitalstrom</module>
        
    <module>org.openhab.binding.dlinksmarthome</module>
        
    <module>org.openhab.binding.dmx</module>
        
    <module>org.openhab.binding.dolbycp</module>

    <module>org.openhab.binding.dominoswiss</module>
        
    <module>org.openhab.binding.doorbird</module>
        
    <module>org.openhab.binding.draytonwiser</module>
        
    <module>org.openhab.binding.dscalarm</module>
        
    <module>org.openhab.binding.dsmr</module>
        
    <module>org.openhab.binding.dwdpollenflug</module>
        
    <module>org.openhab.binding.dwdunwetter</module>
        
    <module>org.openhab.binding.easee</module>
        
    <module>org.openhab.binding.echonetlite</module>
        
    <module>org.openhab.binding.ecobee</module>
        
    <module>org.openhab.binding.ecotouch</module>
        
    <module>org.openhab.binding.ecovacs</module>
        
    <module>org.openhab.binding.ecowatt</module>
        
    <module>org.openhab.binding.ekey</module>
        
    <module>org.openhab.binding.electroluxair</module>
        
    <module>org.openhab.binding.elerotransmitterstick</module>
        
    <module>org.openhab.binding.elroconnects</module>
        
    <module>org.openhab.binding.energenie</module>
        
    <module>org.openhab.binding.energidataservice</module>
        
    <module>org.openhab.binding.enigma2</module>
        
    <module>org.openhab.binding.enocean</module>
        
    <module>org.openhab.binding.enphase</module>
        
    <module>org.openhab.binding.enturno</module>
        
    <module>org.openhab.binding.epsonprojector</module>
        
    <module>org.openhab.binding.etherrain</module>
        
    <module>org.openhab.binding.evcc</module>
        
    <module>org.openhab.binding.evohome</module>
        
    <module>org.openhab.binding.exec</module>
        
    <module>org.openhab.binding.feed</module>
        
    <module>org.openhab.binding.feican</module>
        
    <module>org.openhab.binding.fineoffsetweatherstation</module>
        
    <module>org.openhab.binding.flicbutton</module>
        
    <module>org.openhab.binding.fmiweather</module>
        
    <module>org.openhab.binding.folderwatcher</module>
        
    <module>org.openhab.binding.folding</module>
        
    <module>org.openhab.binding.foobot</module>
        
    <module>org.openhab.binding.freebox</module>
        
    <module>org.openhab.binding.freeboxos</module>
        
    <module>org.openhab.binding.fronius</module>
        
    <module>org.openhab.binding.fsinternetradio</module>
        
    <module>org.openhab.binding.ftpupload</module>
        
    <module>org.openhab.binding.gardena</module>
        
    <module>org.openhab.binding.gce</module>
        
    <module>org.openhab.binding.generacmobilelink</module>
        
    <module>org.openhab.binding.goecharger</module>
        
    <module>org.openhab.binding.govee</module>
        
    <module>org.openhab.binding.gpio</module>
        
    <module>org.openhab.binding.globalcache</module>
        
    <module>org.openhab.binding.gpstracker</module>
        
    <module>org.openhab.binding.gree</module>
        
    <module>org.openhab.binding.groupepsa</module>
        
    <module>org.openhab.binding.groheondus</module>
        
    <module>org.openhab.binding.guntamatic</module>
        
    <module>org.openhab.binding.haassohnpelletstove</module>
        
    <module>org.openhab.binding.harmonyhub</module>
        
    <module>org.openhab.binding.haywardomnilogic</module>
        
    <module>org.openhab.binding.hccrubbishcollection</module>
        
    <module>org.openhab.binding.hdanywhere</module>
        
    <module>org.openhab.binding.hdpowerview</module>
        
    <module>org.openhab.binding.helios</module>
        
    <module>org.openhab.binding.heliosventilation</module>
        
    <module>org.openhab.binding.heos</module>
        
    <module>org.openhab.binding.herzborg</module>
        
    <module>org.openhab.binding.homeconnect</module>
        
    <module>org.openhab.binding.homematic</module>
        
    <module>org.openhab.binding.homewizard</module>
        
    <module>org.openhab.binding.hpprinter</module>
        
    <module>org.openhab.binding.http</module>
        
    <module>org.openhab.binding.hue</module>
        
    <module>org.openhab.binding.hydrawise</module>
        
    <module>org.openhab.binding.hyperion</module>
        
    <module>org.openhab.binding.iammeter</module>
        
    <module>org.openhab.binding.iaqualink</module>
        
    <module>org.openhab.binding.icalendar</module>
        
    <module>org.openhab.binding.icloud</module>
        
    <module>org.openhab.binding.ihc</module>
        
    <module>org.openhab.binding.insteon</module>
        
    <module>org.openhab.binding.ipcamera</module>
        
    <module>org.openhab.binding.ipobserver</module>
        
    <module>org.openhab.binding.intesis</module>
        
    <module>org.openhab.binding.ipp</module>
        
    <module>org.openhab.binding.irobot</module>
        
    <module>org.openhab.binding.irtrans</module>
        
    <module>org.openhab.binding.ism8</module>
        
    <module>org.openhab.binding.jablotron</module>
        
    <module>org.openhab.binding.jeelink</module>
        
    <module>org.openhab.binding.jellyfin</module>
        
    <module>org.openhab.binding.juicenet</module>
        
    <module>org.openhab.binding.kaleidescape</module>
        
    <module>org.openhab.binding.keba</module>
        
    <module>org.openhab.binding.km200</module>
        
    <module>org.openhab.binding.knx</module>
        
    <module>org.openhab.binding.kodi</module>
        
    <module>org.openhab.binding.konnected</module>
        
    <module>org.openhab.binding.kostalinverter</module>
        
    <module>org.openhab.binding.kvv</module>
        
    <module>org.openhab.binding.lametrictime</module>
        
    <module>org.openhab.binding.lcn</module>
        
    <module>org.openhab.binding.leapmotion</module>
        
    <module>org.openhab.binding.lghombot</module>
        
    <module>org.openhab.binding.lgtvserial</module>
        
    <module>org.openhab.binding.lgwebos</module>
        
    <module>org.openhab.binding.lifx</module>
        
    <module>org.openhab.binding.linky</module>
        
    <module>org.openhab.binding.linuxinput</module>
        
    <module>org.openhab.binding.liquidcheck</module>
        
    <module>org.openhab.binding.lirc</module>
        
    <module>org.openhab.binding.livisismarthome</module>
        
    <module>org.openhab.binding.logreader</module>
        
    <module>org.openhab.binding.loxone</module>
        
    <module>org.openhab.binding.lutron</module>
        
    <module>org.openhab.binding.luxom</module>
        
    <module>org.openhab.binding.luxtronikheatpump</module>
        
    <module>org.openhab.binding.magentatv</module>
        
    <module>org.openhab.binding.mail</module>
        
    <module>org.openhab.binding.max</module>
        
    <module>org.openhab.binding.mcd</module>
        
    <module>org.openhab.binding.mcp23017</module>
        
    <module>org.openhab.binding.meater</module>
        
    <module>org.openhab.binding.mecmeter</module>
        
    <module>org.openhab.binding.melcloud</module>
        
    <module>org.openhab.binding.mercedesme</module>
        
    <module>org.openhab.binding.meteoalerte</module>
        
    <module>org.openhab.binding.meteoblue</module>
        
    <module>org.openhab.binding.meteostick</module>
        
    <module>org.openhab.binding.miele</module>
        
    <module>org.openhab.binding.mielecloud</module>
        
    <module>org.openhab.binding.mihome</module>
        
    <module>org.openhab.binding.miio</module>
        
    <module>org.openhab.binding.mikrotik</module>
        
    <module>org.openhab.binding.millheat</module>
        
    <module>org.openhab.binding.milight</module>
        
    <module>org.openhab.binding.minecraft</module>
        
    <module>org.openhab.binding.modbus</module>
        
    <module>org.openhab.binding.modbus.e3dc</module>
        
    <module>org.openhab.binding.modbus.sbc</module>
        
    <module>org.openhab.binding.modbus.studer</module>
        
    <module>org.openhab.binding.modbus.sunspec</module>
        
    <module>org.openhab.binding.modbus.stiebeleltron</module>
        
    <module>org.openhab.binding.modbus.helioseasycontrols</module>
        
    <module>org.openhab.binding.monopriceaudio</module>
        
    <module>org.openhab.binding.mpd</module>
        
    <module>org.openhab.binding.mqtt</module>
        
    <module>org.openhab.binding.mqtt.espmilighthub</module>
        
    <module>org.openhab.binding.mqtt.generic</module>
        
    <module>org.openhab.binding.mqtt.homeassistant</module>
        
    <module>org.openhab.binding.mqtt.homie</module>
        
    <module>org.openhab.binding.mqtt.ruuvigateway</module>
        
    <module>org.openhab.binding.mybmw</module>
        
    <module>org.openhab.binding.mycroft</module>
        
    <module>org.openhab.binding.mynice</module>
        
    <module>org.openhab.binding.mystrom</module>
        
    <module>org.openhab.binding.nanoleaf</module>
        
    <module>org.openhab.binding.neato</module>
        
    <module>org.openhab.binding.neeo</module>
        
    <module>org.openhab.binding.neohub</module>
        
    <module>org.openhab.binding.nest</module>
        
    <module>org.openhab.binding.netatmo</module>
        
    <module>org.openhab.binding.network</module>
        
    <module>org.openhab.binding.networkupstools</module>
        
    <module>org.openhab.binding.nibeheatpump</module>
        
    <module>org.openhab.binding.nibeuplink</module>
        
    <module>org.openhab.binding.nikobus</module>
        
    <module>org.openhab.binding.nikohomecontrol</module>
        
    <module>org.openhab.binding.nobohub</module>
        
    <module>org.openhab.binding.novafinedust</module>
        
    <module>org.openhab.binding.ntp</module>
        
    <module>org.openhab.binding.nuki</module>
        
    <module>org.openhab.binding.nuvo</module>
        
    <module>org.openhab.binding.nzwateralerts</module>
        
    <module>org.openhab.binding.oceanic</module>
        
    <module>org.openhab.binding.ojelectronics</module>
        
    <module>org.openhab.binding.omnikinverter</module>
        
    <module>org.openhab.binding.omnilink</module>
        
    <module>org.openhab.binding.onebusaway</module>
        
    <module>org.openhab.binding.onewiregpio</module>
        
    <module>org.openhab.binding.onewire</module>
        
    <module>org.openhab.binding.onkyo</module>
        
    <module>org.openhab.binding.opengarage</module>
        
    <module>org.openhab.binding.opensprinkler</module>
        
    <module>org.openhab.binding.openthermgateway</module>
        
    <module>org.openhab.binding.openuv</module>
        
    <module>org.openhab.binding.openweathermap</module>
        
    <module>org.openhab.binding.openwebnet</module>
        
    <module>org.openhab.binding.oppo</module>
        
    <module>org.openhab.binding.orbitbhyve</module>
        
    <module>org.openhab.binding.orvibo</module>
<<<<<<< HEAD
        
=======
    <module>org.openhab.binding.panasonicbdp</module>
>>>>>>> c8d2d4b1
    <module>org.openhab.binding.paradoxalarm</module>
        
    <module>org.openhab.binding.pentair</module>
        
    <module>org.openhab.binding.phc</module>
        
    <module>org.openhab.binding.pilight</module>
        
    <module>org.openhab.binding.pioneeravr</module>
        
    <module>org.openhab.binding.pixometer</module>
        
    <module>org.openhab.binding.pjlinkdevice</module>
        
    <module>org.openhab.binding.playstation</module>
        
    <module>org.openhab.binding.plclogo</module>
        
    <module>org.openhab.binding.plex</module>
        
    <module>org.openhab.binding.plugwise</module>
        
    <module>org.openhab.binding.plugwiseha</module>
        
    <module>org.openhab.binding.powermax</module>
        
    <module>org.openhab.binding.proteusecometer</module>
        
    <module>org.openhab.binding.prowl</module>
        
    <module>org.openhab.binding.publictransportswitzerland</module>
        
    <module>org.openhab.binding.pulseaudio</module>
        
    <module>org.openhab.binding.pushbullet</module>
        
    <module>org.openhab.binding.pushover</module>
        
    <module>org.openhab.binding.pushsafer</module>
        
    <module>org.openhab.binding.qbus</module>
        
    <module>org.openhab.binding.qolsysiq</module>
        
    <module>org.openhab.binding.radiothermostat</module>
        
    <module>org.openhab.binding.regoheatpump</module>
        
    <module>org.openhab.binding.revogi</module>
        
    <module>org.openhab.binding.remoteopenhab</module>
        
    <module>org.openhab.binding.renault</module>
        
    <module>org.openhab.binding.resol</module>
        
    <module>org.openhab.binding.rfxcom</module>
        
    <module>org.openhab.binding.rme</module>
        
    <module>org.openhab.binding.robonect</module>
        
    <module>org.openhab.binding.roku</module>
        
    <module>org.openhab.binding.rotel</module>
        
    <module>org.openhab.binding.russound</module>
        
    <module>org.openhab.binding.sagercaster</module>
        
    <module>org.openhab.binding.samsungtv</module>
        
    <module>org.openhab.binding.satel</module>
        
    <module>org.openhab.binding.semsportal</module>
        
    <module>org.openhab.binding.senechome</module>
        
    <module>org.openhab.binding.seneye</module>
        
    <module>org.openhab.binding.sensebox</module>
        
    <module>org.openhab.binding.sensibo</module>
        
    <module>org.openhab.binding.sensorcommunity</module>
        
    <module>org.openhab.binding.serial</module>
        
    <module>org.openhab.binding.serialbutton</module>
        
    <module>org.openhab.binding.shelly</module>
        
    <module>org.openhab.binding.silvercrestwifisocket</module>
        
    <module>org.openhab.binding.siemensrds</module>
        
    <module>org.openhab.binding.sinope</module>
        
    <module>org.openhab.binding.sleepiq</module>
        
    <module>org.openhab.binding.smaenergymeter</module>
        
    <module>org.openhab.binding.smartmeter</module>
        
    <module>org.openhab.binding.smartthings</module>
        
    <module>org.openhab.binding.smgw</module>
        
    <module>org.openhab.binding.smhi</module>
        
    <module>org.openhab.binding.smsmodem</module>
        
    <module>org.openhab.binding.sncf</module>
        
    <module>org.openhab.binding.snmp</module>
        
    <module>org.openhab.binding.solaredge</module>
        
    <module>org.openhab.binding.solarlog</module>
        
    <module>org.openhab.binding.solarmax</module>
        
    <module>org.openhab.binding.solarwatt</module>
        
    <module>org.openhab.binding.solax</module>
        
    <module>org.openhab.binding.somfymylink</module>
        
    <module>org.openhab.binding.somfytahoma</module>
        
    <module>org.openhab.binding.somneo</module>
        
    <module>org.openhab.binding.sonnen</module>
        
    <module>org.openhab.binding.sonos</module>
        
    <module>org.openhab.binding.sonyaudio</module>
        
    <module>org.openhab.binding.sonyprojector</module>
        
    <module>org.openhab.binding.souliss</module>
        
    <module>org.openhab.binding.speedtest</module>
        
    <module>org.openhab.binding.spotify</module>
        
    <module>org.openhab.binding.squeezebox</module>
        
    <module>org.openhab.binding.surepetcare</module>
        
    <module>org.openhab.binding.synopanalyzer</module>
        
    <module>org.openhab.binding.systeminfo</module>
        
    <module>org.openhab.binding.tacmi</module>
        
    <module>org.openhab.binding.tado</module>
        
    <module>org.openhab.binding.tankerkoenig</module>
        
    <module>org.openhab.binding.tapocontrol</module>
        
    <module>org.openhab.binding.tasmotaplug</module>
        
    <module>org.openhab.binding.telegram</module>
        
    <module>org.openhab.binding.teleinfo</module>
        
    <module>org.openhab.binding.tellstick</module>
        
    <module>org.openhab.binding.tesla</module>
        
    <module>org.openhab.binding.tibber</module>
        
    <module>org.openhab.binding.tivo</module>
        
    <module>org.openhab.binding.touchwand</module>
        
    <module>org.openhab.binding.tplinkrouter</module>
        
    <module>org.openhab.binding.tplinksmarthome</module>
        
    <module>org.openhab.binding.tr064</module>
        
    <module>org.openhab.binding.tradfri</module>
        
    <module>org.openhab.binding.unifi</module>
        
    <module>org.openhab.binding.unifiedremote</module>
        
    <module>org.openhab.binding.upnpcontrol</module>
        
    <module>org.openhab.binding.upb</module>
        
    <module>org.openhab.binding.urtsi</module>
        
    <module>org.openhab.binding.valloxmv</module>
        
    <module>org.openhab.binding.vdr</module>
        
    <module>org.openhab.binding.vektiva</module>
        
    <module>org.openhab.binding.velbus</module>
        
    <module>org.openhab.binding.velux</module>
        
    <module>org.openhab.binding.venstarthermostat</module>
        
    <module>org.openhab.binding.ventaair</module>
        
    <module>org.openhab.binding.verisure</module>
        
    <module>org.openhab.binding.vesync</module>
        
    <module>org.openhab.binding.vigicrues</module>
        
    <module>org.openhab.binding.vitotronic</module>
        
    <module>org.openhab.binding.vizio</module>
        
    <module>org.openhab.binding.volvooncall</module>
        
    <module>org.openhab.binding.volumio</module>
        
    <module>org.openhab.binding.warmup</module>
        
    <module>org.openhab.binding.weathercompany</module>
        
    <module>org.openhab.binding.weatherunderground</module>
        
    <module>org.openhab.binding.webexteams</module>
        
    <module>org.openhab.binding.webthing</module>
        
    <module>org.openhab.binding.wemo</module>
        
    <module>org.openhab.binding.wifiled</module>
        
    <module>org.openhab.binding.windcentrale</module>
        
    <module>org.openhab.binding.wlanthermo</module>
        
    <module>org.openhab.binding.wled</module>
        
    <module>org.openhab.binding.wolfsmartset</module>
        
    <module>org.openhab.binding.wundergroundupdatereceiver</module>
        
    <module>org.openhab.binding.x</module>
        
    <module>org.openhab.binding.xmltv</module>
        
    <module>org.openhab.binding.xmppclient</module>
        
    <module>org.openhab.binding.yamahamusiccast</module>
        
    <module>org.openhab.binding.yamahareceiver</module>
        
    <module>org.openhab.binding.yioremote</module>
        
    <module>org.openhab.binding.yeelight</module>
        
    <module>org.openhab.binding.zoneminder</module>
        
    <module>org.openhab.binding.zway</module>
        
    <!-- persistence -->
        
    <module>org.openhab.persistence.dynamodb</module>
        
    <module>org.openhab.persistence.influxdb</module>
        
    <module>org.openhab.persistence.inmemory</module>
        
    <module>org.openhab.persistence.jdbc</module>
        
    <module>org.openhab.persistence.jpa</module>
        
    <module>org.openhab.persistence.mapdb</module>
        
    <module>org.openhab.persistence.mongodb</module>
        
    <module>org.openhab.persistence.rrd4j</module>
        
    <!-- voice -->
        
    <module>org.openhab.voice.googlestt</module>
        
    <module>org.openhab.voice.googletts</module>
        
    <module>org.openhab.voice.mactts</module>
        
    <module>org.openhab.voice.marytts</module>
        
    <module>org.openhab.voice.mimictts</module>
        
    <module>org.openhab.voice.picotts</module>
        
    <module>org.openhab.voice.pollytts</module>
        
    <module>org.openhab.voice.rustpotterks</module>
        
    <module>org.openhab.voice.voicerss</module>
        
    <module>org.openhab.voice.voskstt</module>
        
    <module>org.openhab.voice.watsonstt</module>
        
      
  </modules>
    
  <properties>
        
    <m2e.jdt.annotationpath>target/dependency</m2e.jdt.annotationpath>
        
    <dep.noembedding/>
      
  </properties>
    
  <dependencies>
        
    <dependency>
            
      <groupId>org.lastnpe.eea</groupId>
            
      <artifactId>eea-all</artifactId>
            
      <version>${eea.version}</version>
          
    </dependency>
        
    <!-- openHAB core -->
        
    <dependency>
            
      <groupId>org.openhab.core.bom</groupId>
            
      <artifactId>org.openhab.core.bom.compile</artifactId>
            
      <type>pom</type>
            
      <scope>provided</scope>
          
    </dependency>
        
    <dependency>
            
      <groupId>org.openhab.core.bom</groupId>
            
      <artifactId>org.openhab.core.bom.openhab-core</artifactId>
            
      <type>pom</type>
            
      <scope>provided</scope>
            
      <exclusions>
                
        <exclusion>
                    
          <groupId>commons-net</groupId>
                    
          <artifactId>commons-net</artifactId>
                  
        </exclusion>
              
      </exclusions>
          
    </dependency>
        
    <dependency>
            
      <groupId>org.openhab.core.bom</groupId>
            
      <artifactId>org.openhab.core.bom.test</artifactId>
            
      <type>pom</type>
            
      <scope>test</scope>
          
    </dependency>
        
    <!-- Distribution -->
        
    <dependency>
            
      <groupId>org.apache.karaf.features</groupId>
            
      <artifactId>framework</artifactId>
            
      <version>${karaf.version}</version>
            
      <type>kar</type>
            
      <optional>true</optional>
            
      <exclusions>
                
        <exclusion>
                    
          <groupId>*</groupId>
                    
          <artifactId>*</artifactId>
                  
        </exclusion>
              
      </exclusions>
          
    </dependency>
        
    <!-- Repositories -->
        
    <dependency>
            
      <groupId>org.apache.karaf.features</groupId>
            
      <artifactId>standard</artifactId>
            
      <version>${karaf.version}</version>
            
      <classifier>features</classifier>
            
      <type>xml</type>
            
      <scope>provided</scope>
          
    </dependency>
      
  </dependencies>
    
  <build>
        
    <pluginManagement>
            
      <plugins>
                
        <plugin>
                    
          <groupId>org.apache.maven.plugins</groupId>
                    
          <artifactId>maven-jar-plugin</artifactId>
                    
          <configuration>
                        
            <archive>
                            
              <manifestFile>${project.build.outputDirectory}/META-INF/MANIFEST.MF</manifestFile>
                          
            </archive>
                        
            <skipIfEmpty>true</skipIfEmpty>
                      
          </configuration>
                  
        </plugin>
                
        <plugin>
                    
          <groupId>org.apache.karaf.tooling</groupId>
                    
          <artifactId>karaf-maven-plugin</artifactId>
                    
          <version>${karaf.version}</version>
                    
          <extensions>true</extensions>
                    
          <configuration>
                        
            <startLevel>80</startLevel>
                        
            <aggregateFeatures>true</aggregateFeatures>
                        
            <checkDependencyChange>true</checkDependencyChange>
                        
            <failOnDependencyChange>false</failOnDependencyChange>
                        
            <logDependencyChanges>true</logDependencyChanges>
                        
            <overwriteChangedDependencies>true</overwriteChangedDependencies>
                      
          </configuration>
                    
          <executions>
                        
            <execution>
                            
              <id>compile</id>
                            
              <goals>
                                
                <goal>features-generate-descriptor</goal>
                              
              </goals>
                            
              <phase>generate-resources</phase>
                            
              <configuration>
                                
                <inputFile>${feature.directory}</inputFile>
                              
              </configuration>
                          
            </execution>
                        
            <execution>
                            
              <id>karaf-feature-verification</id>
                            
              <goals>
                                
                <goal>verify</goal>
                              
              </goals>
                            
              <phase>verify</phase>
                            
              <configuration>
                                
                <descriptors combine.children="append">
                                    
                  <!-- Apache Karaf -->
                                    
                  <descriptor>mvn:org.apache.karaf.features/framework/${karaf.version}/xml/features</descriptor>
                                    
                  <descriptor>mvn:org.apache.karaf.features/standard/${karaf.version}/xml/features</descriptor>
                                    
                  <descriptor>mvn:org.apache.karaf.features/specs/${karaf.version}/xml/features</descriptor>
                                    
                  <!-- Current feature under verification -->
                                    
                  <descriptor>file:${project.build.directory}/feature/feature.xml</descriptor>
                                  
                </descriptors>
                                
                <distribution>org.apache.karaf.features:framework</distribution>
                                
                <javase>${oh.java.version}</javase>
                                
                <framework>
                                    
                  <feature>framework</feature>
                                  
                </framework>
                                
                <features>
                                    
                  <feature>openhab-*</feature>
                                  
                </features>
                                
                <verifyTransitive>false</verifyTransitive>
                                
                <ignoreMissingConditions>true</ignoreMissingConditions>
                                
                <fail>first</fail>
                              
              </configuration>
                          
            </execution>
                      
          </executions>
                  
        </plugin>
              
      </plugins>
          
    </pluginManagement>
        
    <plugins>
            
      <plugin>
                
        <groupId>biz.aQute.bnd</groupId>
                
        <artifactId>bnd-maven-plugin</artifactId>
              
      </plugin>
            
      <plugin>
                
        <groupId>org.apache.maven.plugins</groupId>
                
        <artifactId>maven-source-plugin</artifactId>
                
        <executions>
                    
          <execution>
                        
            <id>attach-sources</id>
                        
            <goals>
                            
              <goal>jar-no-fork</goal>
                          
            </goals>
                      
          </execution>
                  
        </executions>
              
      </plugin>
            
      <plugin>
                
        <groupId>org.apache.karaf.tooling</groupId>
                
        <artifactId>karaf-maven-plugin</artifactId>
              
      </plugin>
            
      <!-- embed compile time dependencies by unpacking -->
            
      <plugin>
                
        <groupId>org.apache.maven.plugins</groupId>
                
        <artifactId>maven-dependency-plugin</artifactId>
                
        <version>3.6.0</version>
                
        <executions>
                    
          <execution>
                        
            <id>embed-dependencies</id>
                        
            <goals>
                            
              <goal>unpack-dependencies</goal>
                          
            </goals>
                        
            <configuration>
                            
              <includeScope>runtime</includeScope>
                            
              <includeTypes>jar</includeTypes>
                            
              <excludes>**/module-info.class</excludes>
                            
              <excludeGroupIds>javax.activation,org.apache.karaf.features,org.lastnpe.eea</excludeGroupIds>
                            
              <excludeArtifactIds>${dep.noembedding}</excludeArtifactIds>
                            
              <outputDirectory>${project.build.directory}/classes</outputDirectory>
                            
              <overWriteReleases>true</overWriteReleases>
                            
              <overWriteSnapshots>true</overWriteSnapshots>
                            
              <excludeTransitive>true</excludeTransitive>
                            
              <type>jar</type>
                          
            </configuration>
                      
          </execution>
                    
          <execution>
                        
            <id>unpack-eea</id>
                        
            <goals>
                            
              <goal>unpack</goal>
                          
            </goals>
                        
            <configuration>
                            
              <artifactItems>
                                
                <artifactItem>
                                    
                  <groupId>org.lastnpe.eea</groupId>
                                    
                  <artifactId>eea-all</artifactId>
                                    
                  <version>${eea.version}</version>
                                    
                  <overWrite>true</overWrite>
                                  
                </artifactItem>
                              
              </artifactItems>
                          
            </configuration>
                      
          </execution>
                  
        </executions>
              
      </plugin>
          
    </plugins>
      
  </build>
    
  <profiles>
        
    <!-- suppress embedding of dependencies -->
        
    <profile>
            
      <id>no-embed-dependencies</id>
            
      <activation>
                
        <file>
                    
          <exists>noEmbedDependencies.profile</exists>
                  
        </file>
              
      </activation>
            
      <build>
                
        <plugins>
                    
          <plugin>
                        
            <groupId>org.apache.maven.plugins</groupId>
                        
            <artifactId>maven-dependency-plugin</artifactId>
                        
            <executions>
                            
              <execution>
                                
                <id>embed-dependencies</id>
                                
                <phase>none</phase>
                              
              </execution>
                          
            </executions>
                      
          </plugin>
                  
        </plugins>
              
      </build>
          
    </profile>
      
  </profiles>
  
</project><|MERGE_RESOLUTION|>--- conflicted
+++ resolved
@@ -582,11 +582,9 @@
     <module>org.openhab.binding.orbitbhyve</module>
         
     <module>org.openhab.binding.orvibo</module>
-<<<<<<< HEAD
-        
-=======
+    
     <module>org.openhab.binding.panasonicbdp</module>
->>>>>>> c8d2d4b1
+    
     <module>org.openhab.binding.paradoxalarm</module>
         
     <module>org.openhab.binding.pentair</module>
