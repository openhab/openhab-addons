--- conflicted
+++ resolved
@@ -104,11 +104,9 @@
     <module>org.openhab.binding.automower</module>
         
     <module>org.openhab.binding.avmfritz</module>
-<<<<<<< HEAD
-        
-=======
+    
     <module>org.openhab.binding.benqprojector</module>
->>>>>>> 82dba8d4
+    
     <module>org.openhab.binding.bigassfan</module>
 
     <module>org.openhab.binding.bluetooth</module>
