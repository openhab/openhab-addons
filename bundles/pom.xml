<?xml version="1.0" encoding="UTF-8" standalone="no"?>
<project xmlns="http://maven.apache.org/POM/4.0.0" xmlns:xsi="http://www.w3.org/2001/XMLSchema-instance" xsi:schemaLocation="http://maven.apache.org/POM/4.0.0 http://maven.apache.org/xsd/maven-4.0.0.xsd">
    
  <modelVersion>4.0.0</modelVersion>
    
  <parent>
        
    <groupId>org.openhab.addons</groupId>
        
    <artifactId>org.openhab.addons.reactor</artifactId>
        
    <version>3.2.0-SNAPSHOT</version>
      
  </parent>
    
  <groupId>org.openhab.addons.bundles</groupId>
    
  <artifactId>org.openhab.addons.reactor.bundles</artifactId>
    
  <packaging>pom</packaging>
    
  <name>openHAB Add-ons :: Bundles</name>
    
  <modules>
        
    <!-- automation -->
        
    <module>org.openhab.automation.groovyscripting</module>
        
    <module>org.openhab.automation.jsscripting</module>
        
    <module>org.openhab.automation.jythonscripting</module>
        
    <module>org.openhab.automation.pidcontroller</module>
        
    <module>org.openhab.automation.pwm</module>
        
    <!-- io -->
        
    <module>org.openhab.io.homekit</module>
        
    <module>org.openhab.io.hueemulation</module>
        
    <module>org.openhab.io.imperihome</module>
        
    <module>org.openhab.io.metrics</module>
        
    <module>org.openhab.io.neeo</module>
        
    <module>org.openhab.io.openhabcloud</module>
        
    <!-- transformations -->
        
    <module>org.openhab.transform.bin2json</module>
        
    <module>org.openhab.transform.exec</module>
        
    <module>org.openhab.transform.javascript</module>
        
    <module>org.openhab.transform.jinja</module>
        
    <module>org.openhab.transform.jsonpath</module>
        
    <module>org.openhab.transform.map</module>
        
    <module>org.openhab.transform.regex</module>
        
    <module>org.openhab.transform.scale</module>
        
    <module>org.openhab.transform.xpath</module>
        
    <module>org.openhab.transform.xslt</module>
        
    <!-- bindings -->
        
    <module>org.openhab.binding.adorne</module>
        
    <module>org.openhab.binding.ahawastecollection</module>
        
    <module>org.openhab.binding.airq</module>
        
    <module>org.openhab.binding.airquality</module>
        
    <module>org.openhab.binding.airvisualnode</module>
        
    <module>org.openhab.binding.alarmdecoder</module>
        
    <module>org.openhab.binding.allplay</module>
        
    <module>org.openhab.binding.amazondashbutton</module>
        
    <module>org.openhab.binding.amazonechocontrol</module>
        
    <module>org.openhab.binding.ambientweather</module>
<<<<<<< HEAD
        
=======
    <module>org.openhab.binding.amplipi</module>
>>>>>>> 138aef19
    <module>org.openhab.binding.androiddebugbridge</module>
        
    <module>org.openhab.binding.astro</module>
        
    <module>org.openhab.binding.atlona</module>
        
    <module>org.openhab.binding.autelis</module>
        
    <module>org.openhab.binding.automower</module>
        
    <module>org.openhab.binding.avmfritz</module>
        
    <module>org.openhab.binding.benqprojector</module>
        
    <module>org.openhab.binding.bigassfan</module>
        
    <module>org.openhab.binding.bluetooth</module>
        
    <module>org.openhab.binding.bluetooth.airthings</module>
        
    <module>org.openhab.binding.bluetooth.am43</module>
        
    <module>org.openhab.binding.bluetooth.bluegiga</module>
        
    <module>org.openhab.binding.bluetooth.bluez</module>
        
    <module>org.openhab.binding.bluetooth.blukii</module>
        
    <module>org.openhab.binding.bluetooth.daikinmadoka</module>
        
    <module>org.openhab.binding.bluetooth.enoceanble</module>
        
    <module>org.openhab.binding.bluetooth.generic</module>
        
    <module>org.openhab.binding.bluetooth.govee</module>
        
    <module>org.openhab.binding.bluetooth.roaming</module>
        
    <module>org.openhab.binding.bluetooth.ruuvitag</module>
        
    <module>org.openhab.binding.bmwconnecteddrive</module>
        
    <module>org.openhab.binding.boschindego</module>
        
    <module>org.openhab.binding.boschshc</module>
        
    <module>org.openhab.binding.bosesoundtouch</module>
        
    <module>org.openhab.binding.broadlink</module>

    <module>org.openhab.binding.broadlinkthermostat</module>
        
    <module>org.openhab.binding.bsblan</module>
        
    <module>org.openhab.binding.bticinosmarther</module>
        
    <module>org.openhab.binding.buienradar</module>
        
    <module>org.openhab.binding.caddx</module>
        
    <module>org.openhab.binding.cbus</module>
        
    <module>org.openhab.binding.chromecast</module>
        
    <module>org.openhab.binding.cm11a</module>
        
    <module>org.openhab.binding.comfoair</module>
        
    <module>org.openhab.binding.coolmasternet</module>
        
    <module>org.openhab.binding.coronastats</module>
        
    <module>org.openhab.binding.daikin</module>
        
    <module>org.openhab.binding.dali</module>
        
    <module>org.openhab.binding.danfossairunit</module>
        
    <module>org.openhab.binding.darksky</module>
        
    <module>org.openhab.binding.deconz</module>
        
    <module>org.openhab.binding.denonmarantz</module>
        
    <module>org.openhab.binding.digiplex</module>
        
    <module>org.openhab.binding.digitalstrom</module>
        
    <module>org.openhab.binding.dlinksmarthome</module>
        
    <module>org.openhab.binding.dmx</module>
        
    <module>org.openhab.binding.doorbird</module>
        
    <module>org.openhab.binding.draytonwiser</module>
        
    <module>org.openhab.binding.dscalarm</module>
        
    <module>org.openhab.binding.dsmr</module>
        
    <module>org.openhab.binding.dwdpollenflug</module>
        
    <module>org.openhab.binding.dwdunwetter</module>
        
    <module>org.openhab.binding.ecobee</module>
        
    <module>org.openhab.binding.ecotouch</module>
        
    <module>org.openhab.binding.elerotransmitterstick</module>
        
    <module>org.openhab.binding.energenie</module>
        
    <module>org.openhab.binding.enigma2</module>
        
    <module>org.openhab.binding.enocean</module>
        
    <module>org.openhab.binding.enphase</module>
        
    <module>org.openhab.binding.enturno</module>
        
    <module>org.openhab.binding.epsonprojector</module>
        
    <module>org.openhab.binding.etherrain</module>
        
    <module>org.openhab.binding.evohome</module>
        
    <module>org.openhab.binding.exec</module>
        
    <module>org.openhab.binding.feed</module>
        
    <module>org.openhab.binding.feican</module>
        
    <module>org.openhab.binding.fmiweather</module>
        
    <module>org.openhab.binding.folderwatcher</module>
        
    <module>org.openhab.binding.folding</module>
        
    <module>org.openhab.binding.foobot</module>
        
    <module>org.openhab.binding.freebox</module>
        
    <module>org.openhab.binding.fronius</module>
        
    <module>org.openhab.binding.fsinternetradio</module>
        
    <module>org.openhab.binding.ftpupload</module>
        
    <module>org.openhab.binding.gardena</module>
        
    <module>org.openhab.binding.gce</module>
        
    <module>org.openhab.binding.generacmobilelink</module>
        
    <module>org.openhab.binding.goecharger</module>
        
    <module>org.openhab.binding.gpio</module>
        
    <module>org.openhab.binding.globalcache</module>
        
    <module>org.openhab.binding.gpstracker</module>
        
    <module>org.openhab.binding.gree</module>
        
    <module>org.openhab.binding.groheondus</module>
        
    <module>org.openhab.binding.haassohnpelletstove</module>
        
    <module>org.openhab.binding.harmonyhub</module>
        
    <module>org.openhab.binding.haywardomnilogic</module>
        
    <module>org.openhab.binding.hccrubbishcollection</module>
        
    <module>org.openhab.binding.hdanywhere</module>
        
    <module>org.openhab.binding.hdpowerview</module>
        
    <module>org.openhab.binding.helios</module>
        
    <module>org.openhab.binding.heliosventilation</module>
        
    <module>org.openhab.binding.heos</module>
        
    <module>org.openhab.binding.homeconnect</module>
        
    <module>org.openhab.binding.homematic</module>
        
    <module>org.openhab.binding.homewizard</module>
        
    <module>org.openhab.binding.hpprinter</module>
        
    <module>org.openhab.binding.http</module>
        
    <module>org.openhab.binding.hue</module>
        
    <module>org.openhab.binding.hydrawise</module>
        
    <module>org.openhab.binding.hyperion</module>
        
    <module>org.openhab.binding.iammeter</module>
        
    <module>org.openhab.binding.iaqualink</module>
        
    <module>org.openhab.binding.icalendar</module>
        
    <module>org.openhab.binding.icloud</module>
        
    <module>org.openhab.binding.ihc</module>
        
    <module>org.openhab.binding.innogysmarthome</module>
        
    <module>org.openhab.binding.insteon</module>
        
    <module>org.openhab.binding.ipcamera</module>
<<<<<<< HEAD
        
=======
    <module>org.openhab.binding.ipobserver</module>
>>>>>>> 138aef19
    <module>org.openhab.binding.intesis</module>
        
    <module>org.openhab.binding.ipp</module>
        
    <module>org.openhab.binding.irobot</module>
        
    <module>org.openhab.binding.irtrans</module>
        
    <module>org.openhab.binding.ism8</module>
        
    <module>org.openhab.binding.jablotron</module>
        
    <module>org.openhab.binding.jeelink</module>
        
    <module>org.openhab.binding.kaleidescape</module>
        
    <module>org.openhab.binding.keba</module>
        
    <module>org.openhab.binding.km200</module>
        
    <module>org.openhab.binding.knx</module>
        
    <module>org.openhab.binding.kodi</module>
        
    <module>org.openhab.binding.konnected</module>
        
    <module>org.openhab.binding.kostalinverter</module>
        
    <module>org.openhab.binding.kvv</module>
        
    <module>org.openhab.binding.lametrictime</module>
        
    <module>org.openhab.binding.lcn</module>
        
    <module>org.openhab.binding.leapmotion</module>
        
    <module>org.openhab.binding.lghombot</module>
        
    <module>org.openhab.binding.lgtvserial</module>
        
    <module>org.openhab.binding.lgwebos</module>
        
    <module>org.openhab.binding.lifx</module>
        
    <module>org.openhab.binding.linky</module>
        
    <module>org.openhab.binding.linuxinput</module>
        
    <module>org.openhab.binding.lirc</module>
        
    <module>org.openhab.binding.logreader</module>
        
    <module>org.openhab.binding.loxone</module>
        
    <module>org.openhab.binding.luftdateninfo</module>
        
    <module>org.openhab.binding.lutron</module>
        
    <module>org.openhab.binding.luxtronikheatpump</module>
        
    <module>org.openhab.binding.magentatv</module>
        
    <module>org.openhab.binding.mail</module>
        
    <module>org.openhab.binding.max</module>
        
    <module>org.openhab.binding.mcp23017</module>
        
    <module>org.openhab.binding.mecmeter</module>
        
    <module>org.openhab.binding.melcloud</module>
        
    <module>org.openhab.binding.meteoalerte</module>
        
    <module>org.openhab.binding.meteoblue</module>
        
    <module>org.openhab.binding.meteostick</module>
        
    <module>org.openhab.binding.miele</module>
        
    <module>org.openhab.binding.mielecloud</module>
        
    <module>org.openhab.binding.mihome</module>
        
    <module>org.openhab.binding.miio</module>
        
    <module>org.openhab.binding.millheat</module>
        
    <module>org.openhab.binding.milight</module>
        
    <module>org.openhab.binding.minecraft</module>
        
    <module>org.openhab.binding.modbus</module>
        
    <module>org.openhab.binding.modbus.e3dc</module>
        
    <module>org.openhab.binding.modbus.sbc</module>
        
    <module>org.openhab.binding.modbus.studer</module>
        
    <module>org.openhab.binding.modbus.sunspec</module>
        
    <module>org.openhab.binding.modbus.stiebeleltron</module>
        
    <module>org.openhab.binding.modbus.helioseasycontrols</module>
        
    <module>org.openhab.binding.monopriceaudio</module>
        
    <module>org.openhab.binding.mpd</module>
        
    <module>org.openhab.binding.mqtt</module>
        
    <module>org.openhab.binding.mqtt.espmilighthub</module>
        
    <module>org.openhab.binding.mqtt.generic</module>
        
    <module>org.openhab.binding.mqtt.homeassistant</module>
        
    <module>org.openhab.binding.mqtt.homie</module>
        
    <module>org.openhab.binding.myq</module>
        
    <module>org.openhab.binding.mystrom</module>
        
    <module>org.openhab.binding.nanoleaf</module>
        
    <module>org.openhab.binding.neato</module>
        
    <module>org.openhab.binding.neeo</module>
        
    <module>org.openhab.binding.neohub</module>
        
    <module>org.openhab.binding.nest</module>
        
    <module>org.openhab.binding.netatmo</module>
        
    <module>org.openhab.binding.network</module>
        
    <module>org.openhab.binding.networkupstools</module>
        
    <module>org.openhab.binding.nibeheatpump</module>
        
    <module>org.openhab.binding.nibeuplink</module>
        
    <module>org.openhab.binding.nikobus</module>
        
    <module>org.openhab.binding.nikohomecontrol</module>
        
    <module>org.openhab.binding.novafinedust</module>
        
    <module>org.openhab.binding.ntp</module>
        
    <module>org.openhab.binding.nuki</module>
        
    <module>org.openhab.binding.nuvo</module>
        
    <module>org.openhab.binding.nzwateralerts</module>
        
    <module>org.openhab.binding.oceanic</module>
        
    <module>org.openhab.binding.ojelectronics</module>
        
    <module>org.openhab.binding.omnikinverter</module>
        
    <module>org.openhab.binding.omnilink</module>
        
    <module>org.openhab.binding.onebusaway</module>
        
    <module>org.openhab.binding.onewiregpio</module>
        
    <module>org.openhab.binding.onewire</module>
        
    <module>org.openhab.binding.onkyo</module>
        
    <module>org.openhab.binding.opengarage</module>
        
    <module>org.openhab.binding.opensprinkler</module>
        
    <module>org.openhab.binding.openthermgateway</module>
        
    <module>org.openhab.binding.openuv</module>
        
    <module>org.openhab.binding.openweathermap</module>
        
    <module>org.openhab.binding.openwebnet</module>
        
    <module>org.openhab.binding.oppo</module>
<<<<<<< HEAD
        
=======
    <module>org.openhab.binding.orbitbhyve</module>
>>>>>>> 138aef19
    <module>org.openhab.binding.orvibo</module>
        
    <module>org.openhab.binding.paradoxalarm</module>
        
    <module>org.openhab.binding.pentair</module>
        
    <module>org.openhab.binding.phc</module>
        
    <module>org.openhab.binding.pilight</module>
        
    <module>org.openhab.binding.pioneeravr</module>
        
    <module>org.openhab.binding.pixometer</module>
        
    <module>org.openhab.binding.pjlinkdevice</module>
        
    <module>org.openhab.binding.playstation</module>
        
    <module>org.openhab.binding.plclogo</module>
        
    <module>org.openhab.binding.plugwise</module>
        
    <module>org.openhab.binding.plugwiseha</module>
        
    <module>org.openhab.binding.powermax</module>
        
    <module>org.openhab.binding.pulseaudio</module>
        
    <module>org.openhab.binding.pushbullet</module>
        
    <module>org.openhab.binding.pushover</module>
        
    <module>org.openhab.binding.pushsafer</module>
        
    <module>org.openhab.binding.qbus</module>
        
    <module>org.openhab.binding.radiothermostat</module>
        
    <module>org.openhab.binding.regoheatpump</module>
        
    <module>org.openhab.binding.revogi</module>
        
    <module>org.openhab.binding.remoteopenhab</module>
        
    <module>org.openhab.binding.resol</module>
        
    <module>org.openhab.binding.rfxcom</module>
        
    <module>org.openhab.binding.rme</module>
        
    <module>org.openhab.binding.robonect</module>
        
    <module>org.openhab.binding.roku</module>
        
    <module>org.openhab.binding.rotel</module>
        
    <module>org.openhab.binding.russound</module>
        
    <module>org.openhab.binding.sagercaster</module>
        
    <module>org.openhab.binding.samsungtv</module>
        
    <module>org.openhab.binding.satel</module>
        
    <module>org.openhab.binding.semsportal</module>
        
    <module>org.openhab.binding.senechome</module>
        
    <module>org.openhab.binding.seneye</module>
        
    <module>org.openhab.binding.sensebox</module>
        
    <module>org.openhab.binding.sensibo</module>
        
    <module>org.openhab.binding.serial</module>
        
    <module>org.openhab.binding.serialbutton</module>
        
    <module>org.openhab.binding.shelly</module>
        
    <module>org.openhab.binding.silvercrestwifisocket</module>
        
    <module>org.openhab.binding.siemensrds</module>
        
    <module>org.openhab.binding.sinope</module>
        
    <module>org.openhab.binding.sleepiq</module>
        
    <module>org.openhab.binding.smaenergymeter</module>
        
    <module>org.openhab.binding.smartmeter</module>
        
    <module>org.openhab.binding.smhi</module>
        
    <module>org.openhab.binding.smartthings</module>
        
    <module>org.openhab.binding.snmp</module>
        
    <module>org.openhab.binding.solaredge</module>
        
    <module>org.openhab.binding.solarlog</module>
        
    <module>org.openhab.binding.solarwatt</module>
        
    <module>org.openhab.binding.somfymylink</module>
        
    <module>org.openhab.binding.somfytahoma</module>
        
    <module>org.openhab.binding.sonos</module>
        
    <module>org.openhab.binding.sonyaudio</module>
        
    <module>org.openhab.binding.sonyprojector</module>
        
    <module>org.openhab.binding.spotify</module>
        
    <module>org.openhab.binding.squeezebox</module>
        
    <module>org.openhab.binding.surepetcare</module>
        
    <module>org.openhab.binding.synopanalyzer</module>
        
    <module>org.openhab.binding.systeminfo</module>
        
    <module>org.openhab.binding.tacmi</module>
        
    <module>org.openhab.binding.tado</module>
        
    <module>org.openhab.binding.tankerkoenig</module>
        
    <module>org.openhab.binding.telegram</module>
        
    <module>org.openhab.binding.teleinfo</module>
        
    <module>org.openhab.binding.tellstick</module>
        
    <module>org.openhab.binding.tesla</module>
        
    <module>org.openhab.binding.tibber</module>
        
    <module>org.openhab.binding.tivo</module>
        
    <module>org.openhab.binding.touchwand</module>
        
    <module>org.openhab.binding.tplinksmarthome</module>
        
    <module>org.openhab.binding.tr064</module>
        
    <module>org.openhab.binding.tradfri</module>
        
    <module>org.openhab.binding.unifi</module>
        
    <module>org.openhab.binding.unifiedremote</module>
        
    <module>org.openhab.binding.upnpcontrol</module>
        
    <module>org.openhab.binding.upb</module>
        
    <module>org.openhab.binding.urtsi</module>
        
    <module>org.openhab.binding.valloxmv</module>
        
    <module>org.openhab.binding.vdr</module>
        
    <module>org.openhab.binding.vektiva</module>
        
    <module>org.openhab.binding.velbus</module>
        
    <module>org.openhab.binding.velux</module>
        
    <module>org.openhab.binding.venstarthermostat</module>
        
    <module>org.openhab.binding.ventaair</module>
        
    <module>org.openhab.binding.verisure</module>
        
    <module>org.openhab.binding.vigicrues</module>
        
    <module>org.openhab.binding.vitotronic</module>
        
    <module>org.openhab.binding.volvooncall</module>
        
    <module>org.openhab.binding.warmup</module>
        
    <module>org.openhab.binding.weathercompany</module>
        
    <module>org.openhab.binding.weatherunderground</module>
        
    <module>org.openhab.binding.webthing</module>
        
    <module>org.openhab.binding.wemo</module>
        
    <module>org.openhab.binding.wifiled</module>
        
    <module>org.openhab.binding.windcentrale</module>
        
    <module>org.openhab.binding.wlanthermo</module>
        
    <module>org.openhab.binding.wled</module>
        
    <module>org.openhab.binding.xmltv</module>
        
    <module>org.openhab.binding.xmppclient</module>
        
    <module>org.openhab.binding.yamahareceiver</module>
        
    <module>org.openhab.binding.yioremote</module>
        
    <module>org.openhab.binding.yeelight</module>
        
    <module>org.openhab.binding.zoneminder</module>
        
    <module>org.openhab.binding.zway</module>
        
    <!-- persistence -->
        
    <module>org.openhab.persistence.dynamodb</module>
        
    <module>org.openhab.persistence.influxdb</module>
        
    <module>org.openhab.persistence.jdbc</module>
        
    <module>org.openhab.persistence.jpa</module>
        
    <module>org.openhab.persistence.mapdb</module>
        
    <module>org.openhab.persistence.mongodb</module>
        
    <module>org.openhab.persistence.rrd4j</module>
        
    <!-- voice -->
        
    <module>org.openhab.voice.googletts</module>
        
    <module>org.openhab.voice.mactts</module>
        
    <module>org.openhab.voice.marytts</module>
        
    <module>org.openhab.voice.picotts</module>
        
    <module>org.openhab.voice.pollytts</module>
        
    <module>org.openhab.voice.voicerss</module>
        
    <module>org.openhab.binding.broadlink</module>
      
  </modules>
    
  <properties>
        
    <m2e.jdt.annotationpath>target/dependency</m2e.jdt.annotationpath>
        
    <dep.noembedding/>
      
  </properties>
    
  <dependencies>
        
    <dependency>
            
      <groupId>org.lastnpe.eea</groupId>
            
      <artifactId>eea-all</artifactId>
            
      <version>${eea.version}</version>
          
    </dependency>
        
    <!-- openHAB core -->
        
    <dependency>
            
      <groupId>org.openhab.core.bom</groupId>
            
      <artifactId>org.openhab.core.bom.compile</artifactId>
            
      <type>pom</type>
            
      <scope>provided</scope>
          
    </dependency>
        
    <dependency>
            
      <groupId>org.openhab.core.bom</groupId>
            
      <artifactId>org.openhab.core.bom.openhab-core</artifactId>
            
      <type>pom</type>
            
      <scope>provided</scope>
            
      <exclusions>
                
        <exclusion>
                    
          <groupId>commons-net</groupId>
                    
          <artifactId>commons-net</artifactId>
                  
        </exclusion>
              
      </exclusions>
          
    </dependency>
        
    <dependency>
            
      <groupId>org.openhab.core.bom</groupId>
            
      <artifactId>org.openhab.core.bom.test</artifactId>
            
      <type>pom</type>
            
      <scope>test</scope>
          
    </dependency>
        
    <!-- Distribution -->
        
    <dependency>
            
      <groupId>org.apache.karaf.features</groupId>
            
      <artifactId>framework</artifactId>
            
      <version>${karaf.version}</version>
            
      <type>kar</type>
            
      <optional>true</optional>
            
      <exclusions>
                
        <exclusion>
                    
          <groupId>*</groupId>
                    
          <artifactId>*</artifactId>
                  
        </exclusion>
              
      </exclusions>
          
    </dependency>
        
    <!-- Repositories -->
        
    <dependency>
            
      <groupId>org.apache.karaf.features</groupId>
            
      <artifactId>standard</artifactId>
            
      <version>${karaf.version}</version>
            
      <classifier>features</classifier>
            
      <type>xml</type>
            
      <scope>provided</scope>
          
    </dependency>
      
  </dependencies>
    
  <build>
        
    <pluginManagement>
            
      <plugins>
                
        <plugin>
                    
          <groupId>org.apache.maven.plugins</groupId>
                    
          <artifactId>maven-jar-plugin</artifactId>
                    
          <configuration>
                        
            <archive>
                            
              <manifestFile>${project.build.outputDirectory}/META-INF/MANIFEST.MF</manifestFile>
                          
            </archive>
                        
            <skipIfEmpty>true</skipIfEmpty>
                      
          </configuration>
                  
        </plugin>
                
        <plugin>
                    
          <groupId>org.apache.karaf.tooling</groupId>
                    
          <artifactId>karaf-maven-plugin</artifactId>
                    
          <version>${karaf.version}</version>
                    
          <extensions>true</extensions>
                    
          <configuration>
                        
            <startLevel>80</startLevel>
                        
            <aggregateFeatures>true</aggregateFeatures>
                        
            <checkDependencyChange>true</checkDependencyChange>
                        
            <failOnDependencyChange>false</failOnDependencyChange>
                        
            <logDependencyChanges>true</logDependencyChanges>
                        
            <overwriteChangedDependencies>true</overwriteChangedDependencies>
                      
          </configuration>
                    
          <executions>
                        
            <execution>
                            
              <id>compile</id>
                            
              <goals>
                                
                <goal>features-generate-descriptor</goal>
                              
              </goals>
                            
              <phase>generate-resources</phase>
                            
              <configuration>
                                
                <inputFile>${feature.directory}</inputFile>
                              
              </configuration>
                          
            </execution>
                        
            <execution>
                            
              <id>karaf-feature-verification</id>
                            
              <goals>
                                
                <goal>verify</goal>
                              
              </goals>
                            
              <phase>verify</phase>
                            
              <configuration>
                                
                <descriptors combine.children="append">
                                    
                  <!-- Apache Karaf -->
                                    
                  <descriptor>mvn:org.apache.karaf.features/framework/${karaf.version}/xml/features</descriptor>
                                    
                  <descriptor>mvn:org.apache.karaf.features/standard/${karaf.version}/xml/features</descriptor>
                                    
                  <!-- Current feature under verification -->
                                    
                  <descriptor>file:${project.build.directory}/feature/feature.xml</descriptor>
                                  
                </descriptors>
                                
                <distribution>org.apache.karaf.features:framework</distribution>
                                
                <javase>${oh.java.version}</javase>
                                
                <framework>
                                    
                  <feature>framework</feature>
                                  
                </framework>
                                
                <features>
                                    
                  <feature>openhab-*</feature>
                                  
                </features>
                                
                <verifyTransitive>false</verifyTransitive>
                                
                <ignoreMissingConditions>true</ignoreMissingConditions>
                                
                <fail>first</fail>
                              
              </configuration>
                          
            </execution>
                      
          </executions>
                  
        </plugin>
              
      </plugins>
          
    </pluginManagement>
        
    <plugins>
            
      <plugin>
                
        <groupId>biz.aQute.bnd</groupId>
                
        <artifactId>bnd-maven-plugin</artifactId>
              
      </plugin>
            
      <plugin>
                
        <groupId>org.apache.maven.plugins</groupId>
                
        <artifactId>maven-source-plugin</artifactId>
                
        <executions>
                    
          <execution>
                        
            <id>attach-sources</id>
                        
            <goals>
                            
              <goal>jar-no-fork</goal>
                          
            </goals>
                      
          </execution>
                  
        </executions>
              
      </plugin>
            
      <plugin>
                
        <groupId>org.apache.karaf.tooling</groupId>
                
        <artifactId>karaf-maven-plugin</artifactId>
              
      </plugin>
            
      <!-- embed compile time dependencies by unpacking -->
            
      <plugin>
                
        <groupId>org.apache.maven.plugins</groupId>
                
        <artifactId>maven-dependency-plugin</artifactId>
                
        <version>3.1.1</version>
                
        <executions>
                    
          <execution>
                        
            <id>embed-dependencies</id>
                        
            <goals>
                            
              <goal>unpack-dependencies</goal>
                          
            </goals>
                        
            <configuration>
                            
              <includeScope>runtime</includeScope>
                            
              <includeTypes>jar</includeTypes>
                            
              <excludeGroupIds>javax.activation,org.apache.karaf.features,org.lastnpe.eea</excludeGroupIds>
                            
              <excludeArtifactIds>${dep.noembedding}</excludeArtifactIds>
                            
              <outputDirectory>${project.build.directory}/classes</outputDirectory>
                            
              <overWriteReleases>true</overWriteReleases>
                            
              <overWriteSnapshots>true</overWriteSnapshots>
                            
              <excludeTransitive>true</excludeTransitive>
                            
              <type>jar</type>
                          
            </configuration>
                      
          </execution>
                    
          <execution>
                        
            <id>unpack-eea</id>
                        
            <goals>
                            
              <goal>unpack</goal>
                          
            </goals>
                        
            <configuration>
                            
              <artifactItems>
                                
                <artifactItem>
                                    
                  <groupId>org.lastnpe.eea</groupId>
                                    
                  <artifactId>eea-all</artifactId>
                                    
                  <version>${eea.version}</version>
                                    
                  <overWrite>true</overWrite>
                                  
                </artifactItem>
                              
              </artifactItems>
                          
            </configuration>
                      
          </execution>
                  
        </executions>
              
      </plugin>
          
    </plugins>
      
  </build>
    
  <profiles>
        
    <!-- suppress embedding of dependencies -->
        
    <profile>
            
      <id>no-embed-dependencies</id>
            
      <activation>
                
        <file>
                    
          <exists>noEmbedDependencies.profile</exists>
                  
        </file>
              
      </activation>
            
      <build>
                
        <plugins>
                    
          <plugin>
                        
            <groupId>org.apache.maven.plugins</groupId>
                        
            <artifactId>maven-dependency-plugin</artifactId>
                        
            <executions>
                            
              <execution>
                                
                <id>embed-dependencies</id>
                                
                <phase>none</phase>
                              
              </execution>
                          
            </executions>
                      
          </plugin>
                  
        </plugins>
              
      </build>
          
    </profile>
      
  </profiles>
  
</project><|MERGE_RESOLUTION|>--- conflicted
+++ resolved
@@ -92,11 +92,9 @@
     <module>org.openhab.binding.amazonechocontrol</module>
         
     <module>org.openhab.binding.ambientweather</module>
-<<<<<<< HEAD
-        
-=======
+
     <module>org.openhab.binding.amplipi</module>
->>>>>>> 138aef19
+
     <module>org.openhab.binding.androiddebugbridge</module>
         
     <module>org.openhab.binding.astro</module>
@@ -312,11 +310,9 @@
     <module>org.openhab.binding.insteon</module>
         
     <module>org.openhab.binding.ipcamera</module>
-<<<<<<< HEAD
-        
-=======
+
     <module>org.openhab.binding.ipobserver</module>
->>>>>>> 138aef19
+
     <module>org.openhab.binding.intesis</module>
         
     <module>org.openhab.binding.ipp</module>
@@ -504,11 +500,9 @@
     <module>org.openhab.binding.openwebnet</module>
         
     <module>org.openhab.binding.oppo</module>
-<<<<<<< HEAD
-        
-=======
+
     <module>org.openhab.binding.orbitbhyve</module>
->>>>>>> 138aef19
+
     <module>org.openhab.binding.orvibo</module>
         
     <module>org.openhab.binding.paradoxalarm</module>
