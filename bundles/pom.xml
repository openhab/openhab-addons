<?xml version="1.0" encoding="UTF-8" standalone="no"?>
<project xmlns="http://maven.apache.org/POM/4.0.0" xmlns:xsi="http://www.w3.org/2001/XMLSchema-instance" xsi:schemaLocation="http://maven.apache.org/POM/4.0.0 http://maven.apache.org/xsd/maven-4.0.0.xsd">
    
  <modelVersion>4.0.0</modelVersion>
    
  <parent>
        
    <groupId>org.openhab.addons</groupId>
        
    <artifactId>org.openhab.addons.reactor</artifactId>
        
    <version>3.2.0-SNAPSHOT</version>
      
  </parent>
    
  <groupId>org.openhab.addons.bundles</groupId>
    
  <artifactId>org.openhab.addons.reactor.bundles</artifactId>
    
  <packaging>pom</packaging>
    
  <name>openHAB Add-ons :: Bundles</name>
    
  <modules>
        
    <!-- automation -->
        
    <module>org.openhab.automation.groovyscripting</module>
        
    <module>org.openhab.automation.jrubyscripting</module>
        
    <module>org.openhab.automation.jsscripting</module>
        
    <module>org.openhab.automation.jythonscripting</module>
        
    <module>org.openhab.automation.pidcontroller</module>
        
    <module>org.openhab.automation.pwm</module>
        
    <!-- io -->
        
    <module>org.openhab.io.homekit</module>
        
    <module>org.openhab.io.hueemulation</module>
        
    <module>org.openhab.io.imperihome</module>
        
    <module>org.openhab.io.metrics</module>
        
    <module>org.openhab.io.neeo</module>
        
    <module>org.openhab.io.openhabcloud</module>
        
    <!-- transformations -->
        
    <module>org.openhab.transform.bin2json</module>
        
    <module>org.openhab.transform.exec</module>
        
    <module>org.openhab.transform.javascript</module>
        
    <module>org.openhab.transform.jinja</module>
        
    <module>org.openhab.transform.jsonpath</module>
        
    <module>org.openhab.transform.map</module>
        
    <module>org.openhab.transform.regex</module>
        
    <module>org.openhab.transform.scale</module>
        
    <module>org.openhab.transform.xpath</module>
        
    <module>org.openhab.transform.xslt</module>
        
    <!-- bindings -->
        
    <module>org.openhab.binding.adorne</module>
        
    <module>org.openhab.binding.ahawastecollection</module>
        
    <module>org.openhab.binding.airq</module>
        
    <module>org.openhab.binding.airquality</module>
        
    <module>org.openhab.binding.airvisualnode</module>
        
    <module>org.openhab.binding.alarmdecoder</module>
        
    <module>org.openhab.binding.allplay</module>
        
    <module>org.openhab.binding.amazondashbutton</module>
        
    <module>org.openhab.binding.amazonechocontrol</module>
        
    <module>org.openhab.binding.ambientweather</module>
        
    <module>org.openhab.binding.amplipi</module>
        
    <module>org.openhab.binding.androiddebugbridge</module>
        
    <module>org.openhab.binding.astro</module>
        
    <module>org.openhab.binding.atlona</module>
        
    <module>org.openhab.binding.autelis</module>
        
    <module>org.openhab.binding.automower</module>
        
    <module>org.openhab.binding.avmfritz</module>
        
    <module>org.openhab.binding.benqprojector</module>
        
    <module>org.openhab.binding.bigassfan</module>
        
    <module>org.openhab.binding.bluetooth</module>
        
    <module>org.openhab.binding.bluetooth.airthings</module>
        
    <module>org.openhab.binding.bluetooth.am43</module>
        
    <module>org.openhab.binding.bluetooth.bluegiga</module>
        
    <module>org.openhab.binding.bluetooth.bluez</module>
        
    <module>org.openhab.binding.bluetooth.blukii</module>
        
    <module>org.openhab.binding.bluetooth.daikinmadoka</module>
        
    <module>org.openhab.binding.bluetooth.enoceanble</module>
        
    <module>org.openhab.binding.bluetooth.generic</module>
        
    <module>org.openhab.binding.bluetooth.govee</module>
        
    <module>org.openhab.binding.bluetooth.roaming</module>
        
    <module>org.openhab.binding.bluetooth.ruuvitag</module>
        
    <module>org.openhab.binding.bmwconnecteddrive</module>
        
    <module>org.openhab.binding.boschindego</module>
        
    <module>org.openhab.binding.boschshc</module>
        
    <module>org.openhab.binding.bosesoundtouch</module>
        
    <module>org.openhab.binding.broadlinkthermostat</module>
        
    <module>org.openhab.binding.bsblan</module>
        
    <module>org.openhab.binding.bticinosmarther</module>
        
    <module>org.openhab.binding.buienradar</module>
        
    <module>org.openhab.binding.caddx</module>
        
    <module>org.openhab.binding.cbus</module>
        
    <module>org.openhab.binding.chromecast</module>
        
    <module>org.openhab.binding.cm11a</module>
        
    <module>org.openhab.binding.comfoair</module>
        
    <module>org.openhab.binding.coolmasternet</module>
        
    <module>org.openhab.binding.coronastats</module>
        
    <module>org.openhab.binding.daikin</module>
        
    <module>org.openhab.binding.dali</module>
        
    <module>org.openhab.binding.danfossairunit</module>
        
    <module>org.openhab.binding.darksky</module>
        
    <module>org.openhab.binding.dbquery</module>
        
    <module>org.openhab.binding.deconz</module>
        
    <module>org.openhab.binding.denonmarantz</module>
        
    <module>org.openhab.binding.digiplex</module>
        
    <module>org.openhab.binding.digitalstrom</module>
        
    <module>org.openhab.binding.dlinksmarthome</module>
        
    <module>org.openhab.binding.dmx</module>
        
    <module>org.openhab.binding.doorbird</module>
        
    <module>org.openhab.binding.draytonwiser</module>
        
    <module>org.openhab.binding.dscalarm</module>
        
    <module>org.openhab.binding.dsmr</module>
        
    <module>org.openhab.binding.dwdpollenflug</module>
        
    <module>org.openhab.binding.dwdunwetter</module>
        
    <module>org.openhab.binding.ecobee</module>
        
    <module>org.openhab.binding.ecotouch</module>
        
    <module>org.openhab.binding.ekey</module>
        
    <module>org.openhab.binding.elerotransmitterstick</module>
        
    <module>org.openhab.binding.energenie</module>
        
    <module>org.openhab.binding.enigma2</module>
        
    <module>org.openhab.binding.enocean</module>
        
    <module>org.openhab.binding.enphase</module>
        
    <module>org.openhab.binding.enturno</module>
        
    <module>org.openhab.binding.epsonprojector</module>
        
    <module>org.openhab.binding.etherrain</module>
        
    <module>org.openhab.binding.evohome</module>
        
    <module>org.openhab.binding.exec</module>
        
    <module>org.openhab.binding.feed</module>
        
    <module>org.openhab.binding.feican</module>
        
    <module>org.openhab.binding.fmiweather</module>
        
    <module>org.openhab.binding.folderwatcher</module>
        
    <module>org.openhab.binding.folding</module>
        
    <module>org.openhab.binding.foobot</module>
        
    <module>org.openhab.binding.freebox</module>
        
    <module>org.openhab.binding.fronius</module>
        
    <module>org.openhab.binding.fsinternetradio</module>
        
    <module>org.openhab.binding.ftpupload</module>
        
    <module>org.openhab.binding.gardena</module>
        
    <module>org.openhab.binding.gce</module>
        
    <module>org.openhab.binding.generacmobilelink</module>
        
    <module>org.openhab.binding.goecharger</module>
        
    <module>org.openhab.binding.gpio</module>
        
    <module>org.openhab.binding.globalcache</module>
        
    <module>org.openhab.binding.gpstracker</module>
        
    <module>org.openhab.binding.gree</module>
        
    <module>org.openhab.binding.groheondus</module>
        
    <module>org.openhab.binding.haassohnpelletstove</module>
        
    <module>org.openhab.binding.harmonyhub</module>
        
    <module>org.openhab.binding.haywardomnilogic</module>
        
    <module>org.openhab.binding.hccrubbishcollection</module>
        
    <module>org.openhab.binding.hdanywhere</module>
        
    <module>org.openhab.binding.hdpowerview</module>
        
    <module>org.openhab.binding.helios</module>
        
    <module>org.openhab.binding.heliosventilation</module>
        
    <module>org.openhab.binding.heos</module>
        
    <module>org.openhab.binding.homeconnect</module>
        
    <module>org.openhab.binding.homematic</module>
        
    <module>org.openhab.binding.homewizard</module>
        
    <module>org.openhab.binding.hpprinter</module>
        
    <module>org.openhab.binding.http</module>
        
    <module>org.openhab.binding.hue</module>
        
    <module>org.openhab.binding.hydrawise</module>
        
    <module>org.openhab.binding.hyperion</module>
        
    <module>org.openhab.binding.iammeter</module>
        
    <module>org.openhab.binding.iaqualink</module>
        
    <module>org.openhab.binding.icalendar</module>
        
    <module>org.openhab.binding.icloud</module>
        
    <module>org.openhab.binding.ihc</module>
        
    <module>org.openhab.binding.innogysmarthome</module>
        
    <module>org.openhab.binding.insteon</module>
        
    <module>org.openhab.binding.ipcamera</module>
        
    <module>org.openhab.binding.ipobserver</module>
        
    <module>org.openhab.binding.intesis</module>
        
    <module>org.openhab.binding.ipp</module>
        
    <module>org.openhab.binding.irobot</module>
        
    <module>org.openhab.binding.irtrans</module>
        
    <module>org.openhab.binding.ism8</module>
        
    <module>org.openhab.binding.jablotron</module>
        
    <module>org.openhab.binding.jeelink</module>
        
    <module>org.openhab.binding.kaleidescape</module>
        
    <module>org.openhab.binding.keba</module>
        
    <module>org.openhab.binding.km200</module>
        
    <module>org.openhab.binding.knx</module>
        
    <module>org.openhab.binding.kodi</module>
        
    <module>org.openhab.binding.konnected</module>
        
    <module>org.openhab.binding.kostalinverter</module>
        
    <module>org.openhab.binding.kvv</module>
        
    <module>org.openhab.binding.lametrictime</module>
        
    <module>org.openhab.binding.lcn</module>
        
    <module>org.openhab.binding.leapmotion</module>
        
    <module>org.openhab.binding.lghombot</module>
        
    <module>org.openhab.binding.lgtvserial</module>
        
    <module>org.openhab.binding.lgwebos</module>
        
    <module>org.openhab.binding.lifx</module>
        
    <module>org.openhab.binding.linky</module>
        
    <module>org.openhab.binding.linuxinput</module>
        
    <module>org.openhab.binding.lirc</module>
        
    <module>org.openhab.binding.logreader</module>
        
    <module>org.openhab.binding.loxone</module>
        
    <module>org.openhab.binding.luftdateninfo</module>
        
    <module>org.openhab.binding.lutron</module>
        
    <module>org.openhab.binding.luxtronikheatpump</module>
        
    <module>org.openhab.binding.magentatv</module>
        
    <module>org.openhab.binding.mail</module>
        
    <module>org.openhab.binding.max</module>
        
    <module>org.openhab.binding.mcp23017</module>
        
    <module>org.openhab.binding.mecmeter</module>
        
    <module>org.openhab.binding.melcloud</module>
        
    <module>org.openhab.binding.meteoalerte</module>
        
    <module>org.openhab.binding.meteoblue</module>
        
    <module>org.openhab.binding.meteostick</module>
        
    <module>org.openhab.binding.miele</module>
        
    <module>org.openhab.binding.mielecloud</module>
        
    <module>org.openhab.binding.mihome</module>
        
    <module>org.openhab.binding.miio</module>
        
    <module>org.openhab.binding.mikrotik</module>
        
    <module>org.openhab.binding.millheat</module>
        
    <module>org.openhab.binding.milight</module>
        
    <module>org.openhab.binding.minecraft</module>
        
    <module>org.openhab.binding.modbus</module>
        
    <module>org.openhab.binding.modbus.e3dc</module>
        
    <module>org.openhab.binding.modbus.sbc</module>
        
    <module>org.openhab.binding.modbus.studer</module>
        
    <module>org.openhab.binding.modbus.sunspec</module>
        
    <module>org.openhab.binding.modbus.stiebeleltron</module>
        
    <module>org.openhab.binding.modbus.helioseasycontrols</module>
        
    <module>org.openhab.binding.monopriceaudio</module>
        
    <module>org.openhab.binding.mpd</module>
        
    <module>org.openhab.binding.mqtt</module>
        
    <module>org.openhab.binding.mqtt.espmilighthub</module>
        
    <module>org.openhab.binding.mqtt.generic</module>
        
    <module>org.openhab.binding.mqtt.homeassistant</module>
        
    <module>org.openhab.binding.mqtt.homie</module>
        
    <module>org.openhab.binding.myq</module>
        
    <module>org.openhab.binding.mystrom</module>
        
    <module>org.openhab.binding.nanoleaf</module>
        
    <module>org.openhab.binding.neato</module>
        
    <module>org.openhab.binding.neeo</module>
        
    <module>org.openhab.binding.neohub</module>
        
    <module>org.openhab.binding.nest</module>
        
    <module>org.openhab.binding.netatmo</module>
        
    <module>org.openhab.binding.network</module>
        
    <module>org.openhab.binding.networkupstools</module>
        
    <module>org.openhab.binding.nibeheatpump</module>
        
    <module>org.openhab.binding.nibeuplink</module>
        
    <module>org.openhab.binding.nikobus</module>
        
    <module>org.openhab.binding.nikohomecontrol</module>
        
    <module>org.openhab.binding.novafinedust</module>
        
    <module>org.openhab.binding.ntp</module>
        
    <module>org.openhab.binding.nuki</module>
        
    <module>org.openhab.binding.nuvo</module>
        
    <module>org.openhab.binding.nzwateralerts</module>
        
    <module>org.openhab.binding.oceanic</module>
        
    <module>org.openhab.binding.ojelectronics</module>
        
    <module>org.openhab.binding.omnikinverter</module>
        
    <module>org.openhab.binding.omnilink</module>
        
    <module>org.openhab.binding.onebusaway</module>
        
    <module>org.openhab.binding.onewiregpio</module>
        
    <module>org.openhab.binding.onewire</module>
        
    <module>org.openhab.binding.onkyo</module>
        
    <module>org.openhab.binding.opengarage</module>
        
    <module>org.openhab.binding.opensprinkler</module>
        
    <module>org.openhab.binding.openthermgateway</module>
        
    <module>org.openhab.binding.openuv</module>
        
    <module>org.openhab.binding.openweathermap</module>
        
    <module>org.openhab.binding.openwebnet</module>
        
    <module>org.openhab.binding.oppo</module>
        
    <module>org.openhab.binding.orbitbhyve</module>
        
    <module>org.openhab.binding.orvibo</module>
        
    <module>org.openhab.binding.paradoxalarm</module>
        
    <module>org.openhab.binding.pentair</module>
        
    <module>org.openhab.binding.phc</module>
        
    <module>org.openhab.binding.pilight</module>
        
    <module>org.openhab.binding.pioneeravr</module>
        
    <module>org.openhab.binding.pixometer</module>
        
    <module>org.openhab.binding.pjlinkdevice</module>
        
    <module>org.openhab.binding.playstation</module>
        
    <module>org.openhab.binding.plclogo</module>
        
    <module>org.openhab.binding.plugwise</module>
        
    <module>org.openhab.binding.plugwiseha</module>
        
    <module>org.openhab.binding.powermax</module>
        
    <module>org.openhab.binding.proteusecometer</module>
        
    <module>org.openhab.binding.pulseaudio</module>
        
    <module>org.openhab.binding.pushbullet</module>
        
    <module>org.openhab.binding.pushover</module>
        
    <module>org.openhab.binding.pushsafer</module>
        
    <module>org.openhab.binding.qbus</module>
        
    <module>org.openhab.binding.radiothermostat</module>
        
    <module>org.openhab.binding.regoheatpump</module>
        
    <module>org.openhab.binding.revogi</module>
        
    <module>org.openhab.binding.remoteopenhab</module>
        
    <module>org.openhab.binding.resol</module>
        
    <module>org.openhab.binding.rfxcom</module>
        
    <module>org.openhab.binding.rme</module>
        
    <module>org.openhab.binding.robonect</module>
        
    <module>org.openhab.binding.roku</module>
        
    <module>org.openhab.binding.rotel</module>
        
    <module>org.openhab.binding.russound</module>
        
    <module>org.openhab.binding.sagercaster</module>
        
    <module>org.openhab.binding.samsungtv</module>
        
    <module>org.openhab.binding.satel</module>
        
    <module>org.openhab.binding.semsportal</module>
        
    <module>org.openhab.binding.senechome</module>
        
    <module>org.openhab.binding.seneye</module>
        
    <module>org.openhab.binding.sensebox</module>
        
    <module>org.openhab.binding.sensibo</module>
        
    <module>org.openhab.binding.serial</module>
        
    <module>org.openhab.binding.serialbutton</module>
        
    <module>org.openhab.binding.shelly</module>
        
    <module>org.openhab.binding.silvercrestwifisocket</module>
        
    <module>org.openhab.binding.siemensrds</module>
        
    <module>org.openhab.binding.sinope</module>
        
    <module>org.openhab.binding.sleepiq</module>
        
    <module>org.openhab.binding.smaenergymeter</module>
        
    <module>org.openhab.binding.smartmeter</module>
        
    <module>org.openhab.binding.smhi</module>
        
    <module>org.openhab.binding.smartthings</module>
        
    <module>org.openhab.binding.snmp</module>
        
    <module>org.openhab.binding.solaredge</module>
        
    <module>org.openhab.binding.solarlog</module>
        
    <module>org.openhab.binding.solarwatt</module>
        
    <module>org.openhab.binding.somfymylink</module>
        
    <module>org.openhab.binding.somfytahoma</module>
	
	<module>org.openhab.binding.sonnen</module>
        
    <module>org.openhab.binding.sonos</module>
        
    <module>org.openhab.binding.sonyaudio</module>
        
    <module>org.openhab.binding.sonyprojector</module>
        
    <module>org.openhab.binding.souliss</module>
        
    <module>org.openhab.binding.spotify</module>
        
    <module>org.openhab.binding.squeezebox</module>
        
    <module>org.openhab.binding.surepetcare</module>
        
    <module>org.openhab.binding.synopanalyzer</module>
        
    <module>org.openhab.binding.systeminfo</module>
        
    <module>org.openhab.binding.tacmi</module>
        
    <module>org.openhab.binding.tado</module>
        
    <module>org.openhab.binding.tankerkoenig</module>
<<<<<<< HEAD
<<<<<<< HEAD
        
=======
    <module>org.openhab.binding.tapocontrol</module>
>>>>>>> 612afd2e07 ([Tapocontrol] Binding to control Tapo (by TP-Link) Devices (#11111))
=======
    <module>org.openhab.binding.tapocontrol</module>
>>>>>>> 95e1479c
    <module>org.openhab.binding.telegram</module>
        
    <module>org.openhab.binding.teleinfo</module>
        
    <module>org.openhab.binding.tellstick</module>
        
    <module>org.openhab.binding.tesla</module>
        
    <module>org.openhab.binding.tibber</module>
        
    <module>org.openhab.binding.tivo</module>
        
    <module>org.openhab.binding.touchwand</module>
        
    <module>org.openhab.binding.tplinksmarthome</module>
        
    <module>org.openhab.binding.tr064</module>
        
    <module>org.openhab.binding.tradfri</module>
        
    <module>org.openhab.binding.twitter</module>
        
    <module>org.openhab.binding.unifi</module>
        
    <module>org.openhab.binding.unifiedremote</module>
        
    <module>org.openhab.binding.upnpcontrol</module>
        
    <module>org.openhab.binding.upb</module>
        
    <module>org.openhab.binding.urtsi</module>
        
    <module>org.openhab.binding.valloxmv</module>
        
    <module>org.openhab.binding.vdr</module>
        
    <module>org.openhab.binding.vektiva</module>
        
    <module>org.openhab.binding.velbus</module>
        
    <module>org.openhab.binding.velux</module>
        
    <module>org.openhab.binding.venstarthermostat</module>
        
    <module>org.openhab.binding.ventaair</module>
        
    <module>org.openhab.binding.verisure</module>
        
    <module>org.openhab.binding.vigicrues</module>
        
    <module>org.openhab.binding.vitotronic</module>
        
    <module>org.openhab.binding.volvooncall</module>
        
    <module>org.openhab.binding.warmup</module>
        
    <module>org.openhab.binding.weathercompany</module>
        
    <module>org.openhab.binding.weatherunderground</module>
        
    <module>org.openhab.binding.webthing</module>
        
    <module>org.openhab.binding.wemo</module>
        
    <module>org.openhab.binding.wifiled</module>
        
    <module>org.openhab.binding.windcentrale</module>
        
    <module>org.openhab.binding.wlanthermo</module>
        
    <module>org.openhab.binding.wled</module>
        
    <module>org.openhab.binding.wolfsmartset</module>
        
    <module>org.openhab.binding.xmltv</module>
        
    <module>org.openhab.binding.xmppclient</module>
        
    <module>org.openhab.binding.yamahareceiver</module>
        
    <module>org.openhab.binding.yioremote</module>
        
    <module>org.openhab.binding.yeelight</module>
        
    <module>org.openhab.binding.zoneminder</module>
        
    <module>org.openhab.binding.zway</module>
        
    <!-- persistence -->
        
    <module>org.openhab.persistence.dynamodb</module>
        
    <module>org.openhab.persistence.influxdb</module>
        
    <module>org.openhab.persistence.jdbc</module>
        
    <module>org.openhab.persistence.jpa</module>
        
    <module>org.openhab.persistence.mapdb</module>
        
    <module>org.openhab.persistence.mongodb</module>
        
    <module>org.openhab.persistence.rrd4j</module>
        
    <!-- voice -->
        
    <module>org.openhab.voice.googletts</module>
        
    <module>org.openhab.voice.mactts</module>
        
    <module>org.openhab.voice.marytts</module>
        
    <module>org.openhab.voice.picotts</module>
        
    <module>org.openhab.voice.pollytts</module>
        
    <module>org.openhab.voice.voicerss</module>
        
      
  </modules>
    
  <properties>
        
    <m2e.jdt.annotationpath>target/dependency</m2e.jdt.annotationpath>
        
    <dep.noembedding/>
      
  </properties>
    
  <dependencies>
        
    <dependency>
            
      <groupId>org.lastnpe.eea</groupId>
            
      <artifactId>eea-all</artifactId>
            
      <version>${eea.version}</version>
          
    </dependency>
        
    <!-- openHAB core -->
        
    <dependency>
            
      <groupId>org.openhab.core.bom</groupId>
            
      <artifactId>org.openhab.core.bom.compile</artifactId>
            
      <type>pom</type>
            
      <scope>provided</scope>
          
    </dependency>
        
    <dependency>
            
      <groupId>org.openhab.core.bom</groupId>
            
      <artifactId>org.openhab.core.bom.openhab-core</artifactId>
            
      <type>pom</type>
            
      <scope>provided</scope>
            
      <exclusions>
                
        <exclusion>
                    
          <groupId>commons-net</groupId>
                    
          <artifactId>commons-net</artifactId>
                  
        </exclusion>
              
      </exclusions>
          
    </dependency>
        
    <dependency>
            
      <groupId>org.openhab.core.bom</groupId>
            
      <artifactId>org.openhab.core.bom.test</artifactId>
            
      <type>pom</type>
            
      <scope>test</scope>
          
    </dependency>
        
    <!-- Distribution -->
        
    <dependency>
            
      <groupId>org.apache.karaf.features</groupId>
            
      <artifactId>framework</artifactId>
            
      <version>${karaf.version}</version>
            
      <type>kar</type>
            
      <optional>true</optional>
            
      <exclusions>
                
        <exclusion>
                    
          <groupId>*</groupId>
                    
          <artifactId>*</artifactId>
                  
        </exclusion>
              
      </exclusions>
          
    </dependency>
        
    <!-- Repositories -->
        
    <dependency>
            
      <groupId>org.apache.karaf.features</groupId>
            
      <artifactId>standard</artifactId>
            
      <version>${karaf.version}</version>
            
      <classifier>features</classifier>
            
      <type>xml</type>
            
      <scope>provided</scope>
          
    </dependency>
      
  </dependencies>
    
  <build>
        
    <pluginManagement>
            
      <plugins>
                
        <plugin>
                    
          <groupId>org.apache.maven.plugins</groupId>
                    
          <artifactId>maven-jar-plugin</artifactId>
                    
          <configuration>
                        
            <archive>
                            
              <manifestFile>${project.build.outputDirectory}/META-INF/MANIFEST.MF</manifestFile>
                          
            </archive>
                        
            <skipIfEmpty>true</skipIfEmpty>
                      
          </configuration>
                  
        </plugin>
                
        <plugin>
                    
          <groupId>org.apache.karaf.tooling</groupId>
                    
          <artifactId>karaf-maven-plugin</artifactId>
                    
          <version>${karaf.version}</version>
                    
          <extensions>true</extensions>
                    
          <configuration>
                        
            <startLevel>80</startLevel>
                        
            <aggregateFeatures>true</aggregateFeatures>
                        
            <checkDependencyChange>true</checkDependencyChange>
                        
            <failOnDependencyChange>false</failOnDependencyChange>
                        
            <logDependencyChanges>true</logDependencyChanges>
                        
            <overwriteChangedDependencies>true</overwriteChangedDependencies>
                      
          </configuration>
                    
          <executions>
                        
            <execution>
                            
              <id>compile</id>
                            
              <goals>
                                
                <goal>features-generate-descriptor</goal>
                              
              </goals>
                            
              <phase>generate-resources</phase>
                            
              <configuration>
                                
                <inputFile>${feature.directory}</inputFile>
                              
              </configuration>
                          
            </execution>
                        
            <execution>
                            
              <id>karaf-feature-verification</id>
                            
              <goals>
                                
                <goal>verify</goal>
                              
              </goals>
                            
              <phase>verify</phase>
                            
              <configuration>
                                
                <descriptors combine.children="append">
                                    
                  <!-- Apache Karaf -->
                                    
                  <descriptor>mvn:org.apache.karaf.features/framework/${karaf.version}/xml/features</descriptor>
                                    
                  <descriptor>mvn:org.apache.karaf.features/standard/${karaf.version}/xml/features</descriptor>
                                    
                  <!-- Current feature under verification -->
                                    
                  <descriptor>file:${project.build.directory}/feature/feature.xml</descriptor>
                                  
                </descriptors>
                                
                <distribution>org.apache.karaf.features:framework</distribution>
                                
                <javase>${oh.java.version}</javase>
                                
                <framework>
                                    
                  <feature>framework</feature>
                                  
                </framework>
                                
                <features>
                                    
                  <feature>openhab-*</feature>
                                  
                </features>
                                
                <verifyTransitive>false</verifyTransitive>
                                
                <ignoreMissingConditions>true</ignoreMissingConditions>
                                
                <fail>first</fail>
                              
              </configuration>
                          
            </execution>
                      
          </executions>
                  
        </plugin>
              
      </plugins>
          
    </pluginManagement>
        
    <plugins>
            
      <plugin>
                
        <groupId>biz.aQute.bnd</groupId>
                
        <artifactId>bnd-maven-plugin</artifactId>
              
      </plugin>
            
      <plugin>
                
        <groupId>org.apache.maven.plugins</groupId>
                
        <artifactId>maven-source-plugin</artifactId>
                
        <executions>
                    
          <execution>
                        
            <id>attach-sources</id>
                        
            <goals>
                            
              <goal>jar-no-fork</goal>
                          
            </goals>
                      
          </execution>
                  
        </executions>
              
      </plugin>
            
      <plugin>
                
        <groupId>org.apache.karaf.tooling</groupId>
                
        <artifactId>karaf-maven-plugin</artifactId>
              
      </plugin>
            
      <!-- embed compile time dependencies by unpacking -->
            
      <plugin>
                
        <groupId>org.apache.maven.plugins</groupId>
                
        <artifactId>maven-dependency-plugin</artifactId>
                
        <version>3.1.1</version>
                
        <executions>
                    
          <execution>
                        
            <id>embed-dependencies</id>
                        
            <goals>
                            
              <goal>unpack-dependencies</goal>
                          
            </goals>
                        
            <configuration>
                            
              <includeScope>runtime</includeScope>
                            
              <includeTypes>jar</includeTypes>
                            
              <excludeGroupIds>javax.activation,org.apache.karaf.features,org.lastnpe.eea</excludeGroupIds>
                            
              <excludeArtifactIds>${dep.noembedding}</excludeArtifactIds>
                            
              <outputDirectory>${project.build.directory}/classes</outputDirectory>
                            
              <overWriteReleases>true</overWriteReleases>
                            
              <overWriteSnapshots>true</overWriteSnapshots>
                            
              <excludeTransitive>true</excludeTransitive>
                            
              <type>jar</type>
                          
            </configuration>
                      
          </execution>
                    
          <execution>
                        
            <id>unpack-eea</id>
                        
            <goals>
                            
              <goal>unpack</goal>
                          
            </goals>
                        
            <configuration>
                            
              <artifactItems>
                                
                <artifactItem>
                                    
                  <groupId>org.lastnpe.eea</groupId>
                                    
                  <artifactId>eea-all</artifactId>
                                    
                  <version>${eea.version}</version>
                                    
                  <overWrite>true</overWrite>
                                  
                </artifactItem>
                              
              </artifactItems>
                          
            </configuration>
                      
          </execution>
                  
        </executions>
              
      </plugin>
          
    </plugins>
      
  </build>
    
  <profiles>
        
    <!-- suppress embedding of dependencies -->
        
    <profile>
            
      <id>no-embed-dependencies</id>
            
      <activation>
                
        <file>
                    
          <exists>noEmbedDependencies.profile</exists>
                  
        </file>
              
      </activation>
            
      <build>
                
        <plugins>
                    
          <plugin>
                        
            <groupId>org.apache.maven.plugins</groupId>
                        
            <artifactId>maven-dependency-plugin</artifactId>
                        
            <executions>
                            
              <execution>
                                
                <id>embed-dependencies</id>
                                
                <phase>none</phase>
                              
              </execution>
                          
            </executions>
                      
          </plugin>
                  
        </plugins>
              
      </build>
          
    </profile>
      
  </profiles>
  
</project><|MERGE_RESOLUTION|>--- conflicted
+++ resolved
@@ -644,15 +644,9 @@
     <module>org.openhab.binding.tado</module>
         
     <module>org.openhab.binding.tankerkoenig</module>
-<<<<<<< HEAD
-<<<<<<< HEAD
-        
-=======
+
     <module>org.openhab.binding.tapocontrol</module>
->>>>>>> 612afd2e07 ([Tapocontrol] Binding to control Tapo (by TP-Link) Devices (#11111))
-=======
-    <module>org.openhab.binding.tapocontrol</module>
->>>>>>> 95e1479c
+
     <module>org.openhab.binding.telegram</module>
         
     <module>org.openhab.binding.teleinfo</module>
