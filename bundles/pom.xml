<?xml version="1.0" encoding="UTF-8" standalone="no"?>
<project xmlns="http://maven.apache.org/POM/4.0.0" xmlns:xsi="http://www.w3.org/2001/XMLSchema-instance"
  xsi:schemaLocation="http://maven.apache.org/POM/4.0.0 https://maven.apache.org/xsd/maven-4.0.0.xsd">

  <modelVersion>4.0.0</modelVersion>

  <parent>
    <groupId>org.openhab.addons</groupId>
    <artifactId>org.openhab.addons.reactor</artifactId>
    <version>3.3.0-SNAPSHOT</version>
  </parent>

  <groupId>org.openhab.addons.bundles</groupId>
  <artifactId>org.openhab.addons.reactor.bundles</artifactId>
  <packaging>pom</packaging>

  <name>openHAB Add-ons :: Bundles</name>

  <modules>
    <!-- automation -->
    <module>org.openhab.automation.groovyscripting</module>
    <module>org.openhab.automation.jrubyscripting</module>
    <module>org.openhab.automation.jsscripting</module>
    <module>org.openhab.automation.jythonscripting</module>
    <module>org.openhab.automation.pidcontroller</module>
    <module>org.openhab.automation.pwm</module>
    <!-- io -->
    <module>org.openhab.io.homekit</module>
    <module>org.openhab.io.hueemulation</module>
    <module>org.openhab.io.imperihome</module>
    <module>org.openhab.io.metrics</module>
    <module>org.openhab.io.neeo</module>
    <module>org.openhab.io.openhabcloud</module>
    <!-- transformations -->
    <module>org.openhab.transform.bin2json</module>
    <module>org.openhab.transform.exec</module>
    <module>org.openhab.transform.javascript</module>
    <module>org.openhab.transform.jinja</module>
    <module>org.openhab.transform.jsonpath</module>
    <module>org.openhab.transform.map</module>
    <module>org.openhab.transform.regex</module>
    <module>org.openhab.transform.scale</module>
    <module>org.openhab.transform.xpath</module>
    <module>org.openhab.transform.xslt</module>
    <!-- bindings -->
    <module>org.openhab.binding.adorne</module>
    <module>org.openhab.binding.ahawastecollection</module>
    <module>org.openhab.binding.airq</module>
    <module>org.openhab.binding.airquality</module>
    <module>org.openhab.binding.airvisualnode</module>
    <module>org.openhab.binding.alarmdecoder</module>
    <module>org.openhab.binding.allplay</module>
    <module>org.openhab.binding.amazondashbutton</module>
    <module>org.openhab.binding.amazonechocontrol</module>
    <module>org.openhab.binding.ambientweather</module>
    <module>org.openhab.binding.amplipi</module>
    <module>org.openhab.binding.androiddebugbridge</module>
    <module>org.openhab.binding.anel</module>
    <module>org.openhab.binding.astro</module>
    <module>org.openhab.binding.atlona</module>
    <module>org.openhab.binding.autelis</module>
    <module>org.openhab.binding.automower</module>
    <module>org.openhab.binding.avmfritz</module>
    <module>org.openhab.binding.benqprojector</module>
    <module>org.openhab.binding.bigassfan</module>
    <module>org.openhab.binding.bluetooth</module>
    <module>org.openhab.binding.bluetooth.airthings</module>
    <module>org.openhab.binding.bluetooth.am43</module>
    <module>org.openhab.binding.bluetooth.bluegiga</module>
    <module>org.openhab.binding.bluetooth.bluez</module>
    <module>org.openhab.binding.bluetooth.blukii</module>
    <module>org.openhab.binding.bluetooth.daikinmadoka</module>
    <module>org.openhab.binding.bluetooth.enoceanble</module>
    <module>org.openhab.binding.bluetooth.generic</module>
    <module>org.openhab.binding.bluetooth.govee</module>
    <module>org.openhab.binding.bluetooth.roaming</module>
    <module>org.openhab.binding.bluetooth.ruuvitag</module>
    <module>org.openhab.binding.bmwconnecteddrive</module>
    <module>org.openhab.binding.boschindego</module>
    <module>org.openhab.binding.boschshc</module>
    <module>org.openhab.binding.bosesoundtouch</module>
    <module>org.openhab.binding.broadlinkthermostat</module>
    <module>org.openhab.binding.bsblan</module>
    <module>org.openhab.binding.bticinosmarther</module>
    <module>org.openhab.binding.buienradar</module>
    <module>org.openhab.binding.caddx</module>
    <module>org.openhab.binding.cbus</module>
    <module>org.openhab.binding.chromecast</module>
    <module>org.openhab.binding.cm11a</module>
    <module>org.openhab.binding.comfoair</module>
    <module>org.openhab.binding.coolmasternet</module>
    <module>org.openhab.binding.coronastats</module>
    <module>org.openhab.binding.daikin</module>
    <module>org.openhab.binding.dali</module>
    <module>org.openhab.binding.danfossairunit</module>
    <module>org.openhab.binding.darksky</module>
    <module>org.openhab.binding.dbquery</module>
    <module>org.openhab.binding.deconz</module>
    <module>org.openhab.binding.denonmarantz</module>
    <module>org.openhab.binding.deutschebahn</module>
    <module>org.openhab.binding.digiplex</module>
    <module>org.openhab.binding.digitalstrom</module>
    <module>org.openhab.binding.dlinksmarthome</module>
    <module>org.openhab.binding.dmx</module>
    <module>org.openhab.binding.dominoswiss</module>
    <module>org.openhab.binding.doorbird</module>
    <module>org.openhab.binding.draytonwiser</module>
    <module>org.openhab.binding.dscalarm</module>
    <module>org.openhab.binding.dsmr</module>
    <module>org.openhab.binding.dwdpollenflug</module>
    <module>org.openhab.binding.dwdunwetter</module>
    <module>org.openhab.binding.ecobee</module>
    <module>org.openhab.binding.ecotouch</module>
    <module>org.openhab.binding.ekey</module>
    <module>org.openhab.binding.electroluxair</module>
    <module>org.openhab.binding.elerotransmitterstick</module>
    <module>org.openhab.binding.energenie</module>
    <module>org.openhab.binding.enigma2</module>
    <module>org.openhab.binding.enocean</module>
    <module>org.openhab.binding.enphase</module>
    <module>org.openhab.binding.enturno</module>
    <module>org.openhab.binding.epsonprojector</module>
    <module>org.openhab.binding.etherrain</module>
    <module>org.openhab.binding.evohome</module>
    <module>org.openhab.binding.exec</module>
    <module>org.openhab.binding.feed</module>
    <module>org.openhab.binding.feican</module>
    <module>org.openhab.binding.fmiweather</module>
    <module>org.openhab.binding.folderwatcher</module>
    <module>org.openhab.binding.folding</module>
    <module>org.openhab.binding.foobot</module>
    <module>org.openhab.binding.freebox</module>
    <module>org.openhab.binding.fronius</module>
    <module>org.openhab.binding.fsinternetradio</module>
    <module>org.openhab.binding.ftpupload</module>
    <module>org.openhab.binding.gardena</module>
    <module>org.openhab.binding.gce</module>
    <module>org.openhab.binding.generacmobilelink</module>
    <module>org.openhab.binding.goecharger</module>
    <module>org.openhab.binding.gpio</module>
    <module>org.openhab.binding.globalcache</module>
    <module>org.openhab.binding.gpstracker</module>
    <module>org.openhab.binding.gree</module>
    <module>org.openhab.binding.groheondus</module>
    <module>org.openhab.binding.guntamatic</module>
    <module>org.openhab.binding.haassohnpelletstove</module>
    <module>org.openhab.binding.harmonyhub</module>
    <module>org.openhab.binding.haywardomnilogic</module>
    <module>org.openhab.binding.hccrubbishcollection</module>
    <module>org.openhab.binding.hdanywhere</module>
    <module>org.openhab.binding.hdpowerview</module>
    <module>org.openhab.binding.helios</module>
    <module>org.openhab.binding.heliosventilation</module>
    <module>org.openhab.binding.heos</module>
    <module>org.openhab.binding.herzborg</module>
    <module>org.openhab.binding.homeconnect</module>
    <module>org.openhab.binding.homematic</module>
    <module>org.openhab.binding.homewizard</module>
    <module>org.openhab.binding.hpprinter</module>
    <module>org.openhab.binding.http</module>
    <module>org.openhab.binding.hue</module>
    <module>org.openhab.binding.hydrawise</module>
    <module>org.openhab.binding.hyperion</module>
    <module>org.openhab.binding.iammeter</module>
    <module>org.openhab.binding.iaqualink</module>
    <module>org.openhab.binding.icalendar</module>
    <module>org.openhab.binding.icloud</module>
    <module>org.openhab.binding.ihc</module>
    <module>org.openhab.binding.innogysmarthome</module>
    <module>org.openhab.binding.insteon</module>
    <module>org.openhab.binding.ipcamera</module>
    <module>org.openhab.binding.ipobserver</module>
    <module>org.openhab.binding.intesis</module>
    <module>org.openhab.binding.ipp</module>
    <module>org.openhab.binding.irobot</module>
    <module>org.openhab.binding.irtrans</module>
    <module>org.openhab.binding.ism8</module>
    <module>org.openhab.binding.jablotron</module>
    <module>org.openhab.binding.jeelink</module>
    <module>org.openhab.binding.kaleidescape</module>
    <module>org.openhab.binding.keba</module>
    <module>org.openhab.binding.km200</module>
    <module>org.openhab.binding.knx</module>
    <module>org.openhab.binding.kodi</module>
    <module>org.openhab.binding.konnected</module>
    <module>org.openhab.binding.kostalinverter</module>
    <module>org.openhab.binding.kvv</module>
    <module>org.openhab.binding.lametrictime</module>
    <module>org.openhab.binding.lcn</module>
    <module>org.openhab.binding.leapmotion</module>
    <module>org.openhab.binding.lghombot</module>
    <module>org.openhab.binding.lgtvserial</module>
    <module>org.openhab.binding.lgwebos</module>
    <module>org.openhab.binding.lifx</module>
    <module>org.openhab.binding.linky</module>
    <module>org.openhab.binding.linuxinput</module>
    <module>org.openhab.binding.lirc</module>
    <module>org.openhab.binding.logreader</module>
    <module>org.openhab.binding.loxone</module>
    <module>org.openhab.binding.luftdateninfo</module>
    <module>org.openhab.binding.lutron</module>
    <module>org.openhab.binding.luxtronikheatpump</module>
    <module>org.openhab.binding.magentatv</module>
    <module>org.openhab.binding.mail</module>
    <module>org.openhab.binding.max</module>
    <module>org.openhab.binding.mcp23017</module>
    <module>org.openhab.binding.mecmeter</module>
    <module>org.openhab.binding.melcloud</module>
    <module>org.openhab.binding.meteoalerte</module>
    <module>org.openhab.binding.meteoblue</module>
    <module>org.openhab.binding.meteostick</module>
    <module>org.openhab.binding.miele</module>
    <module>org.openhab.binding.mielecloud</module>
    <module>org.openhab.binding.mihome</module>
    <module>org.openhab.binding.miio</module>
    <module>org.openhab.binding.mikrotik</module>
    <module>org.openhab.binding.millheat</module>
    <module>org.openhab.binding.milight</module>
    <module>org.openhab.binding.minecraft</module>
    <module>org.openhab.binding.modbus</module>
    <module>org.openhab.binding.modbus.e3dc</module>
    <module>org.openhab.binding.modbus.sbc</module>
    <module>org.openhab.binding.modbus.studer</module>
    <module>org.openhab.binding.modbus.sunspec</module>
    <module>org.openhab.binding.modbus.stiebeleltron</module>
    <module>org.openhab.binding.modbus.helioseasycontrols</module>
    <module>org.openhab.binding.monopriceaudio</module>
    <module>org.openhab.binding.mpd</module>
    <module>org.openhab.binding.mqtt</module>
    <module>org.openhab.binding.mqtt.espmilighthub</module>
    <module>org.openhab.binding.mqtt.generic</module>
    <module>org.openhab.binding.mqtt.homeassistant</module>
    <module>org.openhab.binding.mqtt.homie</module>
    <module>org.openhab.binding.mycroft</module>
    <module>org.openhab.binding.myq</module>
    <module>org.openhab.binding.mystrom</module>
    <module>org.openhab.binding.nanoleaf</module>
    <module>org.openhab.binding.neato</module>
    <module>org.openhab.binding.neeo</module>
    <module>org.openhab.binding.neohub</module>
    <module>org.openhab.binding.nest</module>
    <module>org.openhab.binding.netatmo</module>
    <module>org.openhab.binding.network</module>
    <module>org.openhab.binding.networkupstools</module>
    <module>org.openhab.binding.nibeheatpump</module>
    <module>org.openhab.binding.nibeuplink</module>
    <module>org.openhab.binding.nikobus</module>
    <module>org.openhab.binding.nikohomecontrol</module>
    <module>org.openhab.binding.novafinedust</module>
    <module>org.openhab.binding.ntp</module>
    <module>org.openhab.binding.nuki</module>
    <module>org.openhab.binding.nuvo</module>
    <module>org.openhab.binding.nzwateralerts</module>
    <module>org.openhab.binding.oceanic</module>
    <module>org.openhab.binding.ojelectronics</module>
    <module>org.openhab.binding.omnikinverter</module>
    <module>org.openhab.binding.omnilink</module>
    <module>org.openhab.binding.onebusaway</module>
    <module>org.openhab.binding.onewiregpio</module>
    <module>org.openhab.binding.onewire</module>
    <module>org.openhab.binding.onkyo</module>
    <module>org.openhab.binding.opengarage</module>
    <module>org.openhab.binding.opensprinkler</module>
    <module>org.openhab.binding.openthermgateway</module>
    <module>org.openhab.binding.openuv</module>
    <module>org.openhab.binding.openweathermap</module>
    <module>org.openhab.binding.openwebnet</module>
    <module>org.openhab.binding.oppo</module>
    <module>org.openhab.binding.orbitbhyve</module>
    <module>org.openhab.binding.orvibo</module>
    <module>org.openhab.binding.paradoxalarm</module>
    <module>org.openhab.binding.pentair</module>
    <module>org.openhab.binding.phc</module>
    <module>org.openhab.binding.pilight</module>
    <module>org.openhab.binding.pioneeravr</module>
    <module>org.openhab.binding.pixometer</module>
    <module>org.openhab.binding.pjlinkdevice</module>
    <module>org.openhab.binding.playstation</module>
    <module>org.openhab.binding.plclogo</module>
    <module>org.openhab.binding.plugwise</module>
    <module>org.openhab.binding.plugwiseha</module>
    <module>org.openhab.binding.powermax</module>
    <module>org.openhab.binding.proteusecometer</module>
    <module>org.openhab.binding.publictransportswitzerland</module>
    <module>org.openhab.binding.pulseaudio</module>
    <module>org.openhab.binding.pushbullet</module>
    <module>org.openhab.binding.pushover</module>
    <module>org.openhab.binding.pushsafer</module>
    <module>org.openhab.binding.qbus</module>
    <module>org.openhab.binding.radiothermostat</module>
    <module>org.openhab.binding.regoheatpump</module>
    <module>org.openhab.binding.revogi</module>
    <module>org.openhab.binding.remoteopenhab</module>
    <module>org.openhab.binding.renault</module>
    <module>org.openhab.binding.resol</module>
    <module>org.openhab.binding.rfxcom</module>
    <module>org.openhab.binding.rme</module>
    <module>org.openhab.binding.robonect</module>
    <module>org.openhab.binding.roku</module>
    <module>org.openhab.binding.rotel</module>
    <module>org.openhab.binding.russound</module>
    <module>org.openhab.binding.sagercaster</module>
    <module>org.openhab.binding.samsungtv</module>
    <module>org.openhab.binding.satel</module>
    <module>org.openhab.binding.semsportal</module>
    <module>org.openhab.binding.senechome</module>
    <module>org.openhab.binding.seneye</module>
    <module>org.openhab.binding.sensebox</module>
    <module>org.openhab.binding.sensibo</module>
    <module>org.openhab.binding.serial</module>
    <module>org.openhab.binding.serialbutton</module>
    <module>org.openhab.binding.shelly</module>
    <module>org.openhab.binding.silvercrestwifisocket</module>
    <module>org.openhab.binding.siemensrds</module>
    <module>org.openhab.binding.sinope</module>
    <module>org.openhab.binding.sleepiq</module>
    <module>org.openhab.binding.smaenergymeter</module>
    <module>org.openhab.binding.smartmeter</module>
    <module>org.openhab.binding.smhi</module>
    <module>org.openhab.binding.smartthings</module>
    <module>org.openhab.binding.sncf</module>
    <module>org.openhab.binding.snmp</module>
    <module>org.openhab.binding.solaredge</module>
    <module>org.openhab.binding.solarlog</module>
    <module>org.openhab.binding.solarwatt</module>
    <module>org.openhab.binding.somfymylink</module>
    <module>org.openhab.binding.somfytahoma</module>
    <module>org.openhab.binding.sonnen</module>
    <module>org.openhab.binding.sonos</module>
    <module>org.openhab.binding.sonyaudio</module>
    <module>org.openhab.binding.sonyprojector</module>
    <module>org.openhab.binding.souliss</module>
    <module>org.openhab.binding.spotify</module>
    <module>org.openhab.binding.squeezebox</module>
    <module>org.openhab.binding.surepetcare</module>
    <module>org.openhab.binding.synopanalyzer</module>
    <module>org.openhab.binding.systeminfo</module>
    <module>org.openhab.binding.tacmi</module>
    <module>org.openhab.binding.tado</module>
    <module>org.openhab.binding.tankerkoenig</module>
    <module>org.openhab.binding.tapocontrol</module>
    <module>org.openhab.binding.telegram</module>
    <module>org.openhab.binding.teleinfo</module>
    <module>org.openhab.binding.tellstick</module>
    <module>org.openhab.binding.tesla</module>
    <module>org.openhab.binding.tibber</module>
    <module>org.openhab.binding.tivo</module>
    <module>org.openhab.binding.touchwand</module>
    <module>org.openhab.binding.tplinksmarthome</module>
    <module>org.openhab.binding.tr064</module>
    <module>org.openhab.binding.tradfri</module>
    <module>org.openhab.binding.twitter</module>
    <module>org.openhab.binding.unifi</module>
    <module>org.openhab.binding.unifiedremote</module>
    <module>org.openhab.binding.upnpcontrol</module>
    <module>org.openhab.binding.upb</module>
    <module>org.openhab.binding.urtsi</module>
    <module>org.openhab.binding.valloxmv</module>
    <module>org.openhab.binding.vdr</module>
    <module>org.openhab.binding.vektiva</module>
    <module>org.openhab.binding.velbus</module>
    <module>org.openhab.binding.velux</module>
    <module>org.openhab.binding.venstarthermostat</module>
    <module>org.openhab.binding.ventaair</module>
    <module>org.openhab.binding.verisure</module>
    <module>org.openhab.binding.vigicrues</module>
    <module>org.openhab.binding.vitotronic</module>
    <module>org.openhab.binding.volvooncall</module>
    <module>org.openhab.binding.warmup</module>
    <module>org.openhab.binding.weathercompany</module>
    <module>org.openhab.binding.weatherunderground</module>
    <module>org.openhab.binding.webthing</module>
    <module>org.openhab.binding.wemo</module>
    <module>org.openhab.binding.wifiled</module>
    <module>org.openhab.binding.windcentrale</module>
    <module>org.openhab.binding.wlanthermo</module>
    <module>org.openhab.binding.wled</module>
    <module>org.openhab.binding.wolfsmartset</module>
    <module>org.openhab.binding.xmltv</module>
    <module>org.openhab.binding.xmppclient</module>
    <module>org.openhab.binding.yamahamusiccast</module>
    <module>org.openhab.binding.yamahareceiver</module>
    <module>org.openhab.binding.yioremote</module>
    <module>org.openhab.binding.yeelight</module>
    <module>org.openhab.binding.zoneminder</module>
    <module>org.openhab.binding.zway</module>
    <!-- persistence -->
    <module>org.openhab.persistence.dynamodb</module>
    <module>org.openhab.persistence.influxdb</module>
    <module>org.openhab.persistence.jdbc</module>
    <module>org.openhab.persistence.jpa</module>
    <module>org.openhab.persistence.mapdb</module>
    <module>org.openhab.persistence.mongodb</module>
    <module>org.openhab.persistence.rrd4j</module>
    <!-- voice -->
    <module>org.openhab.voice.googlestt</module>
    <module>org.openhab.voice.googletts</module>
    <module>org.openhab.voice.mactts</module>
    <module>org.openhab.voice.marytts</module>
    <module>org.openhab.voice.picotts</module>
    <module>org.openhab.voice.pollytts</module>
    <module>org.openhab.voice.porcupineks</module>
    <module>org.openhab.voice.voicerss</module>
<<<<<<< HEAD
    <module>org.openhab.voice.voskstt</module>
=======
    <module>org.openhab.voice.watsonstt</module>
>>>>>>> ac32260f
  </modules>

  <properties>
    <m2e.jdt.annotationpath>target/dependency</m2e.jdt.annotationpath>
    <dep.noembedding/>
  </properties>

  <dependencies>
    <dependency>
      <groupId>org.lastnpe.eea</groupId>
      <artifactId>eea-all</artifactId>
      <version>${eea.version}</version>
    </dependency>
    <!-- openHAB core -->
    <dependency>
      <groupId>org.openhab.core.bom</groupId>
      <artifactId>org.openhab.core.bom.compile</artifactId>
      <type>pom</type>
      <scope>provided</scope>
    </dependency>
    <dependency>
      <groupId>org.openhab.core.bom</groupId>
      <artifactId>org.openhab.core.bom.openhab-core</artifactId>
      <type>pom</type>
      <scope>provided</scope>
      <exclusions>
        <exclusion>
          <groupId>commons-net</groupId>
          <artifactId>commons-net</artifactId>
        </exclusion>
      </exclusions>
    </dependency>
    <dependency>
      <groupId>org.openhab.core.bom</groupId>
      <artifactId>org.openhab.core.bom.test</artifactId>
      <type>pom</type>
      <scope>test</scope>
    </dependency>
    <!-- Distribution -->
    <dependency>
      <groupId>org.apache.karaf.features</groupId>
      <artifactId>framework</artifactId>
      <version>${karaf.version}</version>
      <type>kar</type>
      <optional>true</optional>
      <exclusions>
        <exclusion>
          <groupId>*</groupId>
          <artifactId>*</artifactId>
        </exclusion>
      </exclusions>
    </dependency>
    <!-- Repositories -->
    <dependency>
      <groupId>org.apache.karaf.features</groupId>
      <artifactId>standard</artifactId>
      <version>${karaf.version}</version>
      <classifier>features</classifier>
      <type>xml</type>
      <scope>provided</scope>
    </dependency>
  </dependencies>

  <build>
    <pluginManagement>
      <plugins>
        <plugin>
          <groupId>org.apache.maven.plugins</groupId>
          <artifactId>maven-jar-plugin</artifactId>
          <configuration>
            <archive>
              <manifestFile>${project.build.outputDirectory}/META-INF/MANIFEST.MF</manifestFile>
            </archive>
            <skipIfEmpty>true</skipIfEmpty>
          </configuration>
        </plugin>
        <plugin>
          <groupId>org.apache.karaf.tooling</groupId>
          <artifactId>karaf-maven-plugin</artifactId>
          <version>${karaf.version}</version>
          <extensions>true</extensions>
          <configuration>
            <startLevel>80</startLevel>
            <aggregateFeatures>true</aggregateFeatures>
            <checkDependencyChange>true</checkDependencyChange>
            <failOnDependencyChange>false</failOnDependencyChange>
            <logDependencyChanges>true</logDependencyChanges>
            <overwriteChangedDependencies>true</overwriteChangedDependencies>
          </configuration>
          <executions>
            <execution>
              <id>compile</id>
              <goals>
                <goal>features-generate-descriptor</goal>
              </goals>
              <phase>generate-resources</phase>
              <configuration>
                <inputFile>${feature.directory}</inputFile>
              </configuration>
            </execution>
            <execution>
              <id>karaf-feature-verification</id>
              <goals>
                <goal>verify</goal>
              </goals>
              <phase>verify</phase>
              <configuration>
                <descriptors combine.children="append">
                  <!-- Apache Karaf -->
                  <descriptor>mvn:org.apache.karaf.features/framework/${karaf.version}/xml/features</descriptor>
                  <descriptor>mvn:org.apache.karaf.features/standard/${karaf.version}/xml/features</descriptor>
                  <!-- Current feature under verification -->
                  <descriptor>file:${project.build.directory}/feature/feature.xml</descriptor>
                </descriptors>
                <distribution>org.apache.karaf.features:framework</distribution>
                <javase>${oh.java.version}</javase>
                <framework>
                  <feature>framework</feature>
                </framework>
                <features>
                  <feature>openhab-*</feature>
                </features>
                <verifyTransitive>false</verifyTransitive>
                <ignoreMissingConditions>true</ignoreMissingConditions>
                <fail>first</fail>
              </configuration>
            </execution>
          </executions>
        </plugin>
      </plugins>
    </pluginManagement>

    <plugins>
      <plugin>
        <groupId>biz.aQute.bnd</groupId>
        <artifactId>bnd-maven-plugin</artifactId>
      </plugin>
      <plugin>
        <groupId>org.apache.maven.plugins</groupId>
        <artifactId>maven-source-plugin</artifactId>
        <executions>
          <execution>
            <id>attach-sources</id>
            <goals>
              <goal>jar-no-fork</goal>
            </goals>
          </execution>
        </executions>
      </plugin>
      <plugin>
        <groupId>org.apache.karaf.tooling</groupId>
        <artifactId>karaf-maven-plugin</artifactId>
      </plugin>
      <!-- embed compile time dependencies by unpacking -->
      <plugin>
        <groupId>org.apache.maven.plugins</groupId>
        <artifactId>maven-dependency-plugin</artifactId>
        <version>3.1.1</version>
        <executions>
          <execution>
            <id>embed-dependencies</id>
            <goals>
              <goal>unpack-dependencies</goal>
            </goals>
            <configuration>
              <includeScope>runtime</includeScope>
              <includeTypes>jar</includeTypes>
              <excludeGroupIds>javax.activation,org.apache.karaf.features,org.lastnpe.eea</excludeGroupIds>
              <excludeArtifactIds>${dep.noembedding}</excludeArtifactIds>
              <outputDirectory>${project.build.directory}/classes</outputDirectory>
              <overWriteReleases>true</overWriteReleases>
              <overWriteSnapshots>true</overWriteSnapshots>
              <excludeTransitive>true</excludeTransitive>
              <type>jar</type>
            </configuration>
          </execution>
          <execution>
            <id>unpack-eea</id>
            <goals>
              <goal>unpack</goal>
            </goals>
            <configuration>
              <artifactItems>
                <artifactItem>
                  <groupId>org.lastnpe.eea</groupId>
                  <artifactId>eea-all</artifactId>
                  <version>${eea.version}</version>
                  <overWrite>true</overWrite>
                </artifactItem>
              </artifactItems>
            </configuration>
          </execution>
        </executions>
      </plugin>
    </plugins>
  </build>

  <profiles>
    <!-- suppress embedding of dependencies -->
    <profile>
      <id>no-embed-dependencies</id>
      <activation>
        <file>
          <exists>noEmbedDependencies.profile</exists>
        </file>
      </activation>
      <build>
        <plugins>
          <plugin>
            <groupId>org.apache.maven.plugins</groupId>
            <artifactId>maven-dependency-plugin</artifactId>
            <executions>
              <execution>
                <id>embed-dependencies</id>
                <phase>none</phase>
              </execution>
            </executions>
          </plugin>
        </plugins>
      </build>
    </profile>
  </profiles>

</project><|MERGE_RESOLUTION|>--- conflicted
+++ resolved
@@ -401,11 +401,8 @@
     <module>org.openhab.voice.pollytts</module>
     <module>org.openhab.voice.porcupineks</module>
     <module>org.openhab.voice.voicerss</module>
-<<<<<<< HEAD
     <module>org.openhab.voice.voskstt</module>
-=======
     <module>org.openhab.voice.watsonstt</module>
->>>>>>> ac32260f
   </modules>
 
   <properties>
