--- conflicted
+++ resolved
@@ -477,13 +477,13 @@
 
 
     <module>org.openhab.binding.feican</module>
-<<<<<<< HEAD
-
-
-
-=======
+
+
+
     <module>org.openhab.binding.flicbutton</module>
->>>>>>> 00e16f5b
+
+
+    
     <module>org.openhab.binding.fmiweather</module>
 
 
