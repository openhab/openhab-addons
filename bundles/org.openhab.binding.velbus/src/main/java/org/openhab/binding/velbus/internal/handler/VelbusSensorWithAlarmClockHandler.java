--- conflicted
+++ resolved
@@ -48,13 +48,9 @@
 public class VelbusSensorWithAlarmClockHandler extends VelbusSensorHandler {
     public static final Set<ThingTypeUID> SUPPORTED_THING_TYPES = new HashSet<>(Arrays.asList(THING_TYPE_VMB2PBN,
             THING_TYPE_VMB6PBN, THING_TYPE_VMB8PBU, THING_TYPE_VMBPIRC, THING_TYPE_VMBPIRM, THING_TYPE_VMBRFR8S,
-<<<<<<< HEAD
             THING_TYPE_VMBVP1, THING_TYPE_VMBKP, THING_TYPE_VMBIN, THING_TYPE_VMB4PB, THING_TYPE_VMB6PB_20));
-    private static final HashMap<ThingTypeUID, Integer> ALARM_CONFIGURATION_MEMORY_ADDRESSES = new HashMap<ThingTypeUID, Integer>();
-=======
-            THING_TYPE_VMBVP1, THING_TYPE_VMBKP, THING_TYPE_VMBIN, THING_TYPE_VMB4PB));
     private static final HashMap<ThingTypeUID, Integer> ALARM_CONFIGURATION_MEMORY_ADDRESSES = new HashMap<>();
->>>>>>> 06b8c735
+
 
     static {
         ALARM_CONFIGURATION_MEMORY_ADDRESSES.put(THING_TYPE_VMB2PBN, 0x0093);
