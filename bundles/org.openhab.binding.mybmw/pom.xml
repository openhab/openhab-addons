<?xml version="1.0" encoding="UTF-8" standalone="no"?><project xmlns="http://maven.apache.org/POM/4.0.0" xmlns:xsi="http://www.w3.org/2001/XMLSchema-instance" xsi:schemaLocation="http://maven.apache.org/POM/4.0.0 https://maven.apache.org/xsd/maven-4.0.0.xsd">

  <modelVersion>4.0.0</modelVersion>

  <parent>
    <groupId>org.openhab.addons.bundles</groupId>
    <artifactId>org.openhab.addons.reactor.bundles</artifactId>
<<<<<<< HEAD
    <version>5.1.0-SNAPSHOT</version>
=======
    <version>5.0.1-SNAPSHOT</version>
>>>>>>> c8085adb
  </parent>

  <artifactId>org.openhab.binding.mybmw</artifactId>

  <name>openHAB Add-ons :: Bundles :: MyBMW Binding</name>

  <profiles>
    <profile>
      <id>test-coverage</id>

      <dependencies>
        <dependency>
          <!-- must be on the classpath -->
          <groupId>org.jacoco</groupId>
          <artifactId>org.jacoco.agent</artifactId>
          <version>0.8.13</version>
          <classifier>runtime</classifier>
          <scope>test</scope>
        </dependency>
      </dependencies>
      <build>
        <plugins>
          <plugin>
            <groupId>org.apache.maven.plugins</groupId>
            <artifactId>maven-surefire-plugin</artifactId>
            <configuration>
              <systemPropertyVariables>
                <jacoco-agent.destfile>target/jacoco.exec</jacoco-agent.destfile>
              </systemPropertyVariables>
            </configuration>
          </plugin>
          <plugin>
            <groupId>org.jacoco</groupId>
            <artifactId>jacoco-maven-plugin</artifactId>
            <version>0.8.13</version>
            <executions>
              <execution>
                <id>default-instrument</id>
                <goals>
                  <goal>instrument</goal>
                </goals>
              </execution>
              <execution>
                <id>default-restore-instrumented-classes</id>
                <goals>
                  <goal>restore-instrumented-classes</goal>
                </goals>
                <phase>test</phase>
              </execution>
              <execution>
                <id>default-report</id>
                <goals>
                  <goal>report</goal>
                </goals>
                <phase>test</phase>
              </execution>
              <execution>
                <id>default-check</id>
                <goals>
                  <goal>check</goal>
                </goals>
                <configuration>
                  <rules>
                    <rule>
                      <element>BUNDLE</element>
                      <limits>
                        <limit>
                          <counter>INSTRUCTION</counter>
                          <value>COVEREDRATIO</value>
                          <minimum>0.20</minimum>
                        </limit>
                        <limit>
                          <counter>BRANCH</counter>
                          <value>COVEREDRATIO</value>
                          <minimum>0.20</minimum>
                        </limit>
                      </limits>
                    </rule>
                  </rules>
                </configuration>
              </execution>
            </executions>
          </plugin>
        </plugins>
      </build>
    </profile>
    <profile>
      <!--
        If you activate this profile, the MyBmwProxyIT is executed which means real
        backend requests. The test is only successful if you provide CONNECTED_USER and
        CONNECTED_PASSWORD as environment variable of the Maven command.
      -->
      <id>integration-tests</id>
      <build>
        <plugins>
          <plugin>
            <groupId>org.apache.maven.plugins</groupId>
            <artifactId>maven-failsafe-plugin</artifactId>
            <version>3.5.3</version>
            <executions>
              <execution>
                <goals>
                  <goal>integration-test</goal>
                  <goal>verify</goal>
                </goals>
              </execution>
            </executions>
          </plugin>
        </plugins>
      </build>
    </profile>
    <profile>
      <!--
        This profile generates a jar file <regular-jar-file-name>-testenv.jar in the target folder. This
        testenv jar contains the regular classes and in addition all responses from
        src/test/resources. If you copy this jar file to your addons folder, you can simulate all
        accounts which are available as fingerprints in the responses folder. This can be done like
        this:
        1. start openhab with the environment variable "ENVIRONMENT=test"

        2. configure the connected account with username "testuser"

        3. configure as connected password the folder which you want to test, e.g. "BEV", "BEV2", "PHEV", "ICE", "ICE2",
        "MILD_HYBRID"

        after that you should get the vehicles loaded properly so you can check if the channels are populated with data properly.
      -->
      <id>test-jar</id>
      <build>
        <plugins>
          <plugin>
            <artifactId>maven-resources-plugin</artifactId>
            <executions>
              <execution>
                <id>copy-resources</id>
                <goals>
                  <goal>copy-resources</goal>
                </goals>
                <!-- here the phase you need -->
                <phase>package</phase>
                <configuration>
                  <outputDirectory>${basedir}/target/classes</outputDirectory>
                  <resources>
                    <resource>
                      <directory>src/test/resources</directory>
                      <filtering>true</filtering>
                    </resource>
                  </resources>
                </configuration>
              </execution>
            </executions>
          </plugin>
          <plugin>
            <groupId>org.apache.maven.plugins</groupId>
            <artifactId>maven-jar-plugin</artifactId>
            <executions>
              <execution>
                <goals>
                  <goal>jar</goal>
                </goals>
                <phase>package</phase>
                <configuration>
                  <classifier>testenv</classifier>
                </configuration>
              </execution>
            </executions>
          </plugin>
        </plugins>
      </build>
    </profile>
  </profiles>
</project><|MERGE_RESOLUTION|>--- conflicted
+++ resolved
@@ -5,11 +5,7 @@
   <parent>
     <groupId>org.openhab.addons.bundles</groupId>
     <artifactId>org.openhab.addons.reactor.bundles</artifactId>
-<<<<<<< HEAD
-    <version>5.1.0-SNAPSHOT</version>
-=======
     <version>5.0.1-SNAPSHOT</version>
->>>>>>> c8085adb
   </parent>
 
   <artifactId>org.openhab.binding.mybmw</artifactId>
@@ -25,7 +21,7 @@
           <!-- must be on the classpath -->
           <groupId>org.jacoco</groupId>
           <artifactId>org.jacoco.agent</artifactId>
-          <version>0.8.13</version>
+          <version>0.8.12</version>
           <classifier>runtime</classifier>
           <scope>test</scope>
         </dependency>
@@ -44,7 +40,7 @@
           <plugin>
             <groupId>org.jacoco</groupId>
             <artifactId>jacoco-maven-plugin</artifactId>
-            <version>0.8.13</version>
+            <version>0.8.12</version>
             <executions>
               <execution>
                 <id>default-instrument</id>
@@ -108,7 +104,7 @@
           <plugin>
             <groupId>org.apache.maven.plugins</groupId>
             <artifactId>maven-failsafe-plugin</artifactId>
-            <version>3.5.3</version>
+            <version>3.5.2</version>
             <executions>
               <execution>
                 <goals>
