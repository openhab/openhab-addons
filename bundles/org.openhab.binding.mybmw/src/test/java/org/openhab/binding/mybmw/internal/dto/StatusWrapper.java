/**
 * Copyright (c) 2010-2023 Contributors to the openHAB project
 *
 * See the NOTICE file(s) distributed with this work for additional
 * information.
 *
 * This program and the accompanying materials are made available under the
 * terms of the Eclipse Public License 2.0 which is available at
 * http://www.eclipse.org/legal/epl-2.0
 *
 * SPDX-License-Identifier: EPL-2.0
 */
package org.openhab.binding.mybmw.internal.dto;

import static org.junit.jupiter.api.Assertions.assertEquals;
import static org.junit.jupiter.api.Assertions.assertFalse;
import static org.junit.jupiter.api.Assertions.assertNotNull;
import static org.junit.jupiter.api.Assertions.assertTrue;
import static org.openhab.binding.mybmw.internal.MyBMWConstants.ADDRESS;
import static org.openhab.binding.mybmw.internal.MyBMWConstants.CHANNEL_GROUP_CHARGE_PROFILE;
import static org.openhab.binding.mybmw.internal.MyBMWConstants.CHANNEL_GROUP_CHECK_CONTROL;
import static org.openhab.binding.mybmw.internal.MyBMWConstants.CHANNEL_GROUP_RANGE;
import static org.openhab.binding.mybmw.internal.MyBMWConstants.CHANNEL_GROUP_SERVICE;
import static org.openhab.binding.mybmw.internal.MyBMWConstants.CHANNEL_GROUP_STATUS;
import static org.openhab.binding.mybmw.internal.MyBMWConstants.CHARGE_REMAINING;
import static org.openhab.binding.mybmw.internal.MyBMWConstants.CHARGE_STATUS;
import static org.openhab.binding.mybmw.internal.MyBMWConstants.CHECK_CONTROL;
import static org.openhab.binding.mybmw.internal.MyBMWConstants.DATE;
import static org.openhab.binding.mybmw.internal.MyBMWConstants.DETAILS;
import static org.openhab.binding.mybmw.internal.MyBMWConstants.DOORS;
import static org.openhab.binding.mybmw.internal.MyBMWConstants.DOOR_DRIVER_FRONT;
import static org.openhab.binding.mybmw.internal.MyBMWConstants.DOOR_DRIVER_REAR;
import static org.openhab.binding.mybmw.internal.MyBMWConstants.DOOR_PASSENGER_FRONT;
import static org.openhab.binding.mybmw.internal.MyBMWConstants.DOOR_PASSENGER_REAR;
import static org.openhab.binding.mybmw.internal.MyBMWConstants.ESTIMATED_FUEL_L_100KM;
import static org.openhab.binding.mybmw.internal.MyBMWConstants.ESTIMATED_FUEL_MPG;
import static org.openhab.binding.mybmw.internal.MyBMWConstants.FRONT_LEFT_CURRENT;
import static org.openhab.binding.mybmw.internal.MyBMWConstants.FRONT_LEFT_TARGET;
import static org.openhab.binding.mybmw.internal.MyBMWConstants.FRONT_RIGHT_CURRENT;
import static org.openhab.binding.mybmw.internal.MyBMWConstants.FRONT_RIGHT_TARGET;
import static org.openhab.binding.mybmw.internal.MyBMWConstants.GPS;
import static org.openhab.binding.mybmw.internal.MyBMWConstants.HEADING;
import static org.openhab.binding.mybmw.internal.MyBMWConstants.HOME_DISTANCE;
import static org.openhab.binding.mybmw.internal.MyBMWConstants.HOOD;
import static org.openhab.binding.mybmw.internal.MyBMWConstants.LAST_FETCHED;
import static org.openhab.binding.mybmw.internal.MyBMWConstants.LAST_UPDATE;
import static org.openhab.binding.mybmw.internal.MyBMWConstants.LOCK;
import static org.openhab.binding.mybmw.internal.MyBMWConstants.MILEAGE;
import static org.openhab.binding.mybmw.internal.MyBMWConstants.NAME;
import static org.openhab.binding.mybmw.internal.MyBMWConstants.PLUG_CONNECTION;
import static org.openhab.binding.mybmw.internal.MyBMWConstants.RANGE_ELECTRIC;
import static org.openhab.binding.mybmw.internal.MyBMWConstants.RANGE_FUEL;
import static org.openhab.binding.mybmw.internal.MyBMWConstants.RANGE_HYBRID;
import static org.openhab.binding.mybmw.internal.MyBMWConstants.RANGE_RADIUS_ELECTRIC;
import static org.openhab.binding.mybmw.internal.MyBMWConstants.RANGE_RADIUS_FUEL;
import static org.openhab.binding.mybmw.internal.MyBMWConstants.RANGE_RADIUS_HYBRID;
import static org.openhab.binding.mybmw.internal.MyBMWConstants.RAW;
import static org.openhab.binding.mybmw.internal.MyBMWConstants.REAR_LEFT_CURRENT;
import static org.openhab.binding.mybmw.internal.MyBMWConstants.REAR_LEFT_TARGET;
import static org.openhab.binding.mybmw.internal.MyBMWConstants.REAR_RIGHT_CURRENT;
import static org.openhab.binding.mybmw.internal.MyBMWConstants.REAR_RIGHT_TARGET;
import static org.openhab.binding.mybmw.internal.MyBMWConstants.REMAINING_FUEL;
import static org.openhab.binding.mybmw.internal.MyBMWConstants.SERVICE_DATE;
import static org.openhab.binding.mybmw.internal.MyBMWConstants.SERVICE_MILEAGE;
import static org.openhab.binding.mybmw.internal.MyBMWConstants.SEVERITY;
import static org.openhab.binding.mybmw.internal.MyBMWConstants.SOC;
import static org.openhab.binding.mybmw.internal.MyBMWConstants.SUNROOF;
import static org.openhab.binding.mybmw.internal.MyBMWConstants.TRUNK;
import static org.openhab.binding.mybmw.internal.MyBMWConstants.WINDOWS;
import static org.openhab.binding.mybmw.internal.MyBMWConstants.WINDOW_DOOR_DRIVER_FRONT;
import static org.openhab.binding.mybmw.internal.MyBMWConstants.WINDOW_DOOR_DRIVER_REAR;
import static org.openhab.binding.mybmw.internal.MyBMWConstants.WINDOW_DOOR_PASSENGER_FRONT;
import static org.openhab.binding.mybmw.internal.MyBMWConstants.WINDOW_DOOR_PASSENGER_REAR;

import java.util.HashMap;
import java.util.List;
import java.util.Map;

import javax.measure.Unit;
import javax.measure.quantity.Length;

import org.eclipse.jdt.annotation.NonNullByDefault;
import org.eclipse.jdt.annotation.Nullable;
import org.openhab.binding.mybmw.internal.MyBMWConstants.VehicleType;
import org.openhab.binding.mybmw.internal.dto.vehicle.RequiredService;
import org.openhab.binding.mybmw.internal.dto.vehicle.VehicleState;
import org.openhab.binding.mybmw.internal.dto.vehicle.VehicleStateContainer;
import org.openhab.binding.mybmw.internal.handler.VehicleHandlerTest;
import org.openhab.binding.mybmw.internal.handler.backend.JsonStringDeserializer;
import org.openhab.binding.mybmw.internal.utils.Constants;
import org.openhab.binding.mybmw.internal.utils.Converter;
import org.openhab.binding.mybmw.internal.utils.VehicleStatusUtils;
import org.openhab.core.library.types.DateTimeType;
import org.openhab.core.library.types.DecimalType;
import org.openhab.core.library.types.PointType;
import org.openhab.core.library.types.QuantityType;
import org.openhab.core.library.types.StringType;
import org.openhab.core.library.unit.SIUnits;
import org.openhab.core.library.unit.Units;
import org.openhab.core.thing.ChannelUID;
import org.openhab.core.types.State;
import org.openhab.core.types.UnDefType;

/**
 * The {@link StatusWrapper} tests stored fingerprint responses from BMW API
 *
 * @author Bernd Weymann - Initial contribution
 * @author Martin Grassl - updates for v2 API
 * @author Mark Herwege - remaining charging time test
 */
@NonNullByDefault
@SuppressWarnings("null")
public class StatusWrapper {
    private static final Unit<Length> KILOMETRE = Constants.KILOMETRE_UNIT;

    private VehicleState vehicleState;
    private boolean isElectric;
    private boolean hasFuel;
    private boolean isHybrid;

    private Map<String, State> specialHandlingMap = new HashMap<String, State>();

    public StatusWrapper(String type, String statusJson) {
        hasFuel = type.equals(VehicleType.CONVENTIONAL.toString()) || type.equals(VehicleType.PLUGIN_HYBRID.toString())
                || type.equals(VehicleType.ELECTRIC_REX.toString()) || type.equals(VehicleType.MILD_HYBRID.toString());
        isElectric = type.equals(VehicleType.PLUGIN_HYBRID.toString())
                || type.equals(VehicleType.ELECTRIC_REX.toString()) || type.equals(VehicleType.ELECTRIC.toString());
        isHybrid = hasFuel && isElectric;
        VehicleStateContainer vehicleStateContainer = JsonStringDeserializer.getVehicleState(statusJson);
        vehicleState = vehicleStateContainer.getState();
    }

    /**
     * Test results automatically against json values
     *
     * @param channels
     * @param states
     * @return
     */
    public boolean checkResults(@Nullable List<ChannelUID> channels, @Nullable List<State> states) {
        assertNotNull(channels);
        assertNotNull(states);
        assertTrue(channels.size() == states.size(), "Same list sizes");
        for (int i = 0; i < channels.size(); i++) {
            checkResult(channels.get(i), states.get(i));
        }
        return true;
    }

    /**
     * Add a specific check for a value e.g. hard coded "Upcoming Service" in order to check the right ordering
     *
     * @param specialHand
     * @return
     */
    public StatusWrapper append(Map<String, State> compareMap) {
        specialHandlingMap.putAll(compareMap);
        return this;
    }

    @SuppressWarnings({ "unchecked", "rawtypes" })
    private void checkResult(ChannelUID channelUID, State state) {
        String cUid = channelUID.getIdWithoutGroup();
        String gUid = channelUID.getGroupId();
        QuantityType<Length> qt;
        StringType st;
        StringType wanted;
        DateTimeType dtt;
        PointType pt;
        DecimalType dt;
        Unit<Length> wantedUnit = KILOMETRE;
        switch (cUid) {
            case MILEAGE:
                switch (gUid) {
                    case CHANNEL_GROUP_RANGE:
                        if (!state.equals(UnDefType.UNDEF)) {
                            assertTrue(state instanceof QuantityType);
                            qt = ((QuantityType) state);
                            assertEquals(qt.intValue(), vehicleState.getCurrentMileage(), "Mileage");
                        } else {
                            assertEquals(Constants.INT_UNDEF, vehicleState.getCurrentMileage(), "Mileage undefined");
                        }
                        break;
                    case CHANNEL_GROUP_SERVICE:
                        State wantedMileage = UnDefType.UNDEF;
                        if (!vehicleState.getRequiredServices().isEmpty()) {
                            if (vehicleState.getRequiredServices().get(0).getMileage() > 0) {
                                wantedMileage = QuantityType.valueOf(
                                        vehicleState.getRequiredServices().get(0).getMileage(),
                                        Constants.KILOMETRE_UNIT);
                            } else {
                                wantedMileage = UnDefType.UNDEF;
                            }
                        }
                        assertEquals(wantedMileage, state, "Service Mileage");
                        break;
                    default:
                        assertFalse(true, "Channel " + channelUID + " " + state + " not found");
                        break;
                }
                break;
            case RANGE_ELECTRIC:
                assertTrue(isElectric, "Is Electric");
                assertTrue(state instanceof QuantityType);
                qt = ((QuantityType) state);
                assertEquals(wantedUnit, qt.getUnit());
                assertEquals(vehicleState.getElectricChargingState().getRange(), qt.intValue(), "Range Electric");
                break;
            case RANGE_HYBRID:
                assertTrue(isHybrid, "Is hybrid");
                assertTrue(state instanceof QuantityType);
                qt = ((QuantityType) state);
                assertEquals(wantedUnit, qt.getUnit());
                assertEquals(vehicleState.getRange(), qt.intValue(), "Range combined hybrid");
                break;
            case RANGE_FUEL:
                assertTrue(hasFuel, "Has Fuel");
                assertTrue(state instanceof QuantityType);
                qt = ((QuantityType) state);
                if (!isHybrid) {
                    assertEquals(vehicleState.getCombustionFuelLevel().getRange(), qt.intValue(), "Range Combustion");
                } else {
                    assertEquals(
                            vehicleState.getCombustionFuelLevel().getRange()
                                    - vehicleState.getElectricChargingState().getRange(),
                            qt.intValue(), "Range Combustion");
                }
                break;
            case REMAINING_FUEL:
                assertTrue(hasFuel, "Has Fuel");
                assertTrue(state instanceof QuantityType);
                qt = ((QuantityType) state);
                assertEquals(Units.LITRE, qt.getUnit(), "Liter Unit");
                assertEquals(vehicleState.getCombustionFuelLevel().getRemainingFuelLiters(), qt.intValue(),
                        "Fuel Level");
                break;
            case ESTIMATED_FUEL_L_100KM:
                assertTrue(hasFuel, "Has Fuel");

                if (vehicleState.getCombustionFuelLevel().getRemainingFuelLiters() > 0
                        && vehicleState.getCombustionFuelLevel().getRange() > 0) {
                    assertTrue(state instanceof DecimalType);
                    dt = ((DecimalType) state);
                    double estimatedFuelConsumptionL100km = vehicleState.getCombustionFuelLevel()
                            .getRemainingFuelLiters() * 1.0 / vehicleState.getCombustionFuelLevel().getRange() * 100.0;
                    assertEquals(estimatedFuelConsumptionL100km, dt.doubleValue(),
                            "Estimated Fuel Consumption l/100km");
                } else {
                    assertTrue(state instanceof UnDefType);
                }
                break;
            case ESTIMATED_FUEL_MPG:
                assertTrue(hasFuel, "Has Fuel");

                if (vehicleState.getCombustionFuelLevel().getRemainingFuelLiters() > 0
                        && vehicleState.getCombustionFuelLevel().getRange() > 0) {
                    assertTrue(state instanceof DecimalType);
                    dt = ((DecimalType) state);
                    double estimatedFuelConsumptionMpg = 235.214583
                            / (vehicleState.getCombustionFuelLevel().getRemainingFuelLiters() * 1.0
                                    / vehicleState.getCombustionFuelLevel().getRange() * 100.0);
                    assertEquals(estimatedFuelConsumptionMpg, dt.doubleValue(), "Estimated Fuel Consumption mpg");
                } else {
                    assertTrue(state instanceof UnDefType);
                }
                break;
            case SOC:
                assertTrue(isElectric, "Is Electric");
                assertTrue(state instanceof QuantityType);
                qt = ((QuantityType) state);
                assertEquals(Units.PERCENT, qt.getUnit(), "Percent");
                assertEquals(vehicleState.getElectricChargingState().getChargingLevelPercent(), qt.intValue(),
                        "Charge Level");
                break;
            case LOCK:
                assertTrue(state instanceof StringType);
                st = (StringType) state;
                wanted = StringType
                        .valueOf(Converter.toTitleCase(vehicleState.getDoorsState().getCombinedSecurityState()));
                assertEquals(wanted.toString(), st.toString(), "Vehicle locked");
                break;
            case DOORS:
                assertTrue(state instanceof StringType);
                st = (StringType) state;
                wanted = StringType.valueOf(Converter.toTitleCase(vehicleState.getDoorsState().getCombinedState()));
                assertEquals(wanted.toString(), st.toString(), "Doors closed");
                break;
            case WINDOWS:
                assertTrue(state instanceof StringType);
                st = (StringType) state;
                if (specialHandlingMap.containsKey(WINDOWS)) {
                    assertEquals(specialHandlingMap.get(WINDOWS).toString(), st.toString(), "Windows");
                } else {
                    wanted = StringType
                            .valueOf(Converter.toTitleCase(vehicleState.getWindowsState().getCombinedState()));
                    assertEquals(wanted.toString(), st.toString(), "Windows");
                }

                break;
            case CHECK_CONTROL:
                assertTrue(state instanceof StringType);
                st = (StringType) state;
                if (specialHandlingMap.containsKey(CHECK_CONTROL)) {
                    assertEquals(specialHandlingMap.get(CHECK_CONTROL).toString(), st.toString(), "Check Control");
                } else {
                    wanted = StringType.valueOf(Converter.toTitleCase(vehicleState.getOverallCheckControlStatus()));
                    assertEquals(wanted.toString(), st.toString(), "Check Control");
                }
                break;
            case CHARGE_REMAINING:
                // charge-remaining can be either a number in minutes, or UNDEF
                assertTrue(isElectric, "Is Electric");
                if (state instanceof QuantityType) {
                    assertTrue(state instanceof QuantityType);
                    qt = ((QuantityType) state);
                    assertEquals(Units.MINUTE, qt.getUnit(), "Minute Unit");
                    assertEquals(vehicleState.getElectricChargingState().getRemainingChargingMinutes(), qt.intValue(),
                            "Charge Time Remaining");
                } else {
                    assertTrue(state instanceof UnDefType);
                }
                break;
            case CHARGE_STATUS:
                assertTrue(isElectric, "Is Electric");
                assertTrue(state instanceof StringType);
                st = (StringType) state;
                assertEquals(Converter.toTitleCase(vehicleState.getElectricChargingState().getChargingStatus()),
                        st.toString(), "Charge Status");
                break;
            case PLUG_CONNECTION:
                assertTrue(state instanceof StringType);
                st = (StringType) state;
                assertEquals(Converter.getConnectionState(vehicleState.getElectricChargingState().isChargerConnected()),
                        st, "Plug Connection State");
                break;
            case LAST_UPDATE:
                assertTrue(state instanceof DateTimeType);
                dtt = (DateTimeType) state;
                State expectedUpdateDate = Converter.zonedToLocalDateTime(vehicleState.getLastUpdatedAt());
                assertEquals(expectedUpdateDate.toString(), dtt.toString(), "Last Update");
                break;
            case LAST_FETCHED:
                assertTrue(state instanceof DateTimeType);
                dtt = (DateTimeType) state;
                State expectedFetchedDate = Converter.zonedToLocalDateTime(vehicleState.getLastFetched());
                assertEquals(expectedFetchedDate.toString(), dtt.toString(), "Last Fetched");
                break;
            case GPS:
<<<<<<< HEAD
                if (state instanceof PointType) {
                    pt = (PointType) state;
                    assertNotNull(vehicleState.getLocation());
=======
                if (state instanceof PointType point) {
                    pt = point;
                    assertNotNull(vehicle.properties.vehicleLocation);
>>>>>>> 3b30d5ab
                    assertEquals(
                            PointType.valueOf(Double.toString(vehicleState.getLocation().getCoordinates().getLatitude())
                                    + ","
                                    + Double.toString(vehicleState.getLocation().getCoordinates().getLongitude())),
                            pt, "Coordinates");
                } // else no check needed
                break;
            case HEADING:
                if (state instanceof QuantityType quantityCommand) {
                    qt = quantityCommand;
                    assertEquals(Units.DEGREE_ANGLE, qt.getUnit(), "Angle Unit");
                    assertNotNull(vehicleState.getLocation());
                    assertEquals(vehicleState.getLocation().getHeading(), qt.intValue(), 0.01, "Heading");
                } // else no check needed
                break;
            case RANGE_RADIUS_ELECTRIC:
                assertTrue(state instanceof QuantityType);
                assertTrue(isElectric);
                qt = ((QuantityType) state);
                assertEquals(Converter.guessRangeRadius(vehicleState.getElectricChargingState().getRange()),
                        qt.intValue(), "Range Radius Electric");
                break;
            case RANGE_RADIUS_FUEL:
                assertTrue(state instanceof QuantityType);
                assertTrue(hasFuel);
                qt = (QuantityType) state;
                if (!isHybrid) {
                    assertEquals(Converter.guessRangeRadius(vehicleState.getCombustionFuelLevel().getRange()),
                            qt.intValue(), "Range Radius Fuel");
                } else {
                    assertEquals(
                            Converter.guessRangeRadius(vehicleState.getCombustionFuelLevel().getRange()
                                    - vehicleState.getElectricChargingState().getRange()),
                            qt.intValue(), "Range Radius Fuel");
                }
                break;
            case RANGE_RADIUS_HYBRID:
                assertTrue(state instanceof QuantityType);
                assertTrue(isHybrid);
                qt = (QuantityType) state;
                assertEquals(Converter.guessRangeRadius(vehicleState.getRange()), qt.intValue(), "Range Radius Hybrid");
                break;
            case DOOR_DRIVER_FRONT:
                assertTrue(state instanceof StringType);
                st = (StringType) state;
                wanted = StringType.valueOf(Converter.toTitleCase(vehicleState.getDoorsState().getLeftFront()));
                assertEquals(wanted.toString(), st.toString(), "Door");
                break;
            case DOOR_DRIVER_REAR:
                assertTrue(state instanceof StringType);
                st = (StringType) state;
                wanted = StringType.valueOf(Converter.toTitleCase(vehicleState.getDoorsState().getLeftRear()));
                assertEquals(wanted.toString(), st.toString(), "Door");
                break;
            case DOOR_PASSENGER_FRONT:
                assertTrue(state instanceof StringType);
                st = (StringType) state;
                wanted = StringType.valueOf(Converter.toTitleCase(vehicleState.getDoorsState().getRightFront()));
                assertEquals(wanted.toString(), st.toString(), "Door");
                break;
            case DOOR_PASSENGER_REAR:
                assertTrue(state instanceof StringType);
                st = (StringType) state;
                wanted = StringType.valueOf(Converter.toTitleCase(vehicleState.getDoorsState().getRightRear()));
                assertEquals(wanted.toString(), st.toString(), "Door");
                break;
            case TRUNK:
                assertTrue(state instanceof StringType);
                st = (StringType) state;
                wanted = StringType.valueOf(Converter.toTitleCase(vehicleState.getDoorsState().getTrunk()));
                assertEquals(wanted.toString(), st.toString(), "Door");
                break;
            case HOOD:
                assertTrue(state instanceof StringType);
                st = (StringType) state;
                wanted = StringType.valueOf(Converter.toTitleCase(vehicleState.getDoorsState().getHood()));
                assertEquals(wanted.toString(), st.toString(), "Door");
                break;
            case WINDOW_DOOR_DRIVER_FRONT:
                assertTrue(state instanceof StringType);
                st = (StringType) state;
                wanted = StringType.valueOf(Converter.toTitleCase(vehicleState.getWindowsState().getLeftFront()));
                assertEquals(wanted.toString(), st.toString(), "Window");
                break;
            case WINDOW_DOOR_DRIVER_REAR:
                assertTrue(state instanceof StringType);
                st = (StringType) state;
                wanted = StringType.valueOf(Converter.toTitleCase(vehicleState.getWindowsState().getLeftRear()));
                assertEquals(wanted.toString(), st.toString(), "Window");
                break;
            case WINDOW_DOOR_PASSENGER_FRONT:
                assertTrue(state instanceof StringType);
                st = (StringType) state;
                wanted = StringType.valueOf(Converter.toTitleCase(vehicleState.getWindowsState().getRightFront()));
                assertEquals(wanted.toString(), st.toString(), "Window");
                break;
            case WINDOW_DOOR_PASSENGER_REAR:
                assertTrue(state instanceof StringType);
                st = (StringType) state;
                wanted = StringType.valueOf(Converter.toTitleCase(vehicleState.getWindowsState().getRightRear()));
                assertEquals(wanted.toString(), st.toString(), "Window");
                break;
            case SUNROOF:
                assertTrue(state instanceof StringType);
                st = (StringType) state;
                wanted = StringType.valueOf(Converter.toTitleCase(vehicleState.getRoofState().getRoofState()));
                assertEquals(wanted.toString(), st.toString(), "Window");
                break;
            case SERVICE_DATE:
                if (!state.equals(UnDefType.UNDEF)) {
                    assertTrue(state instanceof DateTimeType);
                    dtt = (DateTimeType) state;
                    if (gUid.contentEquals(CHANNEL_GROUP_STATUS)) {
                        if (specialHandlingMap.containsKey(SERVICE_DATE)) {
                            assertEquals(specialHandlingMap.get(SERVICE_DATE).toString(), dtt.toString(),
                                    "Next Service");
                        } else {
                            String dueDateString = VehicleStatusUtils
                                    .getNextServiceDate(vehicleState.getRequiredServices()).toString();
                            DateTimeType expectedDTT = DateTimeType.valueOf(dueDateString);
                            assertEquals(expectedDTT.toString(), dtt.toString(), "Next Service");
                        }
                    } else if (gUid.equals(CHANNEL_GROUP_SERVICE)) {
                        String dueDateString = vehicleState.getRequiredServices().get(0).getDateTime();
                        State expectedDTT = Converter.zonedToLocalDateTime(dueDateString);
                        assertEquals(expectedDTT.toString(), dtt.toString(), "First Service Date");
                    }
                }
                break;
            case SERVICE_MILEAGE:
                if (!state.equals(UnDefType.UNDEF)) {
                    qt = ((QuantityType) state);
                    if (gUid.contentEquals(CHANNEL_GROUP_STATUS)) {
                        QuantityType<Length> wantedQt = (QuantityType) VehicleStatusUtils
                                .getNextServiceMileage(vehicleState.getRequiredServices());
                        assertEquals(wantedQt.getUnit(), qt.getUnit(), "Next Service Miles");
                        assertEquals(wantedQt.intValue(), qt.intValue(), "Mileage");
                    } else if (gUid.equals(CHANNEL_GROUP_SERVICE)) {
                        assertEquals(vehicleState.getRequiredServices().get(0).getMileage(), qt.intValue(),
                                "First Service Mileage");
                    }
                }
                break;
            case NAME:
                assertTrue(state instanceof StringType);
                st = (StringType) state;
                switch (gUid) {
                    case CHANNEL_GROUP_SERVICE:
                        wanted = StringType.valueOf(Constants.NO_ENTRIES);
                        if (!vehicleState.getRequiredServices().isEmpty()) {
                            wanted = StringType.valueOf(
                                    Converter.toTitleCase(vehicleState.getRequiredServices().get(0).getType()));
                        }
                        assertEquals(wanted.toString(), st.toString(), "Service Name");
                        break;
                    case CHANNEL_GROUP_CHECK_CONTROL:
                        wanted = StringType.valueOf(Constants.NO_ENTRIES);
                        if (!vehicleState.getCheckControlMessages().isEmpty()) {
                            wanted = StringType.valueOf(
                                    Converter.toTitleCase(vehicleState.getCheckControlMessages().get(0).getType()));
                        }
                        assertEquals(wanted.toString(), st.toString(), "CheckControl Name");
                        break;
                    default:
                        assertFalse(true, "Channel " + channelUID + " " + state + " not found");
                        break;
                }
                break;
            case DETAILS:
                assertTrue(state instanceof StringType);
                st = (StringType) state;
                switch (gUid) {
                    case CHANNEL_GROUP_SERVICE:
                        wanted = StringType.valueOf(Converter.toTitleCase(Constants.NO_ENTRIES));
                        if (!vehicleState.getRequiredServices().isEmpty()) {
                            wanted = StringType.valueOf(vehicleState.getRequiredServices().get(0).getDescription());
                        }
                        assertEquals(wanted.toString(), st.toString(), "Service Details");
                        break;
                    case CHANNEL_GROUP_CHECK_CONTROL:
                        wanted = StringType.valueOf(Constants.NO_ENTRIES);
                        if (!vehicleState.getCheckControlMessages().isEmpty()) {
                            wanted = StringType.valueOf(vehicleState.getCheckControlMessages().get(0).getDescription());
                        }
                        assertEquals(wanted.toString(), st.toString(), "CheckControl Details");
                        break;
                    default:
                        assertFalse(true, "Channel " + channelUID + " " + state + " not found");
                        break;
                }
                break;
            case SEVERITY:
                assertTrue(state instanceof StringType);
                st = (StringType) state;
                wanted = StringType.valueOf(Constants.NO_ENTRIES);
                if (!vehicleState.getCheckControlMessages().isEmpty()) {
                    wanted = StringType.valueOf(
                            Converter.toTitleCase(vehicleState.getCheckControlMessages().get(0).getSeverity()));
                }
                assertEquals(wanted.toString(), st.toString(), "CheckControl Severity");
                break;
            case DATE:
                if (state.equals(UnDefType.UNDEF)) {
                    for (RequiredService serviceEntry : vehicleState.getRequiredServices()) {
                        assertTrue(serviceEntry.getDateTime() == null, "No Service Date available");
                    }
                } else {
                    assertTrue(state instanceof DateTimeType);
                    dtt = (DateTimeType) state;
                    switch (gUid) {
                        case CHANNEL_GROUP_SERVICE:
                            String dueDateString = vehicleState.getRequiredServices().get(0).getDateTime();
                            State expectedDTT = Converter.zonedToLocalDateTime(dueDateString);
                            assertEquals(expectedDTT.toString(), dtt.toString(), "ServiceSate");
                            break;
                        default:
                            assertFalse(true, "Channel " + channelUID + " " + state + " not found");
                            break;
                    }
                }
                break;
            case FRONT_LEFT_CURRENT:
                if (vehicleState.getTireState().getFrontLeft().getStatus().getCurrentPressure() > 0) {
                    assertTrue(state instanceof QuantityType);
                    qt = (QuantityType) state;
                    assertEquals(vehicleState.getTireState().getFrontLeft().getStatus().getCurrentPressure() / 100.0,
                            qt.doubleValue(), "Fron Left Current");
                } else {
                    assertEquals(state, UnDefType.UNDEF);
                }
                break;
            case FRONT_LEFT_TARGET:
                if (vehicleState.getTireState().getFrontLeft().getStatus().getTargetPressure() > 0) {
                    assertTrue(state instanceof QuantityType);
                    qt = (QuantityType) state;
                    assertEquals(vehicleState.getTireState().getFrontLeft().getStatus().getTargetPressure() / 100.0,
                            qt.doubleValue(), "Fron Left Current");
                } else {
                    assertTrue(state.equals(UnDefType.UNDEF));
                }
                break;
            case FRONT_RIGHT_CURRENT:
                if (vehicleState.getTireState().getFrontRight().getStatus().getCurrentPressure() > 0) {
                    assertTrue(state instanceof QuantityType);
                    qt = (QuantityType) state;
                    assertEquals(vehicleState.getTireState().getFrontRight().getStatus().getCurrentPressure() / 100.0,
                            qt.doubleValue(), "Fron Left Current");
                } else {
                    assertTrue(state.equals(UnDefType.UNDEF));
                }
                break;
            case FRONT_RIGHT_TARGET:
                if (vehicleState.getTireState().getFrontRight().getStatus().getTargetPressure() > 0) {
                    assertTrue(state instanceof QuantityType);
                    qt = (QuantityType) state;
                    assertEquals(vehicleState.getTireState().getFrontRight().getStatus().getTargetPressure() / 100.0,
                            qt.doubleValue(), "Fron Left Current");
                } else {
                    assertTrue(state.equals(UnDefType.UNDEF));
                }
                break;
            case REAR_LEFT_CURRENT:
                if (vehicleState.getTireState().getRearLeft().getStatus().getCurrentPressure() > 0) {
                    assertTrue(state instanceof QuantityType);
                    qt = (QuantityType) state;
                    assertEquals(vehicleState.getTireState().getRearLeft().getStatus().getCurrentPressure() / 100.0,
                            qt.doubleValue(), "Fron Left Current");
                } else {
                    assertTrue(state.equals(UnDefType.UNDEF));
                }
                break;
            case REAR_LEFT_TARGET:
                if (vehicleState.getTireState().getRearLeft().getStatus().getTargetPressure() > 0) {
                    assertTrue(state instanceof QuantityType);
                    qt = (QuantityType) state;
                    assertEquals(vehicleState.getTireState().getRearLeft().getStatus().getTargetPressure() / 100.0,
                            qt.doubleValue(), "Fron Left Current");
                } else {
                    assertTrue(state.equals(UnDefType.UNDEF));
                }
                break;
            case REAR_RIGHT_CURRENT:
                if (vehicleState.getTireState().getRearRight().getStatus().getCurrentPressure() > 0) {
                    assertTrue(state instanceof QuantityType);
                    qt = (QuantityType) state;
                    assertEquals(vehicleState.getTireState().getRearRight().getStatus().getCurrentPressure() / 100.0,
                            qt.doubleValue(), "Fron Left Current");
                } else {
                    assertTrue(state.equals(UnDefType.UNDEF));
                }
                break;
            case REAR_RIGHT_TARGET:
                if (vehicleState.getTireState().getRearRight().getStatus().getTargetPressure() > 0) {
                    assertTrue(state instanceof QuantityType);
                    qt = (QuantityType) state;
                    assertEquals(vehicleState.getTireState().getRearRight().getStatus().getTargetPressure() / 100.0,
                            qt.doubleValue(), "Fron Left Current");
                } else {
                    assertTrue(state.equals(UnDefType.UNDEF));
                }
                break;
            case ADDRESS:
<<<<<<< HEAD
                if (state instanceof StringType) {
                    st = (StringType) state;
                    assertEquals(st.toFullString(), vehicleState.getLocation().getAddress().getFormatted(),
=======
                if (state instanceof StringType str) {
                    st = str;
                    assertEquals(st.toFullString(), vehicle.properties.vehicleLocation.address.formatted,
>>>>>>> 3b30d5ab
                            "Location Address");
                } // else no check needed
                break;
            case HOME_DISTANCE:
                if (state instanceof QuantityType quantity) {
                    qt = quantity;
                    PointType vehicleLocation = PointType
                            .valueOf(Double.toString(vehicleState.getLocation().getCoordinates().getLatitude()) + ","
                                    + Double.toString(vehicleState.getLocation().getCoordinates().getLongitude()));
                    int distance = vehicleLocation.distanceFrom(VehicleHandlerTest.HOME_LOCATION).intValue();
                    assertEquals(qt.intValue(), distance, "Distance from Home");
                    assertEquals(qt.getUnit(), SIUnits.METRE, "Distance from Home Unit");
                } // else no check needed
                break;
            case RAW:
                // don't assert raw channel
                break;
            default:
                if (!gUid.equals(CHANNEL_GROUP_CHARGE_PROFILE)) {
                    // fail in case of unknown update
                    assertFalse(true, "Channel " + channelUID + " " + state + " not found");
                }
                break;
        }
    }
}<|MERGE_RESOLUTION|>--- conflicted
+++ resolved
@@ -346,15 +346,9 @@
                 assertEquals(expectedFetchedDate.toString(), dtt.toString(), "Last Fetched");
                 break;
             case GPS:
-<<<<<<< HEAD
                 if (state instanceof PointType) {
                     pt = (PointType) state;
                     assertNotNull(vehicleState.getLocation());
-=======
-                if (state instanceof PointType point) {
-                    pt = point;
-                    assertNotNull(vehicle.properties.vehicleLocation);
->>>>>>> 3b30d5ab
                     assertEquals(
                             PointType.valueOf(Double.toString(vehicleState.getLocation().getCoordinates().getLatitude())
                                     + ","
@@ -657,15 +651,9 @@
                 }
                 break;
             case ADDRESS:
-<<<<<<< HEAD
                 if (state instanceof StringType) {
                     st = (StringType) state;
                     assertEquals(st.toFullString(), vehicleState.getLocation().getAddress().getFormatted(),
-=======
-                if (state instanceof StringType str) {
-                    st = str;
-                    assertEquals(st.toFullString(), vehicle.properties.vehicleLocation.address.formatted,
->>>>>>> 3b30d5ab
                             "Location Address");
                 } // else no check needed
                 break;
