--- conflicted
+++ resolved
@@ -9,152 +9,109 @@
 	<channel-type id="fek-temperature-type">
 		<item-type>Number:Temperature</item-type>
 		<label>FEK Temperature</label>
-<<<<<<< HEAD
-		<category>temperature</category>
-=======
-		<tags>
-			<tag>Measurement</tag>
-			<tag>Temperature</tag>
-		</tags>
->>>>>>> ed778e2f
+		<tags>
+			<tag>Measurement</tag>
+			<tag>Temperature</tag>
+		</tags>
 		<state readOnly="true" pattern="%.1f %unit%"/>
 	</channel-type>
 	<channel-type id="fek-temperature-setpoint-type">
 		<item-type>Number:Temperature</item-type>
 		<label>FEK Temperature Set Point</label>
-<<<<<<< HEAD
-		<category>temperature</category>
-=======
-		<tags>
-			<tag>Setpoint</tag>
-			<tag>Temperature</tag>
-		</tags>
->>>>>>> ed778e2f
+		<tags>
+			<tag>Setpoint</tag>
+			<tag>Temperature</tag>
+		</tags>
 		<state readOnly="true" pattern="%.1f %unit%"/>
 	</channel-type>
 	<channel-type id="fek-humidity-type">
 		<item-type unitHint="%">Number:Dimensionless</item-type>
 		<label>FEK Humidity</label>
-<<<<<<< HEAD
-		<category>humidity</category>
-=======
 		<tags>
 			<tag>Measurement</tag>
 			<tag>Humidity</tag>
 		</tags>
->>>>>>> ed778e2f
 		<state readOnly="true" pattern="%.1f %unit%"/>
 	</channel-type>
 	<channel-type id="fek-dewpoint-type">
 		<item-type>Number:Temperature</item-type>
-<<<<<<< HEAD
 		<label>FEK Dewpoint Temperature</label>
-		<category>temperature</category>
-=======
-		<label>FEK Dewpoint</label>
-		<tags>
-			<tag>Measurement</tag>
-			<tag>Temperature</tag>
-		</tags>
->>>>>>> ed778e2f
+		<tags>
+			<tag>Measurement</tag>
+			<tag>Temperature</tag>
+		</tags>
 		<state readOnly="true" pattern="%.1f %unit%"/>
 	</channel-type>
 	<channel-type id="outdoor-temperature-type">
 		<item-type>Number:Temperature</item-type>
 		<label>Outdoor Temperature</label>
-<<<<<<< HEAD
-		<category>temperature</category>
-=======
-		<tags>
-			<tag>Measurement</tag>
-			<tag>Temperature</tag>
-		</tags>
->>>>>>> ed778e2f
+		<tags>
+			<tag>Measurement</tag>
+			<tag>Temperature</tag>
+		</tags>
 		<state readOnly="true" pattern="%.1f %unit%"/>
 	</channel-type>
 	<channel-type id="hk1-temperature-type">
 		<item-type>Number:Temperature</item-type>
 		<label>HK1 Temperature</label>
-<<<<<<< HEAD
-		<category>temperature</category>
-=======
-		<tags>
-			<tag>Measurement</tag>
-			<tag>Temperature</tag>
-		</tags>
->>>>>>> ed778e2f
+		<tags>
+			<tag>Measurement</tag>
+			<tag>Temperature</tag>
+		</tags>
 		<state readOnly="true" pattern="%.1f %unit%"/>
 	</channel-type>
 	<channel-type id="hk1-temperature-setpoint-type">
 		<item-type>Number:Temperature</item-type>
 		<label>HK1 Temperature Set Point</label>
-<<<<<<< HEAD
-		<category>temperature</category>
-=======
-		<tags>
-			<tag>Measurement</tag>
-			<tag>Temperature</tag>
-		</tags>
->>>>>>> ed778e2f
+		<tags>
+			<tag>Setpoint</tag>
+			<tag>Temperature</tag>
+		</tags>
 		<state readOnly="true" pattern="%.1f %unit%"/>
 	</channel-type>
 	<channel-type id="supply-temperature-type">
 		<item-type>Number:Temperature</item-type>
 		<label>Supply Temperature</label>
-<<<<<<< HEAD
-		<category>temperature</category>
-=======
-		<tags>
-			<tag>Measurement</tag>
-			<tag>Temperature</tag>
-		</tags>
->>>>>>> ed778e2f
+		<tags>
+			<tag>Measurement</tag>
+			<tag>Temperature</tag>
+		</tags>
 		<state readOnly="true" pattern="%.1f %unit%"/>
 	</channel-type>
 	<channel-type id="return-temperature-type">
 		<item-type>Number:Temperature</item-type>
 		<label>Return Temperature</label>
-<<<<<<< HEAD
-		<category>temperature</category>
-=======
-		<tags>
-			<tag>Measurement</tag>
-			<tag>Temperature</tag>
-		</tags>
->>>>>>> ed778e2f
+		<tags>
+			<tag>Measurement</tag>
+			<tag>Temperature</tag>
+		</tags>
 		<state readOnly="true" pattern="%.1f %unit%"/>
 	</channel-type>
 	<channel-type id="source-temperature-type">
 		<item-type>Number:Temperature</item-type>
 		<label>Source Temperature</label>
-<<<<<<< HEAD
-		<category>temperature</category>
-=======
-		<tags>
-			<tag>Measurement</tag>
-			<tag>Temperature</tag>
-		</tags>
->>>>>>> ed778e2f
+		<tags>
+			<tag>Measurement</tag>
+			<tag>Temperature</tag>
+		</tags>
 		<state readOnly="true" pattern="%.1f %unit%"/>
 	</channel-type>
 	<channel-type id="water-temperature-type">
 		<item-type>Number:Temperature</item-type>
 		<label>Water Temperature</label>
-<<<<<<< HEAD
-		<category>temperature</category>
-=======
-		<tags>
-			<tag>Measurement</tag>
-			<tag>Temperature</tag>
-		</tags>
->>>>>>> ed778e2f
+		<tags>
+			<tag>Measurement</tag>
+			<tag>Temperature</tag>
+		</tags>
 		<state readOnly="true" pattern="%.1f %unit%"/>
 	</channel-type>
 	<channel-type id="water-temperature-setpoint-type">
 		<item-type>Number:Temperature</item-type>
 		<label>Water Temperature Set Point</label>
-<<<<<<< HEAD
-		<category>temperature</category>
+		<tags>
+			<tag>Setpoint</tag>
+			<tag>Temperature</tag>
+		</tags>
 		<state readOnly="true" pattern="%.1f %unit%"/>
 	</channel-type>
 
@@ -162,323 +119,364 @@
 	<channel-type id="fe7-temperature-type">
 		<item-type>Number:Temperature</item-type>
 		<label>FE7 Temperature</label>
-		<category>temperature</category>
+		<tags>
+			<tag>Measurement</tag>
+			<tag>Temperature</tag>
+		</tags>
 		<state readOnly="true" pattern="%.1f %unit%"/>
 	</channel-type>
 	<channel-type id="fe7-temperature-setpoint-type">
 		<item-type>Number:Temperature</item-type>
 		<label>FE7 Temperature Set Point</label>
-		<category>temperature</category>
+		<tags>
+			<tag>Setpoint</tag>
+			<tag>Temperature</tag>
+		</tags>
 		<state readOnly="true" pattern="%.1f %unit%"/>
 	</channel-type>
 	<channel-type id="hc1-temperature-type">
 		<item-type>Number:Temperature</item-type>
 		<label>HC1 Temperature</label>
-		<category>temperature</category>
+		<tags>
+			<tag>Measurement</tag>
+			<tag>Temperature</tag>
+		</tags>
 		<state readOnly="true" pattern="%.1f %unit%"/>
 	</channel-type>
 	<channel-type id="hc1-temperature-setpoint-type">
 		<item-type>Number:Temperature</item-type>
 		<label>HC1 Temperature Set Point</label>
-		<category>temperature</category>
+		<tags>
+			<tag>Setpoint</tag>
+			<tag>Temperature</tag>
+		</tags>
 		<state readOnly="true" pattern="%.1f %unit%"/>
 	</channel-type>
 	<channel-type id="hc2-temperature-type">
 		<item-type>Number:Temperature</item-type>
 		<label>HC2 Temperature</label>
-		<category>temperature</category>
+		<tags>
+			<tag>Measurement</tag>
+			<tag>Temperature</tag>
+		</tags>
 		<state readOnly="true" pattern="%.1f %unit%"/>
 	</channel-type>
 	<channel-type id="hc2-temperature-setpoint-type">
 		<item-type>Number:Temperature</item-type>
 		<label>HC2 Temperature Set Point</label>
-		<category>temperature</category>
+		<tags>
+			<tag>Setpoint</tag>
+			<tag>Temperature</tag>
+		</tags>
 		<state readOnly="true" pattern="%.1f %unit%"/>
 	</channel-type>
 	<channel-type id="hp-flow-temperature-type">
 		<item-type>Number:Temperature</item-type>
 		<label>Heat Pump Flow Temperature</label>
-		<category>temperature</category>
+		<tags>
+			<tag>Measurement</tag>
+			<tag>Temperature</tag>
+		</tags>
 		<state readOnly="true" pattern="%.1f %unit%"/>
 	</channel-type>
 	<channel-type id="nhz-flow-temperature-type">
 		<item-type>Number:Temperature</item-type>
 		<label>Electric Reheating Flow Temperature</label>
-		<category>temperature</category>
-=======
-		<tags>
-			<tag>Measurement</tag>
-			<tag>Temperature</tag>
-		</tags>
-		<state readOnly="true" pattern="%.1f %unit%"/>
-	</channel-type>
-
-
-	<channel-type id="production-heat-today-type">
-		<item-type>Number:Energy</item-type>
-		<label>Heat Quantity Today</label>
-		<tags>
-			<tag>Measurement</tag>
-			<tag>Energy</tag>
-		</tags>
-		<state readOnly="true" pattern="%.1f %unit%"/>
-	</channel-type>
-	<channel-type id="production-heat-total-type">
-		<item-type>Number:Energy</item-type>
-		<label>Heat Quantity Total</label>
-		<tags>
-			<tag>Measurement</tag>
-			<tag>Energy</tag>
-		</tags>
-		<state readOnly="true" pattern="%.1f %unit%"/>
-	</channel-type>
-	<channel-type id="production-water-today-type">
-		<item-type>Number:Energy</item-type>
-		<label>Water Heat Quantity Today</label>
-		<tags>
-			<tag>Measurement</tag>
-			<tag>Energy</tag>
-		</tags>
-		<state readOnly="true" pattern="%.1f %unit%"/>
-	</channel-type>
-	<channel-type id="production-water-total-type">
-		<item-type>Number:Energy</item-type>
-		<label>Water Heat Quantity Total</label>
-		<tags>
-			<tag>Measurement</tag>
-			<tag>Energy</tag>
-		</tags>
-		<state readOnly="true" pattern="%.1f %unit%"/>
-	</channel-type>
-
-	<channel-type id="consumption-heat-today-type">
-		<item-type>Number:Energy</item-type>
-		<label>Power Consumption for Heating Today</label>
-		<tags>
-			<tag>Measurement</tag>
-			<tag>Energy</tag>
-		</tags>
-		<state readOnly="true" pattern="%.1f %unit%"/>
-	</channel-type>
-	<channel-type id="consumption-heat-total-type">
-		<item-type>Number:Energy</item-type>
-		<label>Power Consumption for Heating Total</label>
-		<tags>
-			<tag>Measurement</tag>
-			<tag>Energy</tag>
-		</tags>
-		<state readOnly="true" pattern="%.1f %unit%"/>
-	</channel-type>
-	<channel-type id="consumption-water-today-type">
-		<item-type>Number:Energy</item-type>
-		<label>Power Consumption for Water Today</label>
-		<tags>
-			<tag>Measurement</tag>
-			<tag>Energy</tag>
-		</tags>
-		<state readOnly="true" pattern="%.1f %unit%"/>
-	</channel-type>
-	<channel-type id="consumption-water-total-type">
-		<item-type>Number:Energy</item-type>
-		<label>Power Consumption for Water Total</label>
-		<tags>
-			<tag>Measurement</tag>
-			<tag>Energy</tag>
-		</tags>
->>>>>>> ed778e2f
+		<tags>
+			<tag>Measurement</tag>
+			<tag>Temperature</tag>
+		</tags>
 		<state readOnly="true" pattern="%.1f %unit%"/>
 	</channel-type>
 	<channel-type id="flow-temperature-type">
 		<item-type>Number:Temperature</item-type>
 		<label>Flow Temperature</label>
-		<category>temperature</category>
+		<tags>
+			<tag>Measurement</tag>
+			<tag>Temperature</tag>
+		</tags>
 		<state readOnly="true" pattern="%.1f %unit%"/>
 	</channel-type>
 	<channel-type id="fixed-temperature-setpoint-type">
 		<item-type>Number:Temperature</item-type>
 		<label>Fixed Temperature Set Point</label>
-		<category>temperature</category>
+		<tags>
+			<tag>Setpoint</tag>
+			<tag>Temperature</tag>
+		</tags>
 		<state readOnly="true" pattern="%.1f %unit%"/>
 	</channel-type>
 	<channel-type id="buffer-temperature-type">
 		<item-type>Number:Temperature</item-type>
 		<label>Buffer Temperature</label>
-		<category>temperature</category>
+		<tags>
+			<tag>Measurement</tag>
+			<tag>Temperature</tag>
+		</tags>
 		<state readOnly="true" pattern="%.1f %unit%"/>
 	</channel-type>
 	<channel-type id="buffer-temperature-setpoint-type">
 		<item-type>Number:Temperature</item-type>
 		<label>Buffer Temperature Set Point</label>
-		<category>temperature</category>
+		<tags>
+			<tag>Setpoint</tag>
+			<tag>Temperature</tag>
+		</tags>
 		<state readOnly="true" pattern="%.1f %unit%"/>
 	</channel-type>
 	<channel-type id="heating-pressure-type">
 		<item-type>Number:Pressure</item-type>
 		<label>Heating Pressure</label>
-		<category>pressure</category>
+		<tags>
+			<tag>Measurement</tag>
+			<tag>Pressure</tag>
+		</tags>
 		<state readOnly="true" pattern="%.2f %unit%"/>
 	</channel-type>
 	<channel-type id="flow-rate-type">
 		<item-type>Number:VolumetricFlowRate</item-type>
 		<label>Flow Rate</label>
-		<category>flow</category>
+		<category>Flow</category>
+		<tags>
+			<tag>Measurement</tag>
+			<tag>Level</tag>
+		</tags>
 		<state readOnly="true" pattern="%.2f %unit%"/>
 	</channel-type>
 	<channel-type id="hotwater-temperature-type">
 		<item-type>Number:Temperature</item-type>
 		<label>Hot Water Temperature</label>
-		<category>temperature</category>
+		<tags>
+			<tag>Measurement</tag>
+			<tag>Temperature</tag>
+		</tags>
 		<state readOnly="true" pattern="%.1f %unit%"/>
 	</channel-type>
 	<channel-type id="hotwater-temperature-setpoint-type">
 		<item-type>Number:Temperature</item-type>
 		<label>Hot Water Temperature Set Point</label>
-		<category>temperature</category>
+		<tags>
+			<tag>Setpoint</tag>
+			<tag>Temperature</tag>
+		</tags>
 		<state readOnly="true" pattern="%.1f %unit%"/>
 	</channel-type>
 	<channel-type id="fan-cooling-temperature-type">
 		<item-type>Number:Temperature</item-type>
 		<label>Fan Cooling Temperature</label>
-		<category>temperature</category>
+		<tags>
+			<tag>Measurement</tag>
+			<tag>Temperature</tag>
+		</tags>
 		<state readOnly="true" pattern="%.1f %unit%"/>
 	</channel-type>
 	<channel-type id="fan-cooling-temperature-setpoint-type">
 		<item-type>Number:Temperature</item-type>
 		<label>Fan Cooling Temperature Set Point</label>
-		<category>temperature</category>
+		<tags>
+			<tag>Setpoint</tag>
+			<tag>Temperature</tag>
+		</tags>
 		<state readOnly="true" pattern="%.1f %unit%"/>
 	</channel-type>
 	<channel-type id="area-cooling-temperature-type">
 		<item-type>Number:Temperature</item-type>
 		<label>Area Cooling Temperature</label>
-		<category>temperature</category>
+		<tags>
+			<tag>Measurement</tag>
+			<tag>Temperature</tag>
+		</tags>
 		<state readOnly="true" pattern="%.1f %unit%"/>
 	</channel-type>
 	<channel-type id="area-cooling-temperature-setpoint-type">
 		<item-type>Number:Temperature</item-type>
 		<label>Area Cooling Temperature Set Point</label>
-		<category>temperature</category>
+		<tags>
+			<tag>Setpoint</tag>
+			<tag>Temperature</tag>
+		</tags>
 		<state readOnly="true" pattern="%.1f %unit%"/>
 	</channel-type>
 	<channel-type id="solar-thermal-collector-temperature-type">
 		<item-type>Number:Temperature</item-type>
 		<label>Solar Thermal Collector Temperature</label>
-		<category>temperature</category>
+		<tags>
+			<tag>Measurement</tag>
+			<tag>Temperature</tag>
+		</tags>
 		<state readOnly="true" pattern="%.1f %unit%"/>
 	</channel-type>
 	<channel-type id="solar-thermal-cylinder-temperature-type">
 		<item-type>Number:Temperature</item-type>
 		<label>Solar Thermal Cylinder Temperature</label>
-		<category>temperature</category>
+		<tags>
+			<tag>Measurement</tag>
+			<tag>Temperature</tag>
+		</tags>
 		<state readOnly="true" pattern="%.1f %unit%"/>
 	</channel-type>
 	<channel-type id="solar-thermal-runtime-type">
 		<item-type>Number:Time</item-type>
 		<label>Solar Thermal Runtime</label>
-		<category>time</category>
+		<tags>
+			<tag>Measurement</tag>
+			<tag>Duration</tag>
+		</tags>
 		<state readOnly="true" pattern="%u %unit%"/>
 	</channel-type>
 	<channel-type id="external-heat-source-temperature-type">
 		<item-type>Number:Temperature</item-type>
 		<label>External Heat Source Temperature</label>
-		<category>temperature</category>
+		<tags>
+			<tag>Measurement</tag>
+			<tag>Temperature</tag>
+		</tags>
 		<state readOnly="true" pattern="%.1f %unit%"/>
 	</channel-type>
 	<channel-type id="external-heat-source-temperature-setpoint-type">
 		<item-type>Number:Temperature</item-type>
 		<label>External Heat Source Temperature Set Point</label>
-		<category>temperature</category>
+		<tags>
+			<tag>Setpoint</tag>
+			<tag>Temperature</tag>
+		</tags>
 		<state readOnly="true" pattern="%.1f %unit%"/>
 	</channel-type>
 	<channel-type id="lower-application-limit-heating-type">
 		<item-type>Number:Temperature</item-type>
 		<label>Lower Application Limit Heating</label>
-		<category>temperature</category>
+		<tags>
+			<tag>Setpoint</tag>
+			<tag>Temperature</tag>
+		</tags>
 		<state readOnly="true" pattern="%.1f %unit%"/>
 	</channel-type>
 	<channel-type id="lower-application-limit-hotwater-type">
 		<item-type>Number:Temperature</item-type>
 		<label>Lower Application Limit Hot Water</label>
-		<category>temperature</category>
+		<tags>
+			<tag>Setpoint</tag>
+			<tag>Temperature</tag>
+		</tags>
 		<state readOnly="true" pattern="%.1f %unit%"/>
 	</channel-type>
 	<channel-type id="external-heat-source-runtime-type">
 		<item-type>Number:Time</item-type>
 		<label>External Heat Source Runtime</label>
-		<category>time</category>
+		<tags>
+			<tag>Measurement</tag>
+			<tag>Duration</tag>
+		</tags>
 		<state readOnly="true" pattern="%u %unit%"/>
 	</channel-type>
 	<channel-type id="min-source-temperature-type">
 		<item-type>Number:Temperature</item-type>
 		<label>Minimal Source Temperature</label>
-		<category>temperature</category>
+		<tags>
+			<tag>Setpoint</tag>
+			<tag>Temperature</tag>
+		</tags>
 		<state readOnly="true" pattern="%.1f %unit%"/>
 	</channel-type>
 	<channel-type id="source-pressure-type">
 		<item-type>Number:Pressure</item-type>
 		<label>Source Pressure</label>
-		<category>pressure</category>
+		<tags>
+			<tag>Measurement</tag>
+			<tag>Pressure</tag>
+		</tags>
 		<state readOnly="true" pattern="%.2f %unit%"/>
 	</channel-type>
 	<channel-type id="hotgas-temperature-type">
 		<item-type>Number:Temperature</item-type>
 		<label>Hot Gas Temperature</label>
-		<category>temperature</category>
+		<tags>
+			<tag>Measurement</tag>
+			<tag>Temperature</tag>
+		</tags>
 		<state readOnly="true" pattern="%.1f %unit%"/>
 	</channel-type>
 	<channel-type id="high-pressure-type">
 		<item-type>Number:Pressure</item-type>
 		<label>High Pressure</label>
-		<category>pressure</category>
+		<tags>
+			<tag>Measurement</tag>
+			<tag>Pressure</tag>
+		</tags>
 		<state readOnly="true" pattern="%.2f %unit%"/>
 	</channel-type>
 	<channel-type id="low-pressure-type">
 		<item-type>Number:Pressure</item-type>
 		<label>Low Pressure</label>
-		<category>pressure</category>
+		<tags>
+			<tag>Measurement</tag>
+			<tag>Pressure</tag>
+		</tags>
 		<state readOnly="true" pattern="%.2f %unit%"/>
 	</channel-type>
 
 	<channel-type id="hp1-return-temperature-type">
 		<item-type>Number:Temperature</item-type>
 		<label>Heat Pump 1 Return Temperature</label>
-		<category>temperature</category>
+		<tags>
+			<tag>Measurement</tag>
+			<tag>Temperature</tag>
+		</tags>
 		<state readOnly="true" pattern="%.1f %unit%"/>
 	</channel-type>
 	<channel-type id="hp1-flow-temperature-type">
 		<item-type>Number:Temperature</item-type>
 		<label>Heat Pump 1 Flow Temperature</label>
-		<category>temperature</category>
+		<tags>
+			<tag>Measurement</tag>
+			<tag>Temperature</tag>
+		</tags>
 		<state readOnly="true" pattern="%.1f %unit%"/>
 	</channel-type>
 	<channel-type id="hp1-hotgas-temperature-type">
 		<item-type>Number:Temperature</item-type>
 		<label>Heat Pump 1 Hotgas Temperature</label>
-		<category>temperature</category>
+		<tags>
+			<tag>Measurement</tag>
+			<tag>Temperature</tag>
+		</tags>
 		<state readOnly="true" pattern="%.1f %unit%"/>
 	</channel-type>
 	<channel-type id="hp1-low-pressure-type">
 		<item-type>Number:Pressure</item-type>
 		<label>Heat Pump 1 Low Pressure</label>
-		<category>pressure</category>
+		<tags>
+			<tag>Measurement</tag>
+			<tag>Pressure</tag>
+		</tags>
 		<state readOnly="true" pattern="%.2f %unit%"/>
 	</channel-type>
 	<channel-type id="hp1-mean-pressure-type">
 		<item-type>Number:Pressure</item-type>
 		<label>Heat Pump 1 Mean Pressure</label>
-		<category>pressure</category>
+		<tags>
+			<tag>Measurement</tag>
+			<tag>Pressure</tag>
+		</tags>
 		<state readOnly="true" pattern="%.2f %unit%"/>
 	</channel-type>
 	<channel-type id="hp1-high-pressure-type">
 		<item-type>Number:Pressure</item-type>
 		<label>Heat Pump 1 High Pressure</label>
-		<category>pressure</category>
+		<tags>
+			<tag>Measurement</tag>
+			<tag>Pressure</tag>
+		</tags>
 		<state readOnly="true" pattern="%.2f %unit%"/>
 	</channel-type>
 	<channel-type id="hp1-flow-rate-type">
 		<item-type>Number:VolumetricFlowRate</item-type>
 		<label>Heat Pump 1 Flow Rate</label>
-		<category>flow</category>
+		<category>Flow</category>
+		<tags>
+			<tag>Measurement</tag>
+			<tag>Level</tag>
+		</tags>
 		<state readOnly="true" pattern="%.2f %unit%"/>
 	</channel-type>
 
@@ -488,7 +486,10 @@
 	<channel-type id="operation-mode-type">
 		<item-type>Number</item-type>
 		<label>Operation Mode</label>
-		<category>settings</category>
+		<tags>
+			<tag>Control</tag>
+			<tag>Mode</tag>
+		</tags>
 		<state readOnly="true">
 			<options>
 				<option value="0">Emergency</option>
@@ -503,47 +504,37 @@
 	<channel-type id="comfort-temperature-heating-type">
 		<item-type>Number:Temperature</item-type>
 		<label>Comfort Temperature Heating</label>
-<<<<<<< HEAD
-		<category>temperature</category>
-=======
-		<tags>
-			<tag>Setpoint</tag>
-			<tag>Temperature</tag>
-		</tags>
->>>>>>> ed778e2f
+		<tags>
+			<tag>Setpoint</tag>
+			<tag>Temperature</tag>
+		</tags>
 		<state pattern="%.1f %unit%"/>
 	</channel-type>
 	<channel-type id="eco-temperature-heating-type">
 		<item-type>Number:Temperature</item-type>
 		<label>Eco Temperature Heating</label>
-<<<<<<< HEAD
-		<category>temperature</category>
-=======
-		<tags>
-			<tag>Setpoint</tag>
-			<tag>Temperature</tag>
-		</tags>
->>>>>>> ed778e2f
+		<tags>
+			<tag>Setpoint</tag>
+			<tag>Temperature</tag>
+		</tags>
 		<state pattern="%.1f %unit%"/>
 	</channel-type>
 	<channel-type id="comfort-temperature-water-type">
 		<item-type>Number:Temperature</item-type>
 		<label>Comfort Temperature Water</label>
-<<<<<<< HEAD
-		<category>temperature</category>
-=======
-		<tags>
-			<tag>Setpoint</tag>
-			<tag>Temperature</tag>
-		</tags>
->>>>>>> ed778e2f
+		<tags>
+			<tag>Setpoint</tag>
+			<tag>Temperature</tag>
+		</tags>
 		<state pattern="%.1f %unit%"/>
 	</channel-type>
 	<channel-type id="eco-temperature-water-type">
 		<item-type>Number:Temperature</item-type>
 		<label>Eco Temperature Water</label>
-<<<<<<< HEAD
-		<category>temperature</category>
+		<tags>
+			<tag>Setpoint</tag>
+			<tag>Temperature</tag>
+		</tags>
 		<state pattern="%.1f %unit%"/>
 	</channel-type>
 
@@ -551,7 +542,10 @@
 	<channel-type id="operating-mode-type">
 		<item-type>Number</item-type>
 		<label>Operating Mode</label>
-		<category>heating</category>
+		<tags>
+			<tag>Control</tag>
+			<tag>Mode</tag>
+		</tags>
 		<state readOnly="true">
 			<options>
 				<option value="0">Emergency</option>
@@ -566,121 +560,175 @@
 	<channel-type id="hc1-comfort-temperature-type">
 		<item-type>Number:Temperature</item-type>
 		<label>HC1 Comfort Temperature</label>
-		<category>temperature</category>
+		<tags>
+			<tag>Setpoint</tag>
+			<tag>Temperature</tag>
+		</tags>
 		<state pattern="%.1f %unit%"/>
 	</channel-type>
 	<channel-type id="hc1-eco-temperature-type">
 		<item-type>Number:Temperature</item-type>
 		<label>HC1 Eco Temperature</label>
-		<category>temperature</category>
+		<tags>
+			<tag>Setpoint</tag>
+			<tag>Temperature</tag>
+		</tags>
 		<state pattern="%.1f %unit%"/>
 	</channel-type>
 	<channel-type id="hc1-heating-curve-rise-type">
 		<item-type>Number</item-type>
 		<label>HC1 Heating Curve Rise</label>
-		<category>line</category>
+		<category>Line</category>
+		<tags>
+			<tag>Setpoint</tag>
+			<tag>Level</tag>
+		</tags>
 		<state pattern="%.2f"/>
 	</channel-type>
 	<channel-type id="hc2-comfort-temperature-type">
 		<item-type>Number:Temperature</item-type>
 		<label>HC2 Comfort Temperature</label>
-		<category>temperature</category>
+		<tags>
+			<tag>Setpoint</tag>
+			<tag>Temperature</tag>
+		</tags>
 		<state pattern="%.1f %unit%"/>
 	</channel-type>
 	<channel-type id="hc2-eco-temperature-type">
 		<item-type>Number:Temperature</item-type>
 		<label>HC2 Eco Temperature</label>
-		<category>temperature</category>
+		<tags>
+			<tag>Setpoint</tag>
+			<tag>Temperature</tag>
+		</tags>
 		<state pattern="%.1f %unit%"/>
 	</channel-type>
 	<channel-type id="hc2-heating-curve-rise-type">
 		<item-type>Number</item-type>
 		<label>HC2 Heating Curve Rise</label>
-		<category>line</category>
+		<category>Line</category>
+		<tags>
+			<tag>Setpoint</tag>
+			<tag>Level</tag>
+		</tags>
 		<state pattern="%.2f"/>
 	</channel-type>
 	<channel-type id="fixed-value-operation-type">
 		<item-type>Number:Temperature</item-type>
 		<label>Fixed Value Operation</label>
-		<category>temperature</category>
+		<tags>
+			<tag>Setpoint</tag>
+			<tag>Temperature</tag>
+		</tags>
 		<state pattern="%.1f %unit%"/>
 	</channel-type>
 	<channel-type id="heating-dual-mode-temperature-type">
 		<item-type>Number:Temperature</item-type>
 		<label>Heating DualMode Temperature (bivalence)</label>
-		<category>temperature</category>
+		<tags>
+			<tag>Setpoint</tag>
+			<tag>Temperature</tag>
+		</tags>
 		<state pattern="%.1f %unit%"/>
 	</channel-type>
 	<channel-type id="hotwater-comfort-temperature-type">
 		<item-type>Number:Temperature</item-type>
 		<label>Hot Water Comfort Temperature</label>
-		<category>temperature</category>
-=======
-		<tags>
-			<tag>Setpoint</tag>
-			<tag>Temperature</tag>
-		</tags>
->>>>>>> ed778e2f
+		<tags>
+			<tag>Setpoint</tag>
+			<tag>Temperature</tag>
+		</tags>
 		<state pattern="%.1f %unit%"/>
 	</channel-type>
 	<channel-type id="hotwater-eco-temperature-type">
 		<item-type>Number:Temperature</item-type>
 		<label>Hot Water Eco Temperature</label>
-		<category>temperature</category>
+		<tags>
+			<tag>Setpoint</tag>
+			<tag>Temperature</tag>
+		</tags>
 		<state pattern="%.1f %unit%"/>
 	</channel-type>
 	<channel-type id="hotwater-stages-type">
 		<item-type>Number</item-type>
 		<label>Hot Water Stages</label>
-		<category>status</category>
+		<tags>
+			<tag>Status</tag>
+			<tag>Level</tag>
+		</tags>
 		<state pattern="%u"/>
 	</channel-type>
 	<channel-type id="hotwater-dual-mode-temperature-type">
 		<item-type>Number:Temperature</item-type>
 		<label>Hot Water DualMode Temperature (bivalence)</label>
-		<category>temperature</category>
+		<tags>
+			<tag>Setpoint</tag>
+			<tag>Temperature</tag>
+		</tags>
 		<state pattern="%.1f %unit%"/>
 	</channel-type>
 	<channel-type id="area-cooling-flow-temperature-setpoint-type">
 		<item-type>Number:Temperature</item-type>
 		<label>Area Cooling Flow Temperature Set Point</label>
-		<category>temperature</category>
+		<tags>
+			<tag>Setpoint</tag>
+			<tag>Temperature</tag>
+		</tags>
 		<state pattern="%.1f %unit%"/>
 	</channel-type>
 	<channel-type id="area-cooling-flow-temperature-hysteresis-type">
 		<item-type>Number:Temperature</item-type>
 		<label>Area Cooling Flow Temperature Hysteresis</label>
-		<category>temperature</category>
+		<tags>
+			<tag>Setpoint</tag>
+			<tag>Temperature</tag>
+		</tags>
 		<state pattern="%.1f %unit%"/>
 	</channel-type>
 	<channel-type id="area-cooling-room-temperature-setpoint-type">
 		<item-type>Number:Temperature</item-type>
 		<label>Area Cooling Room Temperature Set Point</label>
-		<category>temperature</category>
+		<tags>
+			<tag>Setpoint</tag>
+			<tag>Temperature</tag>
+		</tags>
 		<state pattern="%.1f %unit%"/>
 	</channel-type>
 	<channel-type id="fan-cooling-flow-temperature-setpoint-type">
 		<item-type>Number:Temperature</item-type>
 		<label>Fan Cooling Flow Temperature Set Point</label>
-		<category>temperature</category>
+		<tags>
+			<tag>Setpoint</tag>
+			<tag>Temperature</tag>
+		</tags>
 		<state pattern="%.1f %unit%"/>
 	</channel-type>
 	<channel-type id="fan-cooling-flow-temperature-hysteresis-type">
 		<item-type>Number:Temperature</item-type>
 		<label>Fan Cooling Flow Temperature Hysteresis</label>
-		<category>temperature</category>
+		<tags>
+			<tag>Setpoint</tag>
+			<tag>Temperature</tag>
+		</tags>
 		<state pattern="%.1f %unit%"/>
 	</channel-type>
 	<channel-type id="fan-cooling-room-temperature-setpoint-type">
 		<item-type>Number:Temperature</item-type>
 		<label>Fan Cooling Room Temperature Set Point</label>
-		<category>temperature</category>
+		<tags>
+			<tag>Setpoint</tag>
+			<tag>Temperature</tag>
+		</tags>
 		<state pattern="%.1f %unit%"/>
 	</channel-type>
 	<channel-type id="reset-type">
 		<item-type>Number</item-type>
 		<label>Reset</label>
-		<category>settings</category>
+		<category>Settings</category>
+		<tags>
+			<tag>Control</tag>
+			<tag>Enabled</tag>
+		</tags>
 		<state readOnly="true">
 			<options>
 				<option value="0">Off</option>
@@ -693,7 +741,11 @@
 	<channel-type id="restart-isg-type">
 		<item-type>Number</item-type>
 		<label>Restart ISG</label>
-		<category>settings</category>
+		<category>Settings</category>
+		<tags>
+			<tag>Control</tag>
+			<tag>Enabled</tag>
+		</tags>
 		<state readOnly="true">
 			<options>
 				<option value="0">Off</option>
@@ -709,31 +761,46 @@
 	<channel-type id="is-heating-type">
 		<item-type>Contact</item-type>
 		<label>Currently Heating</label>
-		<category>status</category>
+		<tags>
+			<tag>Status</tag>
+			<tag>OpenState</tag>
+		</tags>
 		<state readOnly="true"/>
 	</channel-type>
 	<channel-type id="is-heating-water-type">
 		<item-type>Contact</item-type>
 		<label>Currently Heating Water</label>
-		<category>status</category>
+		<tags>
+			<tag>Status</tag>
+			<tag>OpenState</tag>
+		</tags>
 		<state readOnly="true"/>
 	</channel-type>
 	<channel-type id="is-cooling-type">
 		<item-type>Contact</item-type>
 		<label>Currently Cooling</label>
-		<category>status</category>
+		<tags>
+			<tag>Status</tag>
+			<tag>OpenState</tag>
+		</tags>
 		<state readOnly="true"/>
 	</channel-type>
 	<channel-type id="is-pumping-type">
 		<item-type>Contact</item-type>
 		<label>Currently Pumping</label>
-		<category>status</category>
+		<tags>
+			<tag>Status</tag>
+			<tag>OpenState</tag>
+		</tags>
 		<state readOnly="true"/>
 	</channel-type>
 	<channel-type id="is-summer-type">
 		<item-type>Contact</item-type>
 		<label>Summer Operation Mode</label>
-		<category>status</category>
+		<tags>
+			<tag>Status</tag>
+			<tag>OpenState</tag>
+		</tags>
 		<state readOnly="true"/>
 	</channel-type>
 
@@ -741,79 +808,118 @@
 	<channel-type id="hc1-pump-active-type">
 		<item-type>Contact</item-type>
 		<label>HC1 Pump Active</label>
-		<category>pump</category>
+		<tags>
+			<tag>Status</tag>
+			<tag>OpenState</tag>
+		</tags>
 		<state readOnly="true"/>
 	</channel-type>
 	<channel-type id="hc2-pump-active-type">
 		<item-type>Contact</item-type>
 		<label>HC2 Pump Active</label>
-		<category>pump</category>
+		<tags>
+			<tag>Status</tag>
+			<tag>OpenState</tag>
+		</tags>
 		<state readOnly="true"/>
 	</channel-type>
 	<channel-type id="heat-up-program-active-type">
 		<item-type>Contact</item-type>
 		<label>Heat-Up Program Active</label>
-		<category>status</category>
+		<tags>
+			<tag>Status</tag>
+			<tag>OpenState</tag>
+		</tags>
 		<state readOnly="true"/>
 	</channel-type>
 	<channel-type id="nhz-stages-running-type">
 		<item-type>Contact</item-type>
 		<label>Electric Reheating Stages Active</label>
-		<category>status</category>
+		<tags>
+			<tag>Status</tag>
+			<tag>OpenState</tag>
+		</tags>
 		<state readOnly="true"/>
 	</channel-type>
 	<channel-type id="hp-in-heating-mode-type">
 		<item-type>Contact</item-type>
 		<label>Currently Heating</label>
-		<category>status</category>
+		<tags>
+			<tag>Status</tag>
+			<tag>OpenState</tag>
+		</tags>
 		<state readOnly="true"/>
 	</channel-type>
 	<channel-type id="hp-in-hotwater-mode-type">
 		<item-type>Contact</item-type>
 		<label>Currently Heating Hot Water</label>
-		<category>status</category>
+		<tags>
+			<tag>Status</tag>
+			<tag>OpenState</tag>
+		</tags>
 		<state readOnly="true"/>
 	</channel-type>
 	<channel-type id="compressor-running-type">
 		<item-type>Contact</item-type>
 		<label>Compressor Running</label>
-		<category>status</category>
+		<tags>
+			<tag>Status</tag>
+			<tag>OpenState</tag>
+		</tags>
 		<state readOnly="true"/>
 	</channel-type>
 	<channel-type id="summer-mode-active-type">
 		<item-type>Contact</item-type>
 		<label>Summer Mode Active</label>
-		<category>status</category>
+		<tags>
+			<tag>Status</tag>
+			<tag>OpenState</tag>
+		</tags>
 		<state readOnly="true"/>
 	</channel-type>
 	<channel-type id="cooling-mode-active-type">
 		<item-type>Contact</item-type>
 		<label>Currently Cooling</label>
-		<category>status</category>
+		<tags>
+			<tag>Status</tag>
+			<tag>OpenState</tag>
+		</tags>
 		<state readOnly="true"/>
 	</channel-type>
 	<channel-type id="min-one-iws-in-defrosting-mode-type">
 		<item-type>Contact</item-type>
 		<label>Min. One IWS In Defrosting Mode</label>
-		<category>status</category>
+		<tags>
+			<tag>Status</tag>
+			<tag>OpenState</tag>
+		</tags>
 		<state readOnly="true"/>
 	</channel-type>
 	<channel-type id="silent-mode1-active-type">
 		<item-type>Contact</item-type>
 		<label>Silent Mode 1 Active</label>
-		<category>status</category>
+		<tags>
+			<tag>Status</tag>
+			<tag>OpenState</tag>
+		</tags>
 		<state readOnly="true"/>
 	</channel-type>
 	<channel-type id="silent-mode2-active-type">
 		<item-type>Contact</item-type>
 		<label>Silent Mode 2 Active</label>
-		<category>status</category>
+		<tags>
+			<tag>Status</tag>
+			<tag>OpenState</tag>
+		</tags>
 		<state readOnly="true"/>
 	</channel-type>
 	<channel-type id="power-off-type">
 		<item-type>Contact</item-type>
 		<label>Power Off</label>
-		<category>status</category>
+		<tags>
+			<tag>Status</tag>
+			<tag>OpenState</tag>
+		</tags>
 		<state readOnly="true"/>
 	</channel-type>
 
@@ -821,92 +927,137 @@
 	<channel-type id="compressor1-active-type">
 		<item-type>Contact</item-type>
 		<label>Compressor 1 Active</label>
-		<category>status</category>
+		<tags>
+			<tag>Status</tag>
+			<tag>OpenState</tag>
+		</tags>
 		<state readOnly="true"/>
 	</channel-type>
 	<channel-type id="compressor2-active-type">
 		<item-type>Contact</item-type>
 		<label>Compressor 2 Active</label>
-		<category>status</category>
+		<tags>
+			<tag>Status</tag>
+			<tag>OpenState</tag>
+		</tags>
 		<state readOnly="true"/>
 	</channel-type>
 	<channel-type id="compressor3-active-type">
 		<item-type>Contact</item-type>
 		<label>Compressor 3 Active</label>
-		<category>status</category>
+		<tags>
+			<tag>Status</tag>
+			<tag>OpenState</tag>
+		</tags>
 		<state readOnly="true"/>
 	</channel-type>
 	<channel-type id="compressor4-active-type">
 		<item-type>Contact</item-type>
 		<label>Compressor 4 Active</label>
-		<category>status</category>
+		<tags>
+			<tag>Status</tag>
+			<tag>OpenState</tag>
+		</tags>
 		<state readOnly="true"/>
 	</channel-type>
 	<channel-type id="compressor5-active-type">
 		<item-type>Contact</item-type>
 		<label>Compressor 5 Active</label>
-		<category>status</category>
+		<tags>
+			<tag>Status</tag>
+			<tag>OpenState</tag>
+		</tags>
 		<state readOnly="true"/>
 	</channel-type>
 	<channel-type id="compressor6-active-type">
 		<item-type>Contact</item-type>
 		<label>Compressor 6 Active</label>
-		<category>status</category>
+		<tags>
+			<tag>Status</tag>
+			<tag>OpenState</tag>
+		</tags>
 		<state readOnly="true"/>
 	</channel-type>
 	<channel-type id="buffer-charging-pump1-active-type">
 		<item-type>Contact</item-type>
 		<label>Buffer Charging Pump 1 Active</label>
-		<category>status</category>
+		<tags>
+			<tag>Status</tag>
+			<tag>OpenState</tag>
+		</tags>
 		<state readOnly="true"/>
 	</channel-type>
 	<channel-type id="buffer-charging-pump2-active-type">
 		<item-type>Contact</item-type>
 		<label>Buffer Charging Pump 2 Active</label>
-		<category>status</category>
+		<tags>
+			<tag>Status</tag>
+			<tag>OpenState</tag>
+		</tags>
 		<state readOnly="true"/>
 	</channel-type>
 	<channel-type id="buffer-charging-pump3-active-type">
 		<item-type>Contact</item-type>
 		<label>Buffer Charging Pump 3 Active</label>
-		<category>status</category>
+		<tags>
+			<tag>Status</tag>
+			<tag>OpenState</tag>
+		</tags>
 		<state readOnly="true"/>
 	</channel-type>
 	<channel-type id="buffer-charging-pump4-active-type">
 		<item-type>Contact</item-type>
 		<label>Buffer Charging Pump 4 Active</label>
-		<category>status</category>
+		<tags>
+			<tag>Status</tag>
+			<tag>OpenState</tag>
+		</tags>
 		<state readOnly="true"/>
 	</channel-type>
 	<channel-type id="buffer-charging-pump5-active-type">
 		<item-type>Contact</item-type>
 		<label>Buffer Charging Pump 5 Active</label>
-		<category>status</category>
+		<tags>
+			<tag>Status</tag>
+			<tag>OpenState</tag>
+		</tags>
 		<state readOnly="true"/>
 	</channel-type>
 	<channel-type id="buffer-charging-pump6-active-type">
 		<item-type>Contact</item-type>
 		<label>Buffer Charging Pump 6 Active</label>
-		<category>status</category>
+		<tags>
+			<tag>Status</tag>
+			<tag>OpenState</tag>
+		</tags>
 		<state readOnly="true"/>
 	</channel-type>
 	<channel-type id="nhz1-active-type">
 		<item-type>Contact</item-type>
 		<label>Electric Reheating Stage 1 Active</label>
-		<category>status</category>
+		<tags>
+			<tag>Status</tag>
+			<tag>OpenState</tag>
+		</tags>
 		<state readOnly="true"/>
 	</channel-type>
 	<channel-type id="nhz2-active-type">
 		<item-type>Contact</item-type>
 		<label>Electric Reheating Stage 2 Active</label>
-		<category>status</category>
+		<tags>
+			<tag>Status</tag>
+			<tag>OpenState</tag>
+		</tags>
 		<state readOnly="true"/>
 	</channel-type>
 
 	<channel-type id="fault-status-type">
 		<item-type>Number</item-type>
 		<label>Fault Status</label>
-		<category>status</category>
+		<tags>
+			<tag>Status</tag>
+			<tag>Mode</tag>
+		</tags>
 		<state readOnly="true">
 			<options>
 				<option value="0">No Fault</option>
@@ -917,7 +1068,10 @@
 	<channel-type id="bus-status-type">
 		<item-type>Number</item-type>
 		<label>Bus Status</label>
-		<category>status</category>
+		<tags>
+			<tag>Status</tag>
+			<tag>Mode</tag>
+		</tags>
 		<state readOnly="true">
 			<options>
 				<option value="0">Status OK</option>
@@ -931,7 +1085,10 @@
 	<channel-type id="defrost-initiated-type">
 		<item-type>Number</item-type>
 		<label>Defrost Initiated</label>
-		<category>status</category>
+		<tags>
+			<tag>Status</tag>
+			<tag>Mode</tag>
+		</tags>
 		<state readOnly="true">
 			<options>
 				<option value="0">OFF</option>
@@ -942,7 +1099,10 @@
 	<channel-type id="active-error-type">
 		<item-type>Number</item-type>
 		<label>Active Error</label>
-		<category>status</category>
+		<tags>
+			<tag>Status</tag>
+			<tag>Mode</tag>
+		</tags>
 		<state readOnly="true" pattern="%u"/>
 	</channel-type>
 
@@ -952,49 +1112,73 @@
 	<channel-type id="production-heat-today-type">
 		<item-type>Number:Energy</item-type>
 		<label>Heating Quantity Today</label>
-		<category>energy</category>
+		<tags>
+			<tag>Measurement</tag>
+			<tag>Energy</tag>
+		</tags>
 		<state readOnly="true" pattern="%.f %unit%"/>
 	</channel-type>
 	<channel-type id="production-heat-total-type">
 		<item-type>Number:Energy</item-type>
 		<label>Heating Quantity Total</label>
-		<category>energy</category>
+		<tags>
+			<tag>Measurement</tag>
+			<tag>Energy</tag>
+		</tags>
 		<state readOnly="true" pattern="%.0f %unit%"/>
 	</channel-type>
 	<channel-type id="production-water-today-type">
 		<item-type>Number:Energy</item-type>
 		<label>Hot Water Quantity Today</label>
-		<category>energy</category>
+		<tags>
+			<tag>Measurement</tag>
+			<tag>Energy</tag>
+		</tags>
 		<state readOnly="true" pattern="%.0f %unit%"/>
 	</channel-type>
 	<channel-type id="production-water-total-type">
 		<item-type>Number:Energy</item-type>
 		<label>Hot Water Quantity Total</label>
-		<category>energy</category>
+		<tags>
+			<tag>Measurement</tag>
+			<tag>Energy</tag>
+		</tags>
 		<state readOnly="true" pattern="%.0f %unit%"/>
 	</channel-type>
 	<channel-type id="consumption-heat-today-type">
 		<item-type>Number:Energy</item-type>
 		<label>Power Consumption for Heating Today</label>
-		<category>energy</category>
+		<tags>
+			<tag>Measurement</tag>
+			<tag>Energy</tag>
+		</tags>
 		<state readOnly="true" pattern="%.0f %unit%"/>
 	</channel-type>
 	<channel-type id="consumption-heat-total-type">
 		<item-type>Number:Energy</item-type>
 		<label>Power Consumption for Heating Total</label>
-		<category>energy</category>
+		<tags>
+			<tag>Measurement</tag>
+			<tag>Energy</tag>
+		</tags>
 		<state readOnly="true" pattern="%.0f %unit%"/>
 	</channel-type>
 	<channel-type id="consumption-water-today-type">
 		<item-type>Number:Energy</item-type>
 		<label>Power Consumption for Hot Water Today</label>
-		<category>energy</category>
+		<tags>
+			<tag>Measurement</tag>
+			<tag>Energy</tag>
+		</tags>
 		<state readOnly="true" pattern="%.0f %unit%"/>
 	</channel-type>
 	<channel-type id="consumption-water-total-type">
 		<item-type>Number:Energy</item-type>
 		<label>Power Consumption for Hot Water Total</label>
-		<category>energy</category>
+		<tags>
+			<tag>Measurement</tag>
+			<tag>Energy</tag>
+		</tags>
 		<state readOnly="true" pattern="%.0f %unit%"/>
 	</channel-type>
 
@@ -1002,161 +1186,239 @@
 	<channel-type id="production-nhz-heat-total-type">
 		<item-type>Number:Energy</item-type>
 		<label>Electric Reheating Heat Quantity Total</label>
-		<category>energy</category>
+		<tags>
+			<tag>Measurement</tag>
+			<tag>Energy</tag>
+		</tags>
 		<state readOnly="true" pattern="%.0f %unit%"/>
 	</channel-type>
 	<channel-type id="production-nhz-water-total-type">
 		<item-type>Number:Energy</item-type>
 		<label>Electric Reheating Hot Water Quantity Total</label>
-		<category>energy</category>
+		<tags>
+			<tag>Measurement</tag>
+			<tag>Energy</tag>
+		</tags>
 		<state readOnly="true" pattern="%.0f %unit%"/>
 	</channel-type>
 
 	<channel-type id="heating-runtime-type">
 		<item-type>Number:Time</item-type>
 		<label>Heating Compressor Runtime</label>
-		<category>time</category>
+		<tags>
+			<tag>Measurement</tag>
+			<tag>Duration</tag>
+		</tags>
 		<state readOnly="true" pattern="%u %unit%"/>
 	</channel-type>
 	<channel-type id="hotwater-runtime-type">
 		<item-type>Number:Time</item-type>
 		<label>Hot Water Compressor Runtime</label>
-		<category>time</category>
+		<tags>
+			<tag>Measurement</tag>
+			<tag>Duration</tag>
+		</tags>
 		<state readOnly="true" pattern="%u %unit%"/>
 	</channel-type>
 	<channel-type id="cooling-runtime-type">
 		<item-type>Number:Time</item-type>
 		<label>Cooling Compressor Runtime</label>
-		<category>time</category>
+		<tags>
+			<tag>Measurement</tag>
+			<tag>Duration</tag>
+		</tags>
 		<state readOnly="true" pattern="%u %unit%"/>
 	</channel-type>
 	<channel-type id="nhz1-runtime-type">
 		<item-type>Number:Time</item-type>
 		<label>Emergency Heating Stage 1 Runtime</label>
-		<category>time</category>
+		<tags>
+			<tag>Measurement</tag>
+			<tag>Duration</tag>
+		</tags>
 		<state readOnly="true" pattern="%u %unit%"/>
 	</channel-type>
 	<channel-type id="nhz2-runtime-type">
 		<item-type>Number:Time</item-type>
 		<label>Emergency Heating Stage 2 Runtime</label>
-		<category>time</category>
+		<tags>
+			<tag>Measurement</tag>
+			<tag>Duration</tag>
+		</tags>
 		<state readOnly="true" pattern="%u %unit%"/>
 	</channel-type>
 	<channel-type id="nhz12-runtime-type">
 		<item-type>Number:Time</item-type>
 		<label>Emergency Heating Stages 1+2 Runtime</label>
-		<category>time</category>
+		<tags>
+			<tag>Measurement</tag>
+			<tag>Duration</tag>
+		</tags>
 		<state readOnly="true" pattern="%u %unit%"/>
 	</channel-type>
 
 	<channel-type id="hp1-production-heat-today-type">
 		<item-type>Number:Energy</item-type>
 		<label>Heat Pump 1 Heating Quantity Today</label>
-		<category>energy</category>
+		<tags>
+			<tag>Measurement</tag>
+			<tag>Energy</tag>
+		</tags>
 		<state readOnly="true" pattern="%.f %unit%"/>
 	</channel-type>
 	<channel-type id="hp1-production-heat-total-type">
 		<item-type>Number:Energy</item-type>
 		<label>Heat Pump 1 Heating Quantity Total</label>
-		<category>energy</category>
+		<tags>
+			<tag>Measurement</tag>
+			<tag>Energy</tag>
+		</tags>
 		<state readOnly="true" pattern="%.0f %unit%"/>
 	</channel-type>
 	<channel-type id="hp1-production-water-today-type">
 		<item-type>Number:Energy</item-type>
 		<label>Heat Pump 1 Hot Water Quantity Today</label>
-		<category>energy</category>
+		<tags>
+			<tag>Measurement</tag>
+			<tag>Energy</tag>
+		</tags>
 		<state readOnly="true" pattern="%.0f %unit%"/>
 	</channel-type>
 	<channel-type id="hp1-production-water-total-type">
 		<item-type>Number:Energy</item-type>
 		<label>Heat Pump 1 Hot Water Quantity Total</label>
-		<category>energy</category>
+		<tags>
+			<tag>Measurement</tag>
+			<tag>Energy</tag>
+		</tags>
 		<state readOnly="true" pattern="%.0f %unit%"/>
 	</channel-type>
 	<channel-type id="hp1-production-nhz-heat-total-type">
 		<item-type>Number:Energy</item-type>
 		<label>Heat Pump 1 Electric Reheating Heat Quantity Total</label>
-		<category>energy</category>
+		<tags>
+			<tag>Measurement</tag>
+			<tag>Energy</tag>
+		</tags>
 		<state readOnly="true" pattern="%.0f %unit%"/>
 	</channel-type>
 	<channel-type id="hp1-production-nhz-water-total-type">
 		<item-type>Number:Energy</item-type>
 		<label>Heat Pump 1 Electric Reheating Hot Water Quantity Total</label>
-		<category>energy</category>
+		<tags>
+			<tag>Measurement</tag>
+			<tag>Energy</tag>
+		</tags>
 		<state readOnly="true" pattern="%.0f %unit%"/>
 	</channel-type>
 	<channel-type id="hp1-consumption-heat-today-type">
 		<item-type>Number:Energy</item-type>
 		<label>Heat Pump 1 Power Consumption for Heating Today</label>
-		<category>energy</category>
+		<tags>
+			<tag>Measurement</tag>
+			<tag>Energy</tag>
+		</tags>
 		<state readOnly="true" pattern="%.0f %unit%"/>
 	</channel-type>
 	<channel-type id="hp1-consumption-heat-total-type">
 		<item-type>Number:Energy</item-type>
 		<label>Heat Pump 1 Power Consumption for Heating Total</label>
-		<category>energy</category>
+		<tags>
+			<tag>Measurement</tag>
+			<tag>Energy</tag>
+		</tags>
 		<state readOnly="true" pattern="%.0f %unit%"/>
 	</channel-type>
 	<channel-type id="hp1-consumption-water-today-type">
 		<item-type>Number:Energy</item-type>
 		<label>Heat Pump 1 Power Consumption for Hot Water Today</label>
-		<category>energy</category>
+		<tags>
+			<tag>Measurement</tag>
+			<tag>Energy</tag>
+		</tags>
 		<state readOnly="true" pattern="%.0f %unit%"/>
 	</channel-type>
 	<channel-type id="hp1-consumption-water-total-type">
 		<item-type>Number:Energy</item-type>
 		<label>Heat Pump 1 Power Consumption for Hot Water Total</label>
-		<category>energy</category>
+		<tags>
+			<tag>Measurement</tag>
+			<tag>Energy</tag>
+		</tags>
 		<state readOnly="true" pattern="%.0f %unit%"/>
 	</channel-type>
 
 	<channel-type id="hp1-cp1-heating-runtime-type">
 		<item-type>Number:Time</item-type>
 		<label>Heat Pump 1 Heating Compressor 1 Runtime</label>
-		<category>time</category>
+		<tags>
+			<tag>Measurement</tag>
+			<tag>Duration</tag>
+		</tags>
 		<state readOnly="true" pattern="%u %unit%"/>
 	</channel-type>
 	<channel-type id="hp1-cp2-heating-runtime-type">
 		<item-type>Number:Time</item-type>
 		<label>Heat Pump 1 Heating Compressor 2 Runtime</label>
-		<category>time</category>
+		<tags>
+			<tag>Measurement</tag>
+			<tag>Duration</tag>
+		</tags>
 		<state readOnly="true" pattern="%u %unit%"/>
 	</channel-type>
 	<channel-type id="hp1-cp12-heating-runtime-type">
 		<item-type>Number:Time</item-type>
 		<label>Heat Pump 1 Heating Compressor 1/2 Runtime</label>
-		<category>time</category>
+		<tags>
+			<tag>Measurement</tag>
+			<tag>Duration</tag>
+		</tags>
 		<state readOnly="true" pattern="%u %unit%"/>
 	</channel-type>
 	<channel-type id="hp1-cp1-hotwater-runtime-type">
 		<item-type>Number:Time</item-type>
 		<label>Heat Pump 1 Hot Water Compressor 1 Runtime</label>
-		<category>time</category>
+		<tags>
+			<tag>Measurement</tag>
+			<tag>Duration</tag>
+		</tags>
 		<state readOnly="true" pattern="%u %unit%"/>
 	</channel-type>
 	<channel-type id="hp1-cp2-hotwater-runtime-type">
 		<item-type>Number:Time</item-type>
 		<label>Heat Pump 1 Hot Water Compressor 2 Runtime</label>
-		<category>time</category>
+		<tags>
+			<tag>Measurement</tag>
+			<tag>Duration</tag>
+		</tags>
 		<state readOnly="true" pattern="%u %unit%"/>
 	</channel-type>
 	<channel-type id="hp1-cp12-hotwater-runtime-type">
 		<item-type>Number:Time</item-type>
 		<label>Heat Pump 1 Hot Water Compressor 1/2 Runtime</label>
-		<category>time</category>
+		<tags>
+			<tag>Measurement</tag>
+			<tag>Duration</tag>
+		</tags>
 		<state readOnly="true" pattern="%u %unit%"/>
 	</channel-type>
 	<channel-type id="hp1-cooling-runtime-type">
 		<item-type>Number:Time</item-type>
 		<label>Heat Pump 1 Cooling Compressor Runtime</label>
-		<category>time</category>
+		<tags>
+			<tag>Measurement</tag>
+			<tag>Duration</tag>
+		</tags>
 		<state readOnly="true" pattern="%u %unit%"/>
 	</channel-type>
 
 	<channel-type id="sg-ready-on-off-switch-type">
 		<item-type>Number</item-type>
 		<label>SG Ready On/Off Switch</label>
-		<category>settings</category>
+		<tags>
+			<tag>Control</tag>
+			<tag>Mode</tag>
+		</tags>
 		<state readOnly="false">
 			<options>
 				<option value="0">On</option>
@@ -1172,7 +1434,10 @@
 			Only
 			OS1 to OS4 can be used for setting. Other values are for indication.
 		</description>
-		<category>settings</category>
+		<tags>
+			<tag>Control</tag>
+			<tag>Mode</tag>
+		</tags>
 		<state readOnly="false">
 			<options>
 				<option value="-1">No lines connected</option>
@@ -1187,7 +1452,10 @@
 	<channel-type id="sg-ready-operating-state-type">
 		<item-type>Number</item-type>
 		<label>SG Ready Operating State</label>
-		<category>status</category>
+		<tags>
+			<tag>Status</tag>
+			<tag>Mode</tag>
+		</tags>
 		<state readOnly="true">
 			<options>
 				<option value="0">Switched Off</option>
@@ -1201,7 +1469,10 @@
 	<channel-type id="sg-ready-controller-identification-type">
 		<item-type>Number</item-type>
 		<label>SG Ready Controller Identification</label>
-		<category>status</category>
+		<tags>
+			<tag>Status</tag>
+			<tag>Mode</tag>
+		</tags>
 		<state readOnly="true">
 			<options>
 				<option value="390">WPM 3</option>
