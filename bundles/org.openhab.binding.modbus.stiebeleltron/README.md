# Stiebel Eltron ISG

This extension adds support for the Stiebel Eltron Modbus protocol.

An Internet Service Gateway (ISG) with an installed Modbus extension is required in order to run this binding.
In case the Modbus extension is not yet installed on the ISG, you have to contact the Stiebel Eltron support, because the ISG Updater Tool for the update is not available anymore as described in earlier releases of the addon. But there are still documents available about the ISG (plus) under the given links:<br>
ISG web (English)
<https://www.stiebel-eltron.com/en/home/products-solutions/renewables/controller_energymanagement/isg-web/isg-web.html>
About the ISG plus (only German, French and Italian)
<https://www.stiebel-eltron.ch/de/home/produkte-loesungen/erneuerbare_energien/regelung_energiemanagement/servicewelt-und-isg.html>
<https://www.stiebel-eltron.ch/de/home/produkte-loesungen/erneuerbare_energien/regelung_energiemanagement/isg-plus/isg-plus.html>

Note about the new ISG version "*ISG connect*": it is unknown, if this binding supports it.

## Supported Things

This bundle adds the following thing types to the Modbus binding.
Note, that the things will show up under the Modbus binding.

| Thing                                | ThingTypeID                      | Description                                                                                                 |
| ------------------------------------ | -------------------------------- | ----------------------------------------------------------------------------------------------------------- |
| Stiebel Eltron Heat Pump             | heatpump                         | A Stiebel Eltron Heat Pump connected through CAN to an ISG                                                  |
| Stiebel Eltron Heat Pump (WPMsystem) | stiebeleltron-heatpump-wpmsystem | A Stiebel Eltron Heat Pump (WPMsystem compatible) connected through CAN to an ISG                           |
| Stiebel Eltron Heat Pump (WPM3)      | stiebeleltron-heatpump-wpm3      | A Stiebel Eltron Heat Pump (WPM3 compatible) connected through CAN to an ISG                                |
| Stiebel Eltron Heat Pump (WPM3i)     | stiebeleltron-heatpump-wpm3i     | A Stiebel Eltron Heat Pump (WPM3i compatible) connected through CAN to an ISG                               |
| Stiebel Eltron ISG plus SG Ready EM  | stiebeleltron-isg-sg-ready-em    | The Stiebel Eltron ISG plus SG Ready Energy Management                                                      |

The thing *Stiebel Eltron Heat Pump* and its channel IDs have been kept for compatibility reasons.
It's recommended to switch to one of the new things as they support much more channels.
The thing *Stiebel Eltron ISG SG Ready EM* is for users that have an ISGplus with SG Ready Energy Management. Please add this thing additionally to the heat pump.

## Discovery

This extension does not support auto-discovery. The things need to be added manually.

## Thing Configuration

You need first to set up a TCP Modbus bridge according to the Modbus documentation.
A typical bridge configuration would look like this:

```java
Bridge modbus:tcp:bridge [ host="10.0.0.2", port=502, id=1 ]
```

Things in this extension will use the selected bridge to connect to the device.

The following parameters are valid for all thing types:

| Parameter | Type    | Required | Default if omitted | Description                                                                |
| --------- | ------- | -------- | ------------------ | -------------------------------------------------------------------------- |
| refresh   | integer | no       | 5                  | Poll interval in seconds. Increase this if you encounter connection errors |
| maxTries  | integer | no       | 3                  | Number of retries when before giving up reading from this thing.           |

A typcial bridge and thing setup would look like this:

```java
Bridge modbus:tcp:bridge [ host="10.0.0.2", port=502, id=1 ] {
    Thing heatpump StiebelEltronHP "Stiebel Eltron Heat Pump" (modbus:tcp:bridge) @"room"  [ ]
}
```

## Channels

Channels are grouped into channel groups.
The heat pump things *Stiebel Eltron Heat Pump (WPMsystem)*, *Stiebel Eltron Heat Pump (WPM3)* and *Stiebel Eltron Heat Pump (WPM3i)* support more channels.

### System State Groups

This groups contain general state information about the heat pump.

#### Channels supported by thing *Stiebel Eltron Heat Pump*

| Channel ID       | Item Type | Read only | Description                                                   |
| ---------------- | --------- | --------- | ------------------------------------------------------------- |
| is-heating       | Contact   | true      | OPEN in case the heat pump is currently in heating mode       |
| is-heating-water | Contact   | true      | OPEN in case the heat pump is currently in heating water mode |
| is-cooling       | Contact   | true      | OPEN in case the heat pump is currently in cooling mode       |
| is-pumping       | Contact   | true      | OPEN in case the heat pump is currently in pumping mode       |
| is-summer        | Contact   | true      | OPEN in case the heat pump is currently in summer mode        |



#### Channels supported by things *Stiebel Eltron Heat Pump (WPMsystem)*, *Stiebel Eltron Heat Pump (WPM3)* and *Stiebel Eltron Heat Pump (WPM3i)*

Note: The column WPM is for WPMsystem.

| Channel ID                     | Item Type | Read only | Description                                                            | WPM | WPM3 | WPM3i |
| ------------------------------ | --------- | --------- | ---------------------------------------------------------------------- | --- | ---- | ----- |
| hc1-pump-active                | Contact   | true      | OPEN in case the heat circuit 1 pump is currently running              |  x  |  x   |   x   |
| hc2-pump-active                | Contact   | true      | OPEN in case the heat circuit 2 pump is currently running              |  x  |  x   |   x   |
| heat-up-program-active         | Contact   | true      | OPEN in case the heat-up program is currently running                  |  x  |  x   |   x   |
| nhz-stages-running             | Contact   | true      | OPEN in case if any electric reheating stages are currently running    |  x  |  x   |   x   |
| hp-in-heating-mode             | Contact   | true      | OPEN in case the heat pump is currently in heating mode                |  x  |  x   |   x   |
| hp-in-hotwater-mode            | Contact   | true      | OPEN in case the heat pump is currently in heating water mode          |  x  |  x   |   x   |
| compressor-running             | Contact   | true      | OPEN in case the compressor is currently running                       |  x  |  x   |   x   |
| summer-mode-active             | Contact   | true      | OPEN in case the heat pump is currently in summer mode                 |  x  |  x   |   x   |
| cooling-mode-active            | Contact   | true      | OPEN in case the heat pump is currently in cooling mode                |  x  |  x   |   x   |
| min-one-iws-in-defrosting-mode | Contact   | true      | OPEN in case at least one IWS is in defrosting mode                    |  x  |  x   |   x   |
| silent-mode1-active            | Contact   | true      | OPEN in case the silent mode 1 is currently active                     |  x  |  x   |   x   |
| silent-mode2-active            | Contact   | true      | OPEN in case the silent mode 2 is currently active (heat pump off)     |  x  |  x   |   x   |
| power-off                      | Contact   | true      | OPEN in case the heat pump is currently blocked by the power company   |  x  |  x   |   x   |
| compressor1-active             | Contact   | true      | OPEN in case the compressor 1 is currently running                     |  x  |  x   |       |
| compressor2-active             | Contact   | true      | OPEN in case the compressor 2 is currently running                     |  x  |  x   |       |
| compressor3-active             | Contact   | true      | OPEN in case the compressor 3 is currently running                     |  x  |  x   |       |
| compressor4-active             | Contact   | true      | OPEN in case the compressor 4 is currently running                     |  x  |  x   |       |
| compressor5-active             | Contact   | true      | OPEN in case the compressor 5 is currently running                     |  x  |  x   |       |
| compressor6-active             | Contact   | true      | OPEN in case the compressor 6 is currently running                     |  x  |  x   |       |
| buffer-charging-pump1-active   | Contact   | true      | OPEN in case the buffer charing pump 1 is currently running            |  x  |  x   |       |
| buffer-charging-pump2-active   | Contact   | true      | OPEN in case the buffer charing pump 2 is currently running            |  x  |  x   |       |
| buffer-charging-pump3-active   | Contact   | true      | OPEN in case the buffer charing pump 3 is currently running            |  x  |  x   |       |
| buffer-charging-pump4-active   | Contact   | true      | OPEN in case the buffer charing pump 4 is currently running            |  x  |  x   |       |
| buffer-charging-pump5-active   | Contact   | true      | OPEN in case the buffer charing pump 5 is currently running            |  x  |  x   |       |
| buffer-charging-pump6-active   | Contact   | true      | OPEN in case the buffer charing pump 6 is currently running            |  x  |  x   |       |
| nhz1-active                    | Contact   | true      | OPEN in case the electric reheating stage 1 is currently running       |  x  |  x   |       |
| nhz2-active                    | Contact   | true      | OPEN in case the electric reheating stage 2 is currently running       |  x  |  x   |       |
| fault-status                   | Number    | true      | Fault Status: 0=No Fault, 1=Fault                                      |  x  |  x   |   x   |
| bus-status                     | Number    | true      | Bus Status: 0=OK, 1=ERROR, 2=Error-Passive,3=Bus-Off, 4=Physical Error |  x  |  x   |   x   |
| defrost-initiated              | Number    | true      | Defrost Initiated: 0=OFF, 1=INITIATED                                  |  x  |  x   |       |
| active-error                   | Number    | true      | Active Error Number                                                    |  x  |  x   |   x   |



### System Parameters Group

This group contains system paramters of the heat pump.

#### Channels supported by thing *Stiebel Eltron Heat Pump*

| Channel ID                  | Item Type          | Read only | Description                                                                                      |
| --------------------------- | ------------------ | --------- | ------------------------------------------------------------------------------------------------ |
| operation-mode              | Number             | false     | The current operation mode of the heat pump                                                      |
|                             |                    |           | 0=emergency mode, 1=ready mode, 2=program mode, 3=comfort mode, 4=eco mode, 5=heating water mode |
| comfort-temperature-heating | Number:Temperature | false     | The current heating comfort temperature                                                          |
| eco-temperature-heating     | Number:Temperature | false     | The current heating eco temperature                                                              |
| comfort-temperature-water   | Number:Temperature | false     | The current hot water comfort temperature                                                        |
| eco-temperature-water       | Number:Temperature | false     | The current hot water eco temperature                                                            |

#### Channels supported by things *Stiebel Eltron Heat Pump (WPMsystem)*, *Stiebel Eltron Heat Pump (WPM3)* and *Stiebel Eltron Heat Pump (WPM3i)*

Note: The column WPM is for WPMsystem.

| Channel ID                                | Item Type          | Read only | Description                                                                                      | WPM | WPM3 | WPM3i |
| ----------------------------------------- | ------------------ | --------- | ------------------------------------------------------------------------------------------------ | --- | ---- | ----- |
| operating-mode                            | Number             | false     | The current operation mode of the heat pump                                                      |  x  |  x   |   x   |
|                                           |                    |           | 0=emergency mode, 1=ready mode, 2=program mode, 3=comfort mode, 4=eco mode, 5=heating water mode |  x  |  x   |   x   |
| hc1-comfort-temperature                   | Number:Temperature | false     | The current heating comfort temperature of heat circuit 1                                        |  x  |  x   |   x   |
| hc1-eco-temperature                       | Number:Temperature | false     | The current heating eco temperature of heat circuit 1                                            |  x  |  x   |   x   |
| hc1-heating-curve-rise                    | Number             | false     | The current heating curve rise of heat circuit 1                                                 |  x  |  x   |   x   |
| hc2-comfort-temperature                   | Number:Temperature | false     | The current heating comfort temperature of heat circuit 2                                        |  x  |  x   |   x   |
| hc2-eco-temperature                       | Number:Temperature | false     | The current heating eco temperature of heat circuit 2                                            |  x  |  x   |   x   |
| hc2-heating-curve-rise                    | Number             | false     | The current heating curve rise of heat circuit 2                                                 |  x  |  x   |   x   |
| fixed-value-operation                     | Number:Temperature | false     | The current heating temperature of the fixed value operation                                     |  x  |  x   |   x   |
| heating-dual-mode-temperature             | Number:Temperature | false     | The current heating temperature of the dual mode operation                                       |     |  x   |   x   |
| hotwater-comfort-temperature              | Number:Temperature | false     | The current hot water comfort temperature                                                        |  x  |  x   |   x   |
| hotwater-eco-temperature                  | Number:Temperature | false     | The current hot water eco temperature                                                            |  x  |  x   |   x   |
| hotwater-stages                           | Number             | false     | The current number of active hot water stages                                                    |  x  |  x   |   x   |
| hotwater-dual-mode-temperature            | Number:Temperature | false     | The current hot water temperature of the dual mode operation                                     |  x  |  x   |   x   |
| area-cooling-flow-temperature-setpoint    | Number:Temperature | false     | The current area cooling flow setpoint temperature                                               |  x  |  x   |   x   |
| area-cooling-flow-temperature-hysteresis  | Number:Temperature | false     | The current area cooling flow temperature hysteresis                                             |     |  x   |   x   |
| area-cooling-room-temperature-setpoint    | Number:Temperature | false     | The current area cooling room setoint temperature                                                |  x  |  x   |   x   |
| fan-cooling-flow-temperature-setpoint     | Number:Temperature | false     | The current fan cooling flow setpoint temperature                                                |  x  |  x   |   x   |
| fan-cooling-flow-temperature-hysteresis   | Number:Temperature | false     | The current fan cooling flow temperature hysteresis                                              |  x  |  x   |   x   |
| fan-cooling-room-temperature-setpoint     | Number:Temperature | false     | The current fan cooling room temperature hysteresis                                              |  x  |  x   |   x   |
| reset                                     | Number             | false     | Reset heat pump / 0=off, 1=system reset (factory reset), 2=reset fault list, 3=reset heat pump   |  x  |  x   |   x   |
| restart-isg                               | Number             | false     | Restart ISG command / 0=off, 1=restart, 2=service key                                            |  x  |  x   |   x   |

##### Note

Channel 'reset': The binding only accepts commands 2 and 3 - command 1 (system reset) is ignored to prevent factory reset by accident.
Channel 'restart-isg': The binding only accepts command 1 - command 2 (service key) is ignored as impact of command is not known to developer.


### System Information Group

This group contains general operational information about the device.

#### Channels supported by thing *Stiebel Eltron Heat Pump*

| Channel ID                 | Item Type            | Read only | Description                                           |
| -------------------------- | -------------------- | --------- | ----------------------------------------------------- |
| fek-temperature            | Number:Temperature   | true      | The current temperature measured by the FEK           |
| fek-temperature-setpoint   | Number:Temperature   | true      | The current set point of the FEK temperature          |
| fek-humidity               | Number:Dimensionless | true      | The current humidity measured by the FEK              |
| fek-dewpoint               | Number:Temperature   | true      | The current dew point temperature measured by the FEK |
| outdoor-temperature        | Number:Temperature   | true      | The current outdoor temperature                       |
| hk1-temperature            | Number:Temperature   | true      | The current temperature of the HK1                    |
| hk1-temperature-setpoint   | Number:Temperature   | true      | The current temperature set point of the HK1          |
| supply-temperature         | Number:Temperature   | true      | The current supply temperature                        |
| return-temperature         | Number:Temperature   | true      | The current return temperature                        |
| source-temperature         | Number:Temperature   | true      | The current source temperature                        |
| water-temperature          | Number:Temperature   | true      | The current water temperature                         |
| water-temperature-setpoint | Number:Temperature   | true      | The current water temperature set point               |

#### Channels supported by things *Stiebel Eltron Heat Pump (WPMsystem)*, *Stiebel Eltron Heat Pump (WPM3)* and *Stiebel Eltron Heat Pump (WPM3i)*

Note: The column WPM is for WPMsystem.

| Channel ID                                | Item Type                 | Read only | Description                                                          | WPM | WPM3 | WPM3i |
| ----------------------------------------- | ------------------------- | --------- | -------------------------------------------------------------------- | --- | ---- | ----- |
| fe7-temperature                           | Number:Temperature        | true      | The current temperature measured by the Remote Control FE7           |  x  |  x   |   x   |
| fe7-temperature-setpoint                  | Number:Temperature        | true      | The current set point of the Remote Control FE7 temperature          |  x  |  x   |   x   |
| fek-temperature                           | Number:Temperature        | true      | The current temperature measured by the Remote Control FEK           |     |  x   |   x   |
| fek-temperature-setpoint                  | Number:Temperature        | true      | The current set point of the Remote Control FEK temperature          |     |  x   |   x   |
| fek-humidity                              | Number:Dimensionless      | true      | The current humidity measured by the Remote Control FEK              |     |  x   |   x   |
| fek-dewpoint                              | Number:Temperature        | true      | The current dew point temperature measured by the Remote Control FEK |     |  x   |   x   |
| outdoor-temperature                       | Number:Temperature        | true      | The current outdoor temperature                                      |  x  |  x   |   x   |
| hc1-temperature                           | Number:Temperature        | true      | The current heat circuit 1 temperature                               |  x  |  x   |   x   |
| hc1-temperature-setpoint                  | Number:Temperature        | true      | The current heat circuit 1 temperature set point                     |  x  |  x   |   x   |
| hc2-temperature                           | Number:Temperature        | true      | The current heat circuit 2 temperature                               |  x  |  x   |   x   |
| hc2-temperature-setpoint                  | Number:Temperature        | true      | The current heat circuit 2 temperature set point                     |  x  |  x   |   x   |
| hp-flow-temperature                       | Number:Temperature        | true      | The current heat pump flow temperature                               |  x  |  x   |   x   |
| nhz-flow-temperature                      | Number:Temperature        | true      | The current electric reheating flow temperature                      |  x  |  x   |   x   |
| flow-temperature                          | Number:Temperature        | true      | The current flow temperature                                         |  x  |  x   |   x   |
| return-temperature                        | Number:Temperature        | true      | The current return temperature                                       |  x  |  x   |   x   |
| fixed-temperature-setpoint                | Number:Temperature        | true      | The current fixed temperature set point                              |  x  |  x   |   x   |
| buffer-temperature                        | Number:Temperature        | true      | The current buffer temperature                                       |  x  |  x   |   x   |
| buffer-temperature-setpoint               | Number:Temperature        | true      | The current buffer temperature set point                             |  x  |  x   |   x   |
| heating-pressure                          | Number:Pressure           | true      | The current heating pressure                                         |  x  |  x   |   x   |
| flow-rate                                 | Number:VolumetricFlowRate | true      | The current flow rate                                                |  x  |  x   |   x   |
| hotwater-temperature                      | Number:Temperature        | true      | The current hotwater temperature                                     |  x  |  x   |   x   |
| hotwater-temperature-setpoint             | Number:Temperature        | true      | The current hotwater temperature set point                           |  x  |  x   |   x   |
| fan-cooling-temperature                   | Number:Temperature        | true      | The current fan cooling temperature                                  |  x  |  x   |   x   |
| fan-cooling-temperature-setpoint          | Number:Temperature        | true      | The current fan cooling temperature set point                        |  x  |  x   |   x   |
| area-cooling-temperature                  | Number:Temperature        | true      | The current area cooling temperature                                 |  x  |  x   |   x   |
| area-cooling-temperature-setpoint         | Number:Temperature        | true      | The current area cooling temperature set point                       |  x  |  x   |   x   |
| solar-thermal-collector-temperature       | Number:Temperature        | true      | The current solar thermal collector temperature                      |     |  x   |       |
| solar-thermal-cylinder-temperature        | Number:Temperature        | true      | The current solar thermal collector temperature set point            |     |  x   |       |
| solar-thermal-runtime                     | Number:Time               | true      | The current solar thermal runtime                                    |     |  x   |       |
| external-heat-source-temperature          | Number:Temperature        | true      | The current external heat source temperature                         |  x  |  x   |       |
| external-heat-source-temperature-setpoint | Number:Temperature        | true      | The current external heat source temperature set point               |  x  |  x   |       |
| external-heat-source-runtime              | Number:Time               | true      | The current external heat source runtime                             |  x  |  x   |       |
| lower-application-limit-heating           | Number:Temperature        | true      | The current heating lower application limit temperature              |  x  |  x   |   x   |
| lower-application-limit-hotwater          | Number:Temperature        | true      | The current hotwater lower application limit temperature             |  x  |  x   |   x   |
| source-temperature                        | Number:Temperature        | true      | The current source temperature                                       |  x  |  x   |   x   |
| min-source-temperature                    | Number:Temperature        | true      | The current minimal source temperature                               |  x  |  x   |   x   |
| source-pressure                           | Number:Pressure           | true      | The current source pressure                                          |  x  |  x   |   x   |
| hotgas-temperature                        | Number:Temperature        | true      | The current hot gas temperature                                      |     |      |   x   |
| high-pressure                             | Number:Pressure           | true      | The current high pressure                                            |     |      |   x   |
| low-pressure                              | Number:Pressure           | true      | The current low pressure                                             |     |      |   x   |
| hp1-return-temperature                    | Number:Temperature        | true      | Heat Pump 1 current return temperature                               |  x  |  x   |       |
| hp1-flow-temperature                      | Number:Temperature        | true      | Heat Pump 1 current flow temperature                                 |  x  |  x   |       |
| hp1-hotgas-temperature                    | Number:Temperature        | true      | Heat Pump 1 current hot gas temperature                              |  x  |  x   |       |
| hp1-low-pressure                          | Number:Pressure           | true      | Heat Pump 1 current low pressure                                     |  x  |  x   |       |
| hp1-mean-pressure                         | Number:Pressure           | true      | Heat Pump 1 current mean pressure                                    |  x  |  x   |       |
| hp1-high-pressure                         | Number:Pressure           | true      | Heat Pump 1 current high pressure                                    |  x  |  x   |       |
| hp1-flow-rate                             | Number:VolumetricFlowRate | true      | Heat Pump 1 current flow rate                                        |  x  |  x   |       |

### Energy Information Group

This group contains information about the energy consumption and delivery of the heat pump.

#### Channels supported by things *Stiebel Eltron Heat Pump*


| Channel ID                         | Item Type     | Read only | Description                                            |
| -----------------------------------| ------------- | --------- | -------------------------------------------------------|
| production-heat-today              | Number:Energy | true      | The compressor heat quantity delivered today           |
| production-heat-total              | Number:Energy | true      | The compressor heat quantity delivered in total        |
| production-water-today             | Number:Energy | true      | The compressor water heat quantity delivered today     |
| production-water-total             | Number:Energy | true      | The compressor water heat quantity delivered in total  |
| consumption-heat-today             | Number:Energy | true      | The power consumption for heating today                |
| consumption-heat-total             | Number:Energy | true      | The power consumption for heating in total             |
| consumption-water-today            | Number:Energy | true      | The power consumption for water heating today          |
| consumption-water-total            | Number:Energy | true      | The power consumption for water heating in total       |


### Energy und Runtime Information Group

This group contains information about the energy consumption and delivery of the heat pump as well as the runtime
of compressor and electric reheating stages for heating, cooling and hot water production.

#### Channels supported by things *Stiebel Eltron Heat Pump (WPMsystem)*, *Stiebel Eltron Heat Pump (WPM3)* and *Stiebel Eltron Heat Pump (WPM3i)*

Note: The column WPM is for WPMsystem.

| Channel ID                         | Item Type     | Read only | Description                                                          | WPM | WPM3 | WPM3i |
| ---------------------------------- | ------------- | --------- | -------------------------------------------------------------------- | --- | ---- | ----- |
| production-heat-today              | Number:Energy | true      | The compressor heat quantity delivered today                         |  x  |  x   |   x   |
| production-heat-total              | Number:Energy | true      | The compressor heat quantity delivered in total                      |  x  |  x   |   x   |
| production-water-today             | Number:Energy | true      | The compressor water heat quantity delivered today                   |  X  |  x   |   x   |
| production-water-total             | Number:Energy | true      | The compressor water heat quantity delivered in total                |  X  |  x   |   x   |
| production-nhz-heat-total          | Number:Energy | true      | The electric reheating heat quantity delivered in total              |  X  |  X   |   x   |
| production-nhz-water-total         | Number:Energy | true      | The electric reheating hot water quantity delivered in total         |  X  |  X   |   x   |
| consumption-heat-today             | Number:Energy | true      | The power consumption for heating today                              |  x  |  x   |   x   |
| consumption-heat-total             | Number:Energy | true      | The power consumption for heating in total                           |  x  |  x   |   x   |
| consumption-water-today            | Number:Energy | true      | The power consumption for water heating today                        |  x  |  x   |   x   |
| consumption-water-total            | Number:Energy | true      | The power consumption for water heating in total                     |  x  |  x   |   x   |
| heating-runtime                    | Number:Time   | true      | The compressor runtime for heating in total                          |     |      |   x   |
| hotwater-runtime                   | Number:Time   | true      | The compressor runtime for heating in total                          |     |      |   x   |
| cooling-runtime                    | Number:Time   | true      | The compressor runtime for cooling in total                          |     |      |   x   |
| nhz1-runtime                       | Number:Time   | true      | The electric reheating stage 1 runtime in total                      |  x  |  x   |   x   |
| nhz2-runtime                       | Number:Time   | true      | The electric reheating stage 2 runtime in total                      |  x  |  x   |   x   |
| nhz12-runtime                      | Number:Time   | true      | The electric reheating stages 1+2 runtime in total                   |  x  |  x   |   x   |
| hp1-production-heat-today          | Number:Energy | true      | Heat Pump 1 compressor heat quantity delivered today                 |  x  |  x   |       |
| hp1-production-heat-total          | Number:Energy | true      | Heat Pump 1 compressor heat quantity delivered in total              |  x  |  x   |       |
| hp1-production-water-today         | Number:Energy | true      | Heat Pump 1 compressor water heat quantity delivered today           |  x  |  x   |       |
| hp1-production-water-total         | Number:Energy | true      | Heat Pump 1 compressor water heat quantity delivered in total        |  x  |  x   |       |
| hp1-production-nhz-heat-total      | Number:Energy | true      | Heat Pump 1 electric reheating heat quantity delivered in total      |  x  |  x   |       |
| hp1-production-nhz-water-total     | Number:Energy | true      | Heat Pump 1 electric reheating hot water quantity delivered in total |  x  |  x   |       |
| hp1-consumption-heat-today         | Number:Energy | true      | Heat Pump 1 power consumption for heating today                      |  x  |  x   |       |
| hp1-consumption-heat-total         | Number:Energy | true      | Heat Pump 1 power consumption for heating in total                   |  x  |  x   |       |
| hp1-consumption-water-today        | Number:Energy | true      | Heat Pump 1 power consumption for water heating today                |  x  |  x   |       |
| hp1-consumption-water-total        | Number:Energy | true      | Heat Pump 1 power consumption for water heating in total             |  x  |  x   |       |
| hp1-cp1-heating-runtime            | Number:Time   | true      | Heat Pump 1 compressor 1 runtime for heating in total                |  X  |  x   |       |
| hp1-cp2-heating-runtime            | Number:Time   | true      | Heat Pump 1 compressor 2 runtime for heating in total                |  X  |  x   |       |
| hp1-cp12-heating-runtime           | Number:Time   | true      | Heat Pump 1 compressor 1/2 runtime for heating in total              |  x  |  x   |       |
| hp1-cp1-hotwater-runtime           | Number:Time   | true      | Heat Pump 1 compressor 1 runtime for heating in total                |  x  |  x   |       |
| hp1-cp2-hotwater-runtime           | Number:Time   | true      | Heat Pump 1 compressor 2 runtime for heating in total                |  x  |  x   |       |
| hp1-cp12-hotwater-runtime          | Number:Time   | true      | Heat Pump 1 compressor 1/2 runtime for heating in total              |  x  |  x   |       |
| hp1-cooling-runtime                | Number:Time   | true      | Heat Pump 1 compressor runtime for cooling in total                  |  x  |  x   |       |


### SG Ready - Energy Management Settings

| Channel ID             | Item Type | Read only | Description            |
| -----------------------| ----------| --------- | -----------------------|
| sg-ready-on-off-switch | Number    | false     | SG Ready On/Off Switch |
| sg-ready-input-lines   | Number    | false     | SG Ready Input Lines   |


### SG Ready - Energy Management System Information

| Channel ID                         | Item Type | Read only | Description                        |
| ---------------------------------- | ----------| --------- | -----------------------------------|
| sg-ready-operating-state           | Number    | true      | SG Ready Operating State           |
| sg-ready-controller-identification | Number    | true      | SG Ready Controller Identification |



## Full Example for the thing *Stiebel Eltron Heat Pump*

### Thing Configuration

```java
Bridge modbus:tcp:bridge "Stiebel Modbus TCP"[ host="hostname|ip", port=502, id=1 ] {
 Thing modbus:heatpump:stiebelEltron "StiebelEltron" (modbus:tcp:bridge) @"Room"  [ ]
}
```

### Item Configuration

```java
<<<<<<< HEAD
Number:Temperature stiebel_eltron_temperature_ffk    "Temperature FFK [%.1f °C]" <temperature>           { channel="modbus:heatpump:stiebelEltron:systemInformation#fek-temperature" }
Number:Temperature stiebel_eltron_setpoint_ffk       "Set point FFK [%.1f °C]" <temperature>             { channel="modbus:heatpump:stiebelEltron:systemInformation#fek-temperature-setpoint" }
Number:Dimensionless stiebel_eltron_humidity_ffk     "Humidity FFK [%.1f %%]" <humidity>                 { channel="modbus:heatpump:stiebelEltron:systemInformation#fek-humidity" }
Number:Temperature stiebel_eltron_dewpoint_ffk       "Dew point FFK [%.1f °C]" <temperature>             { channel="modbus:heatpump:stiebelEltron:systemInformation#fek-dewpoint" }

Number:Temperature stiebel_eltron_outdoor_temp       "Outdoor temperature [%.1f °C]"                     { channel="modbus:heatpump:stiebelEltron:systemInformation#outdoor-temperature" }
Number:Temperature stiebel_eltron_temp_hk1           "Temperature HK1 [%.1f °C]"                         { channel="modbus:heatpump:stiebelEltron:systemInformation#hk1-temperature" }
Number:Temperature stiebel_eltron_setpoint_hk1       "Set point HK1 [%.1f °C]"                           { channel="modbus:heatpump:stiebelEltron:systemInformation#hk1-temperature-setpoint" }
Number:Temperature stiebel_eltron_temp_water         "Water temperature  [%.1f °C]"                      { channel="modbus:heatpump:stiebelEltron:systemInformation#water-temperature" }
Number:Temperature stiebel_eltron_setpoint_water     "Water setpoint [%.1f °C]"                          { channel="modbus:heatpump:stiebelEltron:systemInformation#water-temperature-setpoint" }
Number:Temperature stiebel_eltron_source_temp        "Source temperature [%.1f °C]"                      { channel="modbus:heatpump:stiebelEltron:systemInformation#source-temperature" }
Number:Temperature stiebel_eltron_vorlauf_temp       "Supply tempertature [%.1f °C]"                     { channel="modbus:heatpump:stiebelEltron:systemInformation#supply-temperature" }
Number:Temperature stiebel_eltron_ruecklauf_temp     "Return temperature  [%.1f °C]"                     { channel="modbus:heatpump:stiebelEltron:systemInformation#return-temperature" }

Number stiebel_eltron_heating_comfort_temp           "Heating Comfort Temperature [%.1f °C]"             { channel="modbus:heatpump:stiebelEltron:systemParameter#comfort-temperature-heating" }
Number stiebel_eltron_heating_eco_temp               "Heating Eco Temperature [%.1f °C]"                 { channel="modbus:heatpump:stiebelEltron:systemParameter#eco-temperature-heating" }
Number stiebel_eltron_water_comfort_temp             "Water Comfort Temperature [%.1f °C]"               { channel="modbus:heatpump:stiebelEltron:systemParameter#comfort-temperature-water" }
Number stiebel_eltron_water_eco_temp                 "Water Eco Temperature [%.1f °C]"                   { channel="modbus:heatpump:stiebelEltron:systemParameter#eco-temperature-water" }
Number stiebel_eltron_operation_mode                 "Operation Mode"                                    { channel="modbus:heatpump:stiebelEltron:systemParameter#operation-mode" }

Contact stiebel_eltron_mode_pump                     "Pump [%d]"                                         { channel="modbus:heatpump:stiebelEltron:systemState#is-pumping" }
Contact stiebel_eltron_mode_heating                  "Heating [%d]"                                      { channel="modbus:heatpump:stiebelEltron:systemState#is-heating" }
Contact stiebel_eltron_mode_water                    "Heating Water [%d]"                                { channel="modbus:heatpump:stiebelEltron:systemState#is-heating-water" }
Contact stiebel_eltron_mode_cooling                  "Cooling [%d]"                                      { channel="modbus:heatpump:stiebelEltron:systemState#is-cooling" }
Contact stiebel_eltron_mode_summer                   "Summer Mode [%d]"                                  { channel="modbus:heatpump:stiebelEltron:systemState#is-summer" }


Number:Energy stiebel_eltron_production_heat_today   "Heat quantity today [%.0f kWh]"                    { channel="modbus:heatpump:stiebelEltron:energyInformation#production_heat_today" }
Number:Energy stiebel_eltron_production_heat_total   "Heat quantity total  [%.3f MWh]"                   {channel="modbus:heatpump:stiebelEltron:energyInformation#production_heat_total"}
Number:Energy stiebel_eltron_production_water_today  "Water heat quantity today  [%.0f kWh]"             { channel="modbus:heatpump:stiebelEltron:energyInformation#production_water_today" }
Number:Energy stiebel_eltron_production_water_total  "Water heat quantity total  [%.3f MWh]"             {channel="modbus:heatpump:stiebelEltron:energyInformation#production_water_total"}
Number:Energy stiebel_eltron_consumption_heat_total  "Heating power consumption total [%.3f MWh]"        {channel="modbus:heatpump:stiebelEltron:energyInformation#consumption_heat_total"}
Number:Energy stiebel_eltron_consumption_heat_today  "Heating power consumption today [%.0f kWh]"        { channel="modbus:heatpump:stiebelEltron:energyInformation#consumption_heat_today" }
Number:Energy stiebel_eltron_consumption_water_today "Water heating power consumption today  [%.0f kWh]" { channel="modbus:heatpump:stiebelEltron:energyInformation#consumption_water_today" }
Number:Energy stiebel_eltron_consumption_water_total "Water heating power consumption total [%.3f MWh]"  {channel="modbus:heatpump:stiebelEltron:energyInformation#consumption_water_total"}
=======
Number:Temperature stiebel_eltron_temperature_fek            "Temperature FEK [%.1f °C]" <temperature>    { channel="modbus:heatpump:stiebelEltron:systemInformation#fek-temperature" }
Number:Temperature stiebel_eltron_setpoint_fek            "Set point FEK [%.1f °C]" <temperature>    { channel="modbus:heatpump:stiebelEltron:systemInformation#fek-temperature-setpoint" }
Number:Dimensionless stiebel_eltron_humidity_fek            "Humidity FEK [%.1f %%]" <humidity>   { channel="modbus:heatpump:stiebelEltron:systemInformation#fek-humidity" }
Number:Temperature stiebel_eltron_dewpoint_fek            "Dew point FEK [%.1f °C]" <temperature>    { channel="modbus:heatpump:stiebelEltron:systemInformation#fek-dewpoint" }

Number:Temperature stiebel_eltron_outdoor_temp            "Outdoor temperature [%.1f °C]"    { channel="modbus:heatpump:stiebelEltron:systemInformation#outdoor-temperature" }
Number:Temperature stiebel_eltron_temp_hk1                "Temperature HK1 [%.1f °C]"    { channel="modbus:heatpump:stiebelEltron:systemInformation#hk1-temperature" }
Number:Temperature stiebel_eltron_setpoint_hk1            "Set point HK1 [%.1f °C]"    { channel="modbus:heatpump:stiebelEltron:systemInformation#hk1-temperature-setpoint" }
Number:Temperature stiebel_eltron_temp_water                "Water temperature  [%.1f °C]"    { channel="modbus:heatpump:stiebelEltron:systemInformation#water-temperature" }
Number:Temperature stiebel_eltron_setpoint_water            "Water setpoint [%.1f °C]"    { channel="modbus:heatpump:stiebelEltron:systemInformation#water-temperature-setpoint" }
Number:Temperature stiebel_eltron_source_temp            "Source temperature [%.1f °C]"    { channel="modbus:heatpump:stiebelEltron:systemInformation#source-temperature" }
Number:Temperature stiebel_eltron_vorlauf_temp            "Supply tempertature [%.1f °C]"    { channel="modbus:heatpump:stiebelEltron:systemInformation#supply-temperature" }
Number:Temperature stiebel_eltron_ruecklauf_temp            "Return temperature  [%.1f °C]"    { channel="modbus:heatpump:stiebelEltron:systemInformation#return-temperature" }

Number stiebel_eltron_heating_comfort_temp              "Heating Comfort Temperature [%.1f °C]"    { channel="modbus:heatpump:stiebelEltron:systemParameter#comfort-temperature-heating" }
Number stiebel_eltron_heating_eco_temp              "Heating Eco Temperature [%.1f °C]"    { channel="modbus:heatpump:stiebelEltron:systemParameter#eco-temperature-heating" }
Number stiebel_eltron_water_comfort_temp              "Water Comfort Temperature [%.1f °C]"    { channel="modbus:heatpump:stiebelEltron:systemParameter#comfort-temperature-water" }
Number stiebel_eltron_water_eco_temp              "Water Eco Temperature [%.1f °C]"    { channel="modbus:heatpump:stiebelEltron:systemParameter#eco-temperature-water" }
Number stiebel_eltron_operation_mode           "Operation Mode"   { channel="modbus:heatpump:stiebelEltron:systemParameter#operation-mode" }

Contact stiebel_eltron_mode_pump               "Pump [%d]"   { channel="modbus:heatpump:stiebelEltron:systemState#is-pumping" }
Contact stiebel_eltron_mode_heating             "Heating [%d]"   { channel="modbus:heatpump:stiebelEltron:systemState#is-heating" }
Contact stiebel_eltron_mode_water              "Heating Water [%d]"   { channel="modbus:heatpump:stiebelEltron:systemState#is-heating-water" }
Contact stiebel_eltron_mode_cooling             "Cooling [%d]"   { channel="modbus:heatpump:stiebelEltron:systemState#is-cooling" }
Contact stiebel_eltron_mode_summer             "Summer Mode [%d]"   { channel="modbus:heatpump:stiebelEltron:systemState#is-summer" }

Number:Energy stiebel_eltron_production_heat_today            "Heat quantity today [%.0f kWh]"    { channel="modbus:heatpump:stiebelEltron:energyInformation#production-heat-today" }
Number:Energy stiebel_eltron_production_heat_total            "Heat quantity total  [%.3f MWh]"   {channel="modbus:heatpump:stiebelEltron:energyInformation#production-heat-total"}
Number:Energy stiebel_eltron_production_water_today            "Water heat quantity today  [%.0f kWh]"    { channel="modbus:heatpump:stiebelEltron:energyInformation#production-water-today" }
Number:Energy stiebel_eltron_production_water_total            "Water heat quantity total  [%.3f MWh]"   {channel="modbus:heatpump:stiebelEltron:energyInformation#production-water-total"}
Number:Energy stiebel_eltron_consumption_heat_total             "Heating power consumption total [%.3f MWh]"  {channel="modbus:heatpump:stiebelEltron:energyInformation#consumption-heat-total"}
Number:Energy stiebel_eltron_consumption_heat_today            "Heating power consumption today [%.0f kWh]"    { channel="modbus:heatpump:stiebelEltron:energyInformation#consumption-heat-today" }
Number:Energy stiebel_eltron_consumption_water_today            "Water heating power consumption today  [%.0f kWh]"    { channel="modbus:heatpump:stiebelEltron:energyInformation#consumption-water-today" }
Number:Energy stiebel_eltron_consumption_water_total            "Water heating power consumption total [%.3f MWh]"   {channel="modbus:heatpump:stiebelEltron:energyInformation#consumption-water-total"}
>>>>>>> ed778e2f

```

### Sitemap Configuration

```perl
Text label="Heat pumpt" icon="temperature" {
 Frame label="Operation Mode" {
  Default item=stiebel_eltron_mode_pump
  Default item=stiebel_eltron_mode_heating
  Default item=stiebel_eltron_mode_water
  Default item=stiebel_eltron_mode_cooling
  Default item=stiebel_eltron_mode_summer
 }
 Frame label= "State" {
  Default item=stiebel_eltron_operation_mode icon="settings"
  Default item=stiebel_eltron_outdoor_temp  icon="temperature"
  Default item=stiebel_eltron_temp_hk1  icon="temperature"
  Default item=stiebel_eltron_setpoint_hk1  icon="temperature"
  Default item=stiebel_eltron_vorlauf_temp  icon="temperature"
  Default item=stiebel_eltron_ruecklauf_temp  icon="temperature"
  Default item=stiebel_eltron_temp_water  icon="temperature"
  Default item=stiebel_eltron_setpoint_water icon="temperature"
  Default item=stiebel_eltron_temperature_ffk  icon="temperature"
  Default item=stiebel_eltron_setpoint_ffk icon="temperature"
  Default item=stiebel_eltron_humidity_ffk icon="humidity"
  Default item=stiebel_eltron_dewpoint_ffk icon="temperature"
  Default item=stiebel_eltron_source_temp icon="temperature"
 }
 Frame label="Paramters" {
  Setpoint item=stiebel_eltron_heating_comfort_temp icon="temperature" step=1 minValue=5 maxValue=30
  Setpoint item=stiebel_eltron_heating_eco_temp icon="temperature" step=1 minValue=5 maxValue=30
  Setpoint item=stiebel_eltron_water_comfort_temp icon="temperature" step=1 minValue=10 maxValue=60
  Setpoint item=stiebel_eltron_water_eco_temp icon="temperature" step=1 minValue=10 maxValue=60
 }
 Frame label="Energy consumption" {
  Default item=stiebel_eltron_consumption_heat_today icon="energy"
  Default item=stiebel_eltron_consumption_heat_total icon="energy"
  Default item=stiebel_eltron_consumption_water_today icon="energy"
  Default item=stiebel_eltron_consumption_water_total icon="energy"
 }
 Frame label="Heat quantity" {
  Default item=stiebel_eltron_production_heat_today icon="radiator"
  Default item=stiebel_eltron_production_heat_total icon="radiator"
  Default item=stiebel_eltron_production_water_today icon="water"
  Default item=stiebel_eltron_production_water_total icon="water"
 }

}

```


## Full Example for the things things *Stiebel Eltron Heat Pump (WPM3)*, *Stiebel Eltron Heat Pump (WPM3)*, *Stiebel Eltron Heat Pump (WPM3i)* and *Stiebel Eltron ISG SG Ready EM*

### Thing Configuration

Just use one of the heat pump things between the curly braces.

```java
Bridge modbus:tcp:bridge "Stiebel Modbus TCP"[ host="hostname|ip", port=502, id=1 ] {
    Thing modubs:stiebeleltron-heatpump-wpmsystem:stiebelEltronWPMsytem "Stiebel Eltron Heat Pump (WPMsystem)"          (modbus:tcp:bridge) @"Room" [ ]
    Thing modubs:stiebeleltron-heatpump-wpm3:stiebelEltronWPM3          "Stiebel Eltron Heat Pump (WPM3)"               (modbus:tcp:bridge) @"Room" [ ]
    Thing modubs:stiebeleltron-heatpump-wpm3i:stiebelEltronWPM3i        "Stiebel Eltron Heat Pump (WPM3i)"              (modbus:tcp:bridge) @"Room" [ ]
    Thing modbus:stiebeleltron-isg-sg-ready-em:se-isg-sg-ready-em       "Stiebel Eltron ISG SG Ready Energy Management" (modbus:tcp:bridge) @"Room" []
}
```


### Item Configuration *Stiebel Eltron Heat Pump (WPM)*

```java
Contact                   stiebel_eltron_heat_pump_wpm_hc1_pump_active                            "HC1 Pump Active"                                <pump>        { channel="modubs:stiebeleltron-heatpump-wpmsystem:stiebelEltronWPMsytem:systemStateWpm3#hc1-pump-active" }
Contact                   stiebel_eltron_heat_pump_wpm_hc2_pump_active                            "HC2 Pump Active"                                <pump>        { channel="modubs:stiebeleltron-heatpump-wpmsystem:stiebelEltronWPMsytem:systemStateWpm3#hc2-pump-active" }
Contact                   stiebel_eltron_heat_pump_wpm_heatup_program_active                      "Heat-Up Program Active"                         <status>      { channel="modubs:stiebeleltron-heatpump-wpmsystem:stiebelEltronWPMsytem:systemStateWpm3#heat-up-program-active" }
Contact                   stiebel_eltron_heat_pump_wpm_nhz_stages_active                          "NHZ Stages Active"                              <status>      { channel="modubs:stiebeleltron-heatpump-wpmsystem:stiebelEltronWPMsytem:systemStateWpm3#nhz-stages-running" }
Contact                   stiebel_eltron_heat_pump_wpm_currently_heating                          "Currently Heating"                              <status>      { channel="modubs:stiebeleltron-heatpump-wpmsystem:stiebelEltronWPMsytem:systemStateWpm3#hp-in-heating-mode" }
Contact                   stiebel_eltron_heat_pump_wpm_currently_heating_hot_water                "Currently Heating Hot Water"                    <status>      { channel="modubs:stiebeleltron-heatpump-wpmsystem:stiebelEltronWPMsytem:systemStateWpm3#hp-in-hotwater-mode" }
Contact                   stiebel_eltron_heat_pump_wpm_compressor_running                         "Compressor Running"                             <status>      { channel="modubs:stiebeleltron-heatpump-wpmsystem:stiebelEltronWPMsytem:systemStateWpm3#compressor-running" }
Contact                   stiebel_eltron_heat_pump_wpm_summer_mode_active                         "Summer Mode Active"                             <status>      { channel="modubs:stiebeleltron-heatpump-wpmsystem:stiebelEltronWPMsytem:systemStateWpm3#summer-mode-active" }
Contact                   stiebel_eltron_heat_pump_wpm_currently_cooling                          "Currently Cooling"                              <status>      { channel="modubs:stiebeleltron-heatpump-wpmsystem:stiebelEltronWPMsytem:systemStateWpm3#cooling-mode-active" }
Contact                   stiebel_eltron_heat_pump_wpm_min_one_iws_in_defrosting_mode             "Min. one IWS In Defrosting Mode"                <status>      { channel="modubs:stiebeleltron-heatpump-wpmsystem:stiebelEltronWPMsytem:systemStateWpm3#min-one-iws-in-defrosting-mode" }
Contact                   stiebel_eltron_heat_pump_wpm_silent_mode_1_active                       "Silent Mode 1 Active"                           <status>      { channel="modubs:stiebeleltron-heatpump-wpmsystem:stiebelEltronWPMsytem:systemStateWpm3#silent-mode1-active" }
Contact                   stiebel_eltron_heat_pump_wpm_silent_mode_2_active                       "Silent Mode 2 Active"                           <status>      { channel="modubs:stiebeleltron-heatpump-wpmsystem:stiebelEltronWPMsytem:systemStateWpm3#silent-mode2-active" }
Contact                   stiebel_eltron_heat_pump_wpm_power_off                                  "Power Off"                                      <status>      { channel="modubs:stiebeleltron-heatpump-wpmsystem:stiebelEltronWPMsytem:systemStateWpm3#power-off" }
Number                    stiebel_eltron_heat_pump_wpm_fault_status                               "Fault Status"                                   <status>      { channel="modubs:stiebeleltron-heatpump-wpmsystem:stiebelEltronWPMsytem:systemStateWpm3#fault-status" }
Number                    stiebel_eltron_heat_pump_wpm_bus_status                                 "Bus Status"                                     <status>      { channel="modubs:stiebeleltron-heatpump-wpmsystem:stiebelEltronWPMsytem:systemStateWpm3#bus-status" }
Number                    stiebel_eltron_heat_pump_wpm_defrost_initiated                          "Defrost Initiated"                              <status>      { channel="modubs:stiebeleltron-heatpump-wpmsystem:stiebelEltronWPMsytem:systemStateWpm3#defrost-initiated" }
Number                    stiebel_eltron_heat_pump_wpm_active_error                               "Active Error"                                   <status>      { channel="modubs:stiebeleltron-heatpump-wpmsystem:stiebelEltronWPMsytem:systemStateWpm3#active-error" }

Number                    stiebel_eltron_heat_pump_wpm_operating_mode                             "Operating Mode"                                 <heating>     { channel="modubs:stiebeleltron-heatpump-wpmsystem:stiebelEltronWPMsytem:systemParameterWpm3Wpm3i#operating-mode" }
Number:Temperature        stiebel_eltron_heat_pump_wpm_hc1_comfort_temperature                    "HC1 Comfort Temperature"                        <temperature> { channel="modubs:stiebeleltron-heatpump-wpmsystem:stiebelEltronWPMsytem:systemParameterWpm3Wpm3i#hc1-comfort-temperature" }
Number:Temperature        stiebel_eltron_heat_pump_wpm_hc1_eco_temperature                        "HC1 Eco Temperature"                            <temperature> { channel="modubs:stiebeleltron-heatpump-wpmsystem:stiebelEltronWPMsytem:systemParameterWpm3Wpm3i#hc1-eco-temperature" }
Number                    stiebel_eltron_heat_pump_wpm_hc1_heating_curve_rise                     "HC1 Heating Curve Rise"                         <line>        { channel="modubs:stiebeleltron-heatpump-wpmsystem:stiebelEltronWPMsytem:systemParameterWpm3Wpm3i#hc1-heating-curve-rise" }
Number:Temperature        stiebel_eltron_heat_pump_wpm_hc2_comfort_temperature                    "HC2 Comfort Temperature"                        <temperature> { channel="modubs:stiebeleltron-heatpump-wpmsystem:stiebelEltronWPMsytem:systemParameterWpm3Wpm3i#hc2-comfort-temperature" }
Number:Temperature        stiebel_eltron_heat_pump_wpm_hc2_eco_temperature                        "HC2 Eco Temperature"                            <temperature> { channel="modubs:stiebeleltron-heatpump-wpmsystem:stiebelEltronWPMsytem:systemParameterWpm3Wpm3i#hc2-eco-temperature" }
Number                    stiebel_eltron_heat_pump_wpm_hc2_heating_curve_rise                     "HC2 Heating Curve Rise"                         <line>        { channel="modubs:stiebeleltron-heatpump-wpmsystem:stiebelEltronWPMsytem:systemParameterWpm3Wpm3i#hc2-heating-curve-rise" }
Number:Temperature        stiebel_eltron_heat_pump_wpm_fixed_value_operation                      "Fixed Value Operation"                          <temperature> { channel="modubs:stiebeleltron-heatpump-wpmsystem:stiebelEltronWPMsytem:systemParameterWpm3Wpm3i#fixed-value-operation" }
Number:Temperature        stiebel_eltron_heat_pump_wpm_hot_water_comfort_temperature              "Hot Water Comfort Temperature"                  <temperature> { channel="modubs:stiebeleltron-heatpump-wpmsystem:stiebelEltronWPMsytem:systemParameterWpm3Wpm3i#hotwater-comfort-temperature" }
Number:Temperature        stiebel_eltron_heat_pump_wpm_hot_water_eco_temperature                  "Hot Water Eco Temperature"                      <temperature> { channel="modubs:stiebeleltron-heatpump-wpmsystem:stiebelEltronWPMsytem:systemParameterWpm3Wpm3i#hotwater-eco-temperature" }
Number                    stiebel_eltron_heat_pump_wpm_hot_water_stages                           "Hot Water Stages"                               <status>      { channel="modubs:stiebeleltron-heatpump-wpmsystem:stiebelEltronWPMsytem:systemParameterWpm3Wpm3i#hotwater-stages" }
Number:Temperature        stiebel_eltron_heat_pump_wpm_hot_water_dualmode_temperature_bivalence   "Hot Water DualMode Temperature (bivalence)"     <temperature> { channel="modubs:stiebeleltron-heatpump-wpmsystem:stiebelEltronWPMsytem:systemParameterWpm3Wpm3i#hotwater-dual-mode-temperature" }
Number:Temperature        stiebel_eltron_heat_pump_wpm_area_cooling_flow_temperature_set_point    "Area Cooling Flow Temperature Set Point"        <temperature> { channel="modubs:stiebeleltron-heatpump-wpmsystem:stiebelEltronWPMsytem:systemParameterWpm3Wpm3i#area-cooling-flow-temperature-setpoint" }
Number:Temperature        stiebel_eltron_heat_pump_wpm_area_cooling_room_temperature_set_point    "Area Cooling Room Temperature Set Point"        <temperature> { channel="modubs:stiebeleltron-heatpump-wpmsystem:stiebelEltronWPMsytem:systemParameterWpm3Wpm3i#area-cooling-room-temperature-setpoint" }
Number:Temperature        stiebel_eltron_heat_pump_wpm_fan_cooling_flow_temperature_set_point     "Fan Cooling Flow Temperature Set Point"         <temperature> { channel="modubs:stiebeleltron-heatpump-wpmsystem:stiebelEltronWPMsytem:systemParameterWpm3Wpm3i#fan-cooling-flow-temperature-setpoint" }
Number:Temperature        stiebel_eltron_heat_pump_wpm_fan_cooling_flow_temperature_hysteresis    "Fan Cooling Flow Temperature Hysteresis"        <temperature> { channel="modubs:stiebeleltron-heatpump-wpmsystem:stiebelEltronWPMsytem:systemParameterWpm3Wpm3i#fan-cooling-flow-temperature-hysteresis" }
Number:Temperature        stiebel_eltron_heat_pump_wpm_fan_cooling_room_temperature_set_point     "Fan Cooling Room Temperature Set Point"         <temperature> { channel="modubs:stiebeleltron-heatpump-wpmsystem:stiebelEltronWPMsytem:systemParameterWpm3Wpm3i#fan-cooling-room-temperature-setpoint" }
Number                    stiebel_eltron_heat_pump_wpm_reset                                      "Reset"                                          <settings>    { channel="modubs:stiebeleltron-heatpump-wpmsystem:stiebelEltronWPMsytem:systemParameterWpm3Wpm3i#reset" }
Number                    stiebel_eltron_heat_pump_wpm_restart_isg                                "Restart ISG"                                    <settings>    { channel="modubs:stiebeleltron-heatpump-wpmsystem:stiebelEltronWPMsytem:systemParameterWpm3Wpm3i#restart-isg" }

Number:Temperature        stiebel_eltron_heat_pump_wpm_fe7_temperature                            "FE7 Temperature"                                <temperature> { channel="modubs:stiebeleltron-heatpump-wpmsystem:stiebelEltronWPMsytem:systemInformationWpm3#fe7-temperature" }
Number:Temperature        stiebel_eltron_heat_pump_wpm_fe7_temperature_set_point                  "FE7 Temperature Set Point"                      <temperature> { channel="modubs:stiebeleltron-heatpump-wpmsystem:stiebelEltronWPMsytem:systemInformationWpm3#fe7-temperature-setpoint" }
Number:Temperature        stiebel_eltron_heat_pump_wpm_outdoor_temperature                        "Outdoor Temperature"                            <temperature> { channel="modubs:stiebeleltron-heatpump-wpmsystem:stiebelEltronWPMsytem:systemInformationWpm3#outdoor-temperature" }
Number:Temperature        stiebel_eltron_heat_pump_wpm_hc1_temperature                            "HC1 Temperature"                                <temperature> { channel="modubs:stiebeleltron-heatpump-wpmsystem:stiebelEltronWPMsytem:systemInformationWpm3#hc1-temperature" }
Number:Temperature        stiebel_eltron_heat_pump_wpm_hc1_temperature_set_point                  "HC1 Temperature Set Point"                      <temperature> { channel="modubs:stiebeleltron-heatpump-wpmsystem:stiebelEltronWPMsytem:systemInformationWpm3#hc1-temperature-setpoint" }
Number:Temperature        stiebel_eltron_heat_pump_wpm_hc2_temperature                            "HC2 Temperature"                                <temperature> { channel="modubs:stiebeleltron-heatpump-wpmsystem:stiebelEltronWPMsytem:systemInformationWpm3#hc2-temperature" }
Number:Temperature        stiebel_eltron_heat_pump_wpm_hc2_temperature_set_point                  "HC2 Temperature Set Point"                      <temperature> { channel="modubs:stiebeleltron-heatpump-wpmsystem:stiebelEltronWPMsytem:systemInformationWpm3#hc2-temperature-setpoint" }
Number:Temperature        stiebel_eltron_heat_pump_wpm_heat_pump_flow_temperature                 "Heat Pump Flow Temperature"                     <temperature> { channel="modubs:stiebeleltron-heatpump-wpmsystem:stiebelEltronWPMsytem:systemInformationWpm3#hp-flow-temperature" }
Number:Temperature        stiebel_eltron_heat_pump_wpm_electric_reheating_flow_temperature        "Electric Rehating Flow Temperature"             <temperature> { channel="modubs:stiebeleltron-heatpump-wpmsystem:stiebelEltronWPMsytem:systemInformationWpm3#nhz-flow-temperature" }
Number:Temperature        stiebel_eltron_heat_pump_wpm_flow_temperature                           "Flow Temperature"                               <temperature> { channel="modubs:stiebeleltron-heatpump-wpmsystem:stiebelEltronWPMsytem:systemInformationWpm3#flow-temperature" }
Number:Temperature        stiebel_eltron_heat_pump_wpm_return_temperature                         "Return Temperature"                             <temperature> { channel="modubs:stiebeleltron-heatpump-wpmsystem:stiebelEltronWPMsytem:systemInformationWpm3#return-temperature" }
Number:Temperature        stiebel_eltron_heat_pump_wpm_fixed_temperature_set_point                "Fixed Temperature Set Point"                    <temperature> { channel="modubs:stiebeleltron-heatpump-wpmsystem:stiebelEltronWPMsytem:systemInformationWpm3#fixed-temperature-setpoint" }
Number:Temperature        stiebel_eltron_heat_pump_wpm_buffer_temperature                         "Buffer Temperature"                             <temperature> { channel="modubs:stiebeleltron-heatpump-wpmsystem:stiebelEltronWPMsytem:systemInformationWpm3#buffer-temperature" }
Number:Temperature        stiebel_eltron_heat_pump_wpm_buffer_temperature_set_point               "Buffer Temperature Set Point"                   <temperature> { channel="modubs:stiebeleltron-heatpump-wpmsystem:stiebelEltronWPMsytem:systemInformationWpm3#buffer-temperature-setpoint" }
Number:Pressure           stiebel_eltron_heat_pump_wpm_heating_pressure                           "Heating Pressure"                               <pressure>    { unit="bar", channel="modubs:stiebeleltron-heatpump-wpmsystem:stiebelEltronWPMsytem:systemInformationWpm3#heating-pressure" }
Number:VolumetricFlowRate stiebel_eltron_heat_pump_wpm_flow_rate                                  "Flow Rate"                                      <flow>        { channel="modubs:stiebeleltron-heatpump-wpmsystem:stiebelEltronWPMsytem:systemInformationWpm3#flow-rate" }
Number:Temperature        stiebel_eltron_heat_pump_wpm_hot_water_temperature                      "Hot Water Temperature"                          <temperature> { channel="modubs:stiebeleltron-heatpump-wpmsystem:stiebelEltronWPMsytem:systemInformationWpm3#hotwater-temperature" }
Number:Temperature        stiebel_eltron_heat_pump_wpm_hot_water_temperature_set_point            "Hot Water Temperature Set Point"                <temperature> { channel="modubs:stiebeleltron-heatpump-wpmsystem:stiebelEltronWPMsytem:systemInformationWpm3#hotwater-temperature-setpoint" }
Number:Temperature        stiebel_eltron_heat_pump_wpm_fan_cooling_temperature                    "Fan Cooling Temperature"                        <temperature> { channel="modubs:stiebeleltron-heatpump-wpmsystem:stiebelEltronWPMsytem:systemInformationWpm3#fan-cooling-temperature" }
Number:Temperature        stiebel_eltron_heat_pump_wpm_fan_cooling_temperature_set_point          "Fan Cooling Temperature Set Point"              <temperature> { channel="modubs:stiebeleltron-heatpump-wpmsystem:stiebelEltronWPMsytem:systemInformationWpm3#fan-cooling-temperature-setpoint" }
Number:Temperature        stiebel_eltron_heat_pump_wpm_area_cooling_temperature                   "Area Cooling Temperature"                       <temperature> { channel="modubs:stiebeleltron-heatpump-wpmsystem:stiebelEltronWPMsytem:systemInformationWpm3#area-cooling-temperature" }
Number:Temperature        stiebel_eltron_heat_pump_wpm_area_cooling_temperature_set_point         "Area Cooling Temperature Set Point"             <temperature> { channel="modubs:stiebeleltron-heatpump-wpmsystem:stiebelEltronWPMsytem:systemInformationWpm3#area-cooling-temperature-setpoint" }
Number                    stiebel_eltron_heat_pump_wpm_external_heat_source_runtime               "External Heat Source Runtime"                   <time>        { channel="modubs:stiebeleltron-heatpump-wpmsystem:stiebelEltronWPMsytem:systemInformationWpm3#external-heat-source-runtime" }
Number                    stiebel_eltron_heat_pump_wpm_external_heat_source_temperature           "External Heat Source Temperature"               <temperature> { channel="modubs:stiebeleltron-heatpump-wpmsystem:stiebelEltronWPMsytem:systemInformationWpm3#external-heat-source-temperature" }
Number                    stiebel_eltron_heat_pump_wpm_external_heat_source_temperature_set_point "External Heat Source Temperature Set Point"     <temperature> { channel="modubs:stiebeleltron-heatpump-wpmsystem:stiebelEltronWPMsytem:systemInformationWpm3#external-heat-source-temperature-setpoint" }
Number:Temperature        stiebel_eltron_heat_pump_wpm_lower_application_limit_heating            "Lower Application Limit Heating"                <temperature> { channel="modubs:stiebeleltron-heatpump-wpmsystem:stiebelEltronWPMsytem:systemInformationWpm3#lower-application-limit-heating" }
Number:Temperature        stiebel_eltron_heat_pump_wpm_lower_application_limit_hot_water          "Lower Application Limit Hot Water"              <temperature> { channel="modubs:stiebeleltron-heatpump-wpmsystem:stiebelEltronWPMsytem:systemInformationWpm3#lower-application-limit-hotwater" }
Number:Temperature        stiebel_eltron_heat_pump_wpm_source_temperature                         "Source Temperature"                             <temperature> { channel="modubs:stiebeleltron-heatpump-wpmsystem:stiebelEltronWPMsytem:systemInformationWpm3#source-temperature" }
Number:Temperature        stiebel_eltron_heat_pump_wpm_minimal_source_temperature                 "Minimal Source Temperature"                     <temperature> { channel="modubs:stiebeleltron-heatpump-wpmsystem:stiebelEltronWPMsytem:systemInformationWpm3#min-source-temperature" }
Number:Pressure           stiebel_eltron_heat_pump_wpm_source_pressure                            "Source Pressure"                                <pressure>    { unit="bar", channel="modubs:stiebeleltron-heatpump-wpmsystem:stiebelEltronWPMsytem:systemInformationWpm3#source-pressure" }
Number:Temperature        stiebel_eltron_heat_pump_wpm_hp1_return_temperature                     "HP1 Return Temperature"                         <temperature> { channel="modbus:stiebeleltron-heatpump-wpm3:stiebelEltronWPMsytem:systemInformationWpm3#hp1-return-temperature" }
Number:Temperature        stiebel_eltron_heat_pump_wpm_hp1_flow_temperature                       "HP1 Flow Temperature"                           <temperature> { channel="modbus:stiebeleltron-heatpump-wpm3:stiebelEltronWPMsytem:systemInformationWpm3#hp1-flow-temperature" }
Number:Temperature        stiebel_eltron_heat_pump_wpm_hp1_flow_temperature                       "HP1 Hot Gas Temperature"                        <temperature> { channel="modbus:stiebeleltron-heatpump-wpm3:stiebelEltronWPMsytem:systemInformationWpm3#hp1-hotgas-temperature" }
Number:Pressure           stiebel_eltron_heat_pump_wpm_hp1_logw_pressure                          "HP1 Low Pressure"                               <temperature> { unit="bar", channel="modbus:stiebeleltron-heatpump-wpm3:stiebelEltronWPMsytem:systemInformationWpm3#hp1-low-pressure" }
Number:Pressure           stiebel_eltron_heat_pump_wpm_hp1_mean_pressure                          "HP1 Mean Pressure"                              <temperature> { unit="bar", channel="modbus:stiebeleltron-heatpump-wpm3:stiebelEltronWPMsytem:systemInformationWpm3#hp1-mean-pressure" }
Number:Pressure           stiebel_eltron_heat_pump_wpm_hp1_high_pressure                          "HP1 High Pressure"                              <temperature> { unit="bar", channel="modbus:stiebeleltron-heatpump-wpm3:stiebelEltronWPMsytem:systemInformationWpm3#hp1-high-pressure" }
Number:VolumetricFlowRate stiebel_eltron_heat_pump_wpm_hp1_flow_rate                              "HP1 Flow Rate"                                  <temperature> { channel="modbus:stiebeleltron-heatpump-wpm3:stiebelEltronWPMsytem:systemInformationWpm3#hp1-flow-rate" }

Number:Energy             stiebel_eltron_heat_pump_wpm_heat_quantity_today                        "Heat Quantity Today [%.0f kWh]"                 <energy>      { channel="modubs:stiebeleltron-heatpump-wpmsystem:stiebelEltronWPMsytem:energyInformationWpm3#production-heat-today" }
Number:Energy             stiebel_eltron_heat_pump_wpm_heat_quantity_total                        "Heat Quantity Total [%.3f MWh]"                 <energy>      { channel="modubs:stiebeleltron-heatpump-wpmsystem:stiebelEltronWPMsytem:energyInformationWpm3#production-heat-total" }
Number:Energy             stiebel_eltron_heat_pump_wpm_water_heat_quantity_today                  "Water Heat Quantity Today [%.0f kWh]"           <energy>      { channel="modubs:stiebeleltron-heatpump-wpmsystem:stiebelEltronWPMsytem:energyInformationWpm3#production-water-today" }
Number:Energy             stiebel_eltron_heat_pump_wpm_water_heat_quantity_total                  "Water Heat Quantity Total [%.3f MWh]"           <energy>      { channel="modubs:stiebeleltron-heatpump-wpmsystem:stiebelEltronWPMsytem:energyInformationWpm3#production-water-total" }
Number:Energy             stiebel_eltron_heat_pump_wpm_nhz_heating_quantity_total                 "NHZ Heating Quantity Total [%.3f MWh]"          <energy>      { channel="modubs:stiebeleltron-heatpump-wpmsystem:stiebelEltronWPMsytem:energyInformationWpm3#production-nhz-heat-total" }
Number:Energy             stiebel_eltron_heat_pump_wpm_nhz_hot_water_quantity_total               "NHZ Hot Water Quantity Total [%.3f MWh]"        <energy>      { channel="modubs:stiebeleltron-heatpump-wpmsystem:stiebelEltronWPMsytem:energyInformationWpm3#production-nhz-water-total" }
Number:Energy             stiebel_eltron_heat_pump_wpm_power_consumption_for_heating_today        "Power Consumption for Heating Today [%.0f kWh]" <energy>      { channel="modubs:stiebeleltron-heatpump-wpmsystem:stiebelEltronWPMsytem:energyInformationWpm3#consumption-heat-today" }
Number:Energy             stiebel_eltron_heat_pump_wpm_power_consumption_for_heating_total        "Power Consumption for Heating Total [%.0f kWh]" <energy>      { channel="modubs:stiebeleltron-heatpump-wpmsystem:stiebelEltronWPMsytem:energyInformationWpm3#consumption-heat-total" }
Number:Energy             stiebel_eltron_heat_pump_wpm_power_consumption_for_water_today          "Power Consumption for Water Today [%.0f kWh]"   <energy>      { channel="modubs:stiebeleltron-heatpump-wpmsystem:stiebelEltronWPMsytem:energyInformationWpm3#consumption-water-today" }
Number:Energy             stiebel_eltron_heat_pump_wpm_power_consumption_for_water_total          "Power Consumption for Water Total [%.0f kWh]"   <energy>      { channel="modubs:stiebeleltron-heatpump-wpmsystem:stiebelEltronWPMsytem:energyInformationWpm3#consumption-water-total" }
```


### Item Configuration *Stiebel Eltron Heat Pump (WPM3)*

```java
Contact                   stiebel_eltron_heat_pump_wpm3_hc1_pump_active                            "HC1 Pump Active"                                <pump>        { channel="modbus:stiebeleltron-heatpump-wpm3:stiebelEltronWPM3:systemStateWpm3#hc1-pump-active" }
Contact                   stiebel_eltron_heat_pump_wpm3_hc2_pump_active                            "HC2 Pump Active"                                <pump>        { channel="modbus:stiebeleltron-heatpump-wpm3:stiebelEltronWPM3:systemStateWpm3#hc2-pump-active" }
Contact                   stiebel_eltron_heat_pump_wpm3_heatup_program_active                      "Heat-Up Program Active"                         <status>      { channel="modbus:stiebeleltron-heatpump-wpm3:stiebelEltronWPM3:systemStateWpm3#heat-up-program-active" }
Contact                   stiebel_eltron_heat_pump_wpm3_nhz_stages_active                          "NHZ Stages Active"                              <status>      { channel="modbus:stiebeleltron-heatpump-wpm3:stiebelEltronWPM3:systemStateWpm3#nhz-stages-running" }
Contact                   stiebel_eltron_heat_pump_wpm3_currently_heating                          "Currently Heating"                              <status>      { channel="modbus:stiebeleltron-heatpump-wpm3:stiebelEltronWPM3:systemStateWpm3#hp-in-heating-mode" }
Contact                   stiebel_eltron_heat_pump_wpm3_currently_heating_hot_water                "Currently Heating Hot Water"                    <status>      { channel="modbus:stiebeleltron-heatpump-wpm3:stiebelEltronWPM3:systemStateWpm3#hp-in-hotwater-mode" }
Contact                   stiebel_eltron_heat_pump_wpm3_compressor_running                         "Compressor Running"                             <status>      { channel="modbus:stiebeleltron-heatpump-wpm3:stiebelEltronWPM3:systemStateWpm3#compressor-running" }
Contact                   stiebel_eltron_heat_pump_wpm3_summer_mode_active                         "Summer Mode Active"                             <status>      { channel="modbus:stiebeleltron-heatpump-wpm3:stiebelEltronWPM3:systemStateWpm3#summer-mode-active" }
Contact                   stiebel_eltron_heat_pump_wpm3_currently_cooling                          "Currently Cooling"                              <status>      { channel="modbus:stiebeleltron-heatpump-wpm3:stiebelEltronWPM3:systemStateWpm3#cooling-mode-active" }
Contact                   stiebel_eltron_heat_pump_wpm3_min_one_iws_in_defrosting_mode             "Min. one IWS In Defrosting Mode"                <status>      { channel="modbus:stiebeleltron-heatpump-wpm3:stiebelEltronWPM3:systemStateWpm3#min-one-iws-in-defrosting-mode" }
Contact                   stiebel_eltron_heat_pump_wpm3_silent_mode_1_active                       "Silent Mode 1 Active"                           <status>      { channel="modbus:stiebeleltron-heatpump-wpm3:stiebelEltronWPM3:systemStateWpm3#silent-mode1-active" }
Contact                   stiebel_eltron_heat_pump_wpm3_silent_mode_2_active                       "Silent Mode 2 Active"                           <status>      { channel="modbus:stiebeleltron-heatpump-wpm3:stiebelEltronWPM3:systemStateWpm3#silent-mode2-active" }
Contact                   stiebel_eltron_heat_pump_wpm3_power_off                                  "Power Off"                                      <status>      { channel="modbus:stiebeleltron-heatpump-wpm3:stiebelEltronWPM3:systemStateWpm3#power-off" }
Contact                   stiebel_eltron_heat_pump_wpm3_compressor_1_active                        "Compressor 1 Active"                            <status>      { channel="modbus:stiebeleltron-heatpump-wpm3:stiebelEltronWPM3:systemStateWpm3#compressor1-active" }
Contact                   stiebel_eltron_heat_pump_wpm3_compressor_2_active                        "Compressor 2 Active"                            <status>      { channel="modbus:stiebeleltron-heatpump-wpm3:stiebelEltronWPM3:systemStateWpm3#compressor2-active" }
Contact                   stiebel_eltron_heat_pump_wpm3_compressor_3_active                        "Compressor 3 Active"                            <status>      { channel="modbus:stiebeleltron-heatpump-wpm3:stiebelEltronWPM3:systemStateWpm3#compressor3-active" }
Contact                   stiebel_eltron_heat_pump_wpm3_compressor_4_active                        "Compressor 4 Active"                            <status>      { channel="modbus:stiebeleltron-heatpump-wpm3:stiebelEltronWPM3:systemStateWpm3#compressor4-active" }
Contact                   stiebel_eltron_heat_pump_wpm3_compressor_5_active                        "Compressor 5 Active"                            <status>      { channel="modbus:stiebeleltron-heatpump-wpm3:stiebelEltronWPM3:systemStateWpm3#compressor5-active" }
Contact                   stiebel_eltron_heat_pump_wpm3_compressor_6_active                        "Compressor 6 Active"                            <status>      { channel="modbus:stiebeleltron-heatpump-wpm3:stiebelEltronWPM3:systemStateWpm3#compressor6-active" }
Contact                   stiebel_eltron_heat_pump_wpm3_buffer_charging_pump_1_active              "Buffer Charging Pump 1 Active"                  <status>      { channel="modbus:stiebeleltron-heatpump-wpm3:stiebelEltronWPM3:systemStateWpm3#buffer-charging-pump1-active" }
Contact                   stiebel_eltron_heat_pump_wpm3_buffer_charging_pump_2_active              "Buffer Charging Pump 2 Active"                  <status>      { channel="modbus:stiebeleltron-heatpump-wpm3:stiebelEltronWPM3:systemStateWpm3#buffer-charging-pump2-active" }
Contact                   stiebel_eltron_heat_pump_wpm3_buffer_charging_pump_3_active              "Buffer Charging Pump 3 Active"                  <status>      { channel="modbus:stiebeleltron-heatpump-wpm3:stiebelEltronWPM3:systemStateWpm3#buffer-charging-pump3-active" }
Contact                   stiebel_eltron_heat_pump_wpm3_buffer_charging_pump_4_active              "Buffer Charging Pump 4 Active"                  <status>      { channel="modbus:stiebeleltron-heatpump-wpm3:stiebelEltronWPM3:systemStateWpm3#buffer-charging-pump4-active" }
Contact                   stiebel_eltron_heat_pump_wpm3_buffer_charging_pump_5_active              "Buffer Charging Pump 5 Active"                  <status>      { channel="modbus:stiebeleltron-heatpump-wpm3:stiebelEltronWPM3:systemStateWpm3#buffer-charging-pump5"-active }
Contact                   stiebel_eltron_heat_pump_wpm3_buffer_charging_pump_6_active              "Buffer Charging Pump 6 Active"                  <status>      { channel="modbus:stiebeleltron-heatpump-wpm3:stiebelEltronWPM3:systemStateWpm3#buffer-charging-pump6-active" }
Contact                   stiebel_eltron_heat_pump_wpm3_nhz1_active                                "NHZ1 Active"                                    <status>      { channel="modbus:stiebeleltron-heatpump-wpm3:stiebelEltronWPM3:systemStateWpm3#nhz1-active" }
Contact                   stiebel_eltron_heat_pump_wpm3_nhz2_active                                "NHZ2 Active"                                    <status>      { channel="modbus:stiebeleltron-heatpump-wpm3:stiebelEltronWPM3:systemStateWpm3#nhz2-active" }
Number                    stiebel_eltron_heat_pump_wpm3_fault_status                               "Fault Status"                                   <status>      { channel="modbus:stiebeleltron-heatpump-wpm3:stiebelEltronWPM3:systemStateWpm3#fault-status" }
Number                    stiebel_eltron_heat_pump_wpm3_bus_status                                 "Bus Status"                                     <status>      { channel="modbus:stiebeleltron-heatpump-wpm3:stiebelEltronWPM3:systemStateWpm3#bus-status" }
Number                    stiebel_eltron_heat_pump_wpm3_defrost_initiated                          "Defrost Initiated"                              <status>      { channel="modbus:stiebeleltron-heatpump-wpm3:stiebelEltronWPM3:systemStateWpm3#defrost-initiated" }
Number                    stiebel_eltron_heat_pump_wpm3_active_error                               "Active Error"                                   <status>      { channel="modbus:stiebeleltron-heatpump-wpm3:stiebelEltronWPM3:systemStateWpm3#active-error" }

Number                    stiebel_eltron_heat_pump_wpm3_operating_mode                             "Operating Mode"                                 <heating>     { channel="modbus:stiebeleltron-heatpump-wpm3:stiebelEltronWPM3:systemParameterWpm3Wpm3i#operating-mode" }
Number:Temperature        stiebel_eltron_heat_pump_wpm3_hc1_comfort_temperature                    "HC1 Comfort Temperature"                        <temperature> { channel="modbus:stiebeleltron-heatpump-wpm3:stiebelEltronWPM3:systemParameterWpm3Wpm3i#hc1-comfort-temperature" }
Number:Temperature        stiebel_eltron_heat_pump_wpm3_hc1_eco_temperature                        "HC1 Eco Temperature"                            <temperature> { channel="modbus:stiebeleltron-heatpump-wpm3:stiebelEltronWPM3:systemParameterWpm3Wpm3i#hc1-eco-temperature" }
Number                    stiebel_eltron_heat_pump_wpm3_hc1_heating_curve_rise                     "HC1 Heating Curve Rise"                         <line>        { channel="modbus:stiebeleltron-heatpump-wpm3:stiebelEltronWPM3:systemParameterWpm3Wpm3i#hc1-heating-curve-rise" }
Number:Temperature        stiebel_eltron_heat_pump_wpm3_hc2_comfort_temperature                    "HC2 Comfort Temperature"                        <temperature> { channel="modbus:stiebeleltron-heatpump-wpm3:stiebelEltronWPM3:systemParameterWpm3Wpm3i#hc2-comfort-temperature" }
Number:Temperature        stiebel_eltron_heat_pump_wpm3_hc2_eco_temperature                        "HC2 Eco Temperature"                            <temperature> { channel="modbus:stiebeleltron-heatpump-wpm3:stiebelEltronWPM3:systemParameterWpm3Wpm3i#hc2-eco-temperature" }
Number                    stiebel_eltron_heat_pump_wpm3_hc2_heating_curve_rise                     "HC2 Heating Curve Rise"                         <line>        { channel="modbus:stiebeleltron-heatpump-wpm3:stiebelEltronWPM3:systemParameterWpm3Wpm3i#hc2-heating-curve-rise" }
Number:Temperature        stiebel_eltron_heat_pump_wpm3_fixed_value_operation                      "Fixed Value Operation"                          <temperature> { channel="modbus:stiebeleltron-heatpump-wpm3:stiebelEltronWPM3:systemParameterWpm3Wpm3i#fixed-value-operation" }
Number:Temperature        stiebel_eltron_heat_pump_wpm3_heating_dualmode_temperature_bivalence     "Heating DualMode Temperature (bivalence)"       <temperature> { channel="modbus:stiebeleltron-heatpump-wpm3:stiebelEltronWPM3:systemParameterWpm3Wpm3i#heating-dual-mode-temperature" }
Number:Temperature        stiebel_eltron_heat_pump_wpm3_hot_water_comfort_temperature              "Hot Water Comfort Temperature"                  <temperature> { channel="modbus:stiebeleltron-heatpump-wpm3:stiebelEltronWPM3:systemParameterWpm3Wpm3i#hotwater-comfort-temperature" }
Number:Temperature        stiebel_eltron_heat_pump_wpm3_hot_water_eco_temperature                  "Hot Water Eco Temperature"                      <temperature> { channel="modbus:stiebeleltron-heatpump-wpm3:stiebelEltronWPM3:systemParameterWpm3Wpm3i#hotwater-eco-temperature" }
Number                    stiebel_eltron_heat_pump_wpm3_hot_water_stages                           "Hot Water Stages"                               <status>      { channel="modbus:stiebeleltron-heatpump-wpm3:stiebelEltronWPM3:systemParameterWpm3Wpm3i#hotwater-stages" }
Number:Temperature        stiebel_eltron_heat_pump_wpm3_hot_water_dualmode_temperature_bivalence   "Hot Water DualMode Temperature (bivalence)"     <temperature> { channel="modbus:stiebeleltron-heatpump-wpm3:stiebelEltronWPM3:systemParameterWpm3Wpm3i#hotwater-dual-mode-temperature" }
Number:Temperature        stiebel_eltron_heat_pump_wpm3_area_cooling_flow_temperature_set_point    "Area Cooling Flow Temperature Set Point"        <temperature> { channel="modbus:stiebeleltron-heatpump-wpm3:stiebelEltronWPM3:systemParameterWpm3Wpm3i#area-cooling-flow-temperature-setpoint" }
Number:Temperature        stiebel_eltron_heat_pump_wpm3_area_cooling_flow_temperature_hysteresis   "Area Cooling Flow Temperature Hysteresis"       <temperature> { channel="modbus:stiebeleltron-heatpump-wpm3:stiebelEltronWPM3:systemParameterWpm3Wpm3i#area-cooling-flow-temperature-hysteresis" }
Number:Temperature        stiebel_eltron_heat_pump_wpm3_area_cooling_room_temperature_set_point    "Area Cooling Room Temperature Set Point"        <temperature> { channel="modbus:stiebeleltron-heatpump-wpm3:stiebelEltronWPM3:systemParameterWpm3Wpm3i#area-cooling-room-temperature-setpoint" }
Number:Temperature        stiebel_eltron_heat_pump_wpm3_fan_cooling_flow_temperature_set_point     "Fan Cooling Flow Temperature Set Point"         <temperature> { channel="modbus:stiebeleltron-heatpump-wpm3:stiebelEltronWPM3:systemParameterWpm3Wpm3i#fan-cooling-flow-temperature-setpoint" }
Number:Temperature        stiebel_eltron_heat_pump_wpm3_fan_cooling_flow_temperature_hysteresis    "Fan Cooling Flow Temperature Hysteresis"        <temperature> { channel="modbus:stiebeleltron-heatpump-wpm3:stiebelEltronWPM3:systemParameterWpm3Wpm3i#fan-cooling-flow-temperature-hysteresis" }
Number:Temperature        stiebel_eltron_heat_pump_wpm3_fan_cooling_room_temperature_set_point     "Fan Cooling Room Temperature Set Point"         <temperature> { channel="modbus:stiebeleltron-heatpump-wpm3:stiebelEltronWPM3:systemParameterWpm3Wpm3i#fan-cooling-room-temperature-setpoint" }
Number                    stiebel_eltron_heat_pump_wpm3_reset                                      "Reset"                                          <settings>    { channel="modbus:stiebeleltron-heatpump-wpm3:stiebelEltronWPM3:systemParameterWpm3Wpm3i#reset" }
Number                    stiebel_eltron_heat_pump_wpm3_restart_isg                                "Restart ISG"                                    <settings>    { channel="modbus:stiebeleltron-heatpump-wpm3:stiebelEltronWPM3:systemParameterWpm3Wpm3i#restart-isg" }

Number:Temperature        stiebel_eltron_heat_pump_wpm3_fe7_temperature                            "FE7 Temperature"                                <temperature> { channel="modbus:stiebeleltron-heatpump-wpm3:stiebelEltronWPM3:systemInformationWpm3#fe7-temperature" }
Number:Temperature        stiebel_eltron_heat_pump_wpm3_fe7_temperature_set_point                  "FE7 Temperature Set Point"                      <temperature> { channel="modbus:stiebeleltron-heatpump-wpm3:stiebelEltronWPM3:systemInformationWpm3#fe7-temperature-setpoint" }
Number:Temperature        stiebel_eltron_heat_pump_wpm3_ffktemperature                             "FFK Temperature"                                <temperature> { channel="modbus:stiebeleltron-heatpump-wpm3:stiebelEltronWPM3:systemInformationWpm3#fek-temperature" }
Number:Temperature        stiebel_eltron_heat_pump_wpm3_ffk_temperature_set_point                  "FFK Temperature Set Point"                      <temperature> { channel="modbus:stiebeleltron-heatpump-wpm3:stiebelEltronWPM3:systemInformationWpm3#fek-temperature-setpoint" }
Number:Dimensionless      stiebel_eltron_heat_pump_wpm3_ffk_humidity                               "FFK Humidity"                                   <humidity>    { channel="modbus:stiebeleltron-heatpump-wpm3:stiebelEltronWPM3:systemInformationWpm3#fek-humidity" }
Number:Temperature        stiebel_eltron_heat_pump_wpm3_ffk_dewpoint                               "FFK Dewpoint"                                   <temperature> { channel="modbus:stiebeleltron-heatpump-wpm3:stiebelEltronWPM3:systemInformationWpm3#fek-dewpoint" }
Number:Temperature        stiebel_eltron_heat_pump_wpm3_outdoor_temperature                        "Outdoor Temperature"                            <temperature> { channel="modbus:stiebeleltron-heatpump-wpm3:stiebelEltronWPM3:systemInformationWpm3#outdoor-temperature" }
Number:Temperature        stiebel_eltron_heat_pump_wpm3_hc1_temperature                            "HC1 Temperature"                                <temperature> { channel="modbus:stiebeleltron-heatpump-wpm3:stiebelEltronWPM3:systemInformationWpm3#hc1-temperature" }
Number:Temperature        stiebel_eltron_heat_pump_wpm3_hc1_temperature_set_point                  "HC1 Temperature Set Point"                      <temperature> { channel="modbus:stiebeleltron-heatpump-wpm3:stiebelEltronWPM3:systemInformationWpm3#hc1-temperature-setpoint" }
Number:Temperature        stiebel_eltron_heat_pump_wpm3_hc2_temperature                            "HC2 Temperature"                                <temperature> { channel="modbus:stiebeleltron-heatpump-wpm3:stiebelEltronWPM3:systemInformationWpm3#hc2-temperature" }
Number:Temperature        stiebel_eltron_heat_pump_wpm3_hc2_temperature_set_point                  "HC2 Temperature Set Point"                      <temperature> { channel="modbus:stiebeleltron-heatpump-wpm3:stiebelEltronWPM3:systemInformationWpm3#hc2-temperature-setpoint" }
Number:Temperature        stiebel_eltron_heat_pump_wpm3_heat_pump_flow_temperature                 "Heat Pump Flow Temperature"                     <temperature> { channel="modbus:stiebeleltron-heatpump-wpm3:stiebelEltronWPM3:systemInformationWpm3#hp-flow-temperature" }
Number:Temperature        stiebel_eltron_heat_pump_wpm3_electric_reheating_flow_temperature        "Electric Rehating Flow Temperature"             <temperature> { channel="modbus:stiebeleltron-heatpump-wpm3:stiebelEltronWPM3:systemInformationWpm3#nhz-flow-temperature" }
Number:Temperature        stiebel_eltron_heat_pump_wpm3_flow_temperature                           "Flow Temperature"                               <temperature> { channel="modbus:stiebeleltron-heatpump-wpm3:stiebelEltronWPM3:systemInformationWpm3#flow-temperature" }
Number:Temperature        stiebel_eltron_heat_pump_wpm3_return_temperature                         "Return Temperature"                             <temperature> { channel="modbus:stiebeleltron-heatpump-wpm3:stiebelEltronWPM3:systemInformationWpm3#return-temperature" }
Number:Temperature        stiebel_eltron_heat_pump_wpm3_fixed_temperature_set_point                "Fixed Temperature Set Point"                    <temperature> { channel="modbus:stiebeleltron-heatpump-wpm3:stiebelEltronWPM3:systemInformationWpm3#fixed-temperature-setpoint" }
Number:Temperature        stiebel_eltron_heat_pump_wpm3_buffer_temperature                         "Buffer Temperature"                             <temperature> { channel="modbus:stiebeleltron-heatpump-wpm3:stiebelEltronWPM3:systemInformationWpm3#buffer-temperature" }
Number:Temperature        stiebel_eltron_heat_pump_wpm3_buffer_temperature_set_point               "Buffer Temperature Set Point"                   <temperature> { channel="modbus:stiebeleltron-heatpump-wpm3:stiebelEltronWPM3:systemInformationWpm3#buffer-temperature-setpoint" }
Number:Pressure           stiebel_eltron_heat_pump_wpm3_heating_pressure                           "Heating Pressure"                               <pressure>    { unit="bar", channel="modbus:stiebeleltron-heatpump-wpm3:stiebelEltronWPM3:systemInformationWpm3#heating-pressure" }
Number:VolumetricFlowRate stiebel_eltron_heat_pump_wpm3_flow_rate                                  "Flow Rate"                                      <flow>        { channel="modbus:stiebeleltron-heatpump-wpm3:stiebelEltronWPM3:systemInformationWpm3#flow-rate" }
Number:Temperature        stiebel_eltron_heat_pump_wpm3_hot_water_temperature                      "Hot Water Temperature"                          <temperature> { channel="modbus:stiebeleltron-heatpump-wpm3:stiebelEltronWPM3:systemInformationWpm3#hotwater-temperature" }
Number:Temperature        stiebel_eltron_heat_pump_wpm3_hot_water_temperature_set_point            "Hot Water Temperature Set Point"                <temperature> { channel="modbus:stiebeleltron-heatpump-wpm3:stiebelEltronWPM3:systemInformationWpm3#hotwater-temperature-setpoint" }
Number:Temperature        stiebel_eltron_heat_pump_wpm3_fan_cooling_temperature                    "Fan Cooling Temperature"                        <temperature> { channel="modbus:stiebeleltron-heatpump-wpm3:stiebelEltronWPM3:systemInformationWpm3#fan-cooling-temperature" }
Number:Temperature        stiebel_eltron_heat_pump_wpm3_fan_cooling_temperature_set_point          "Fan Cooling Temperature Set Point"              <temperature> { channel="modbus:stiebeleltron-heatpump-wpm3:stiebelEltronWPM3:systemInformationWpm3#fan-cooling-temperature-setpoint" }
Number:Temperature        stiebel_eltron_heat_pump_wpm3_area_cooling_temperature                   "Area Cooling Temperature"                       <temperature> { channel="modbus:stiebeleltron-heatpump-wpm3:stiebelEltronWPM3:systemInformationWpm3#area-cooling-temperature" }
Number:Temperature        stiebel_eltron_heat_pump_wpm3_area_cooling_temperature_set_point         "Area Cooling Temperature Set Point"             <temperature> { channel="modbus:stiebeleltron-heatpump-wpm3:stiebelEltronWPM3:systemInformationWpm3#area-cooling-temperature-setpoint" }
Number                    stiebel_eltron_heat_pump_wpm3_solar_thermal_collector_temperature        "Solar Thermal Collector Temperature"            <temperature> { channel="modbus:stiebeleltron-heatpump-wpm3:stiebelEltronWPM3:systemInformationWpm3#solar-thermal-collector-temperature" }
Number                    stiebel_eltron_heat_pump_wpm3_solar_thermal_cylinder_runtime             "Solar Thermal Cylinder Runtime"                 <time>        { channel="modbus:stiebeleltron-heatpump-wpm3:stiebelEltronWPM3:systemInformationWpm3#solar-thermal-runtime" }
Number                    stiebel_eltron_heat_pump_wpm3_solar_thermal_cylinder_temperature         "Solar Thermal Cylinder Temperature"             <temperature> { channel="modbus:stiebeleltron-heatpump-wpm3:stiebelEltronWPM3:systemInformationWpm3#solar-thermal-cylinder-temperature" }
Number                    stiebel_eltron_heat_pump_wpm3_external_heat_source_runtime               "External Heat Source Runtime"                   <time>        { channel="modbus:stiebeleltron-heatpump-wpm3:stiebelEltronWPM3:systemInformationWpm3#external-heat-source-runtime" }
Number                    stiebel_eltron_heat_pump_wpm3_external_heat_source_temperature           "External Heat Source Temperature"               <temperature> { channel="modbus:stiebeleltron-heatpump-wpm3:stiebelEltronWPM3:systemInformationWpm3#external-heat-source-temperature" }
Number                    stiebel_eltron_heat_pump_wpm3_external_heat_source_temperature_set_point "External Heat Source Temperature Set Point"     <temperature> { channel="modbus:stiebeleltron-heatpump-wpm3:stiebelEltronWPM3:systemInformationWpm3#external-heat-source-temperature-setpoint" }
Number:Temperature        stiebel_eltron_heat_pump_wpm3_lower_application_limit_heating            "Lower Application Limit Heating"                <temperature> { channel="modbus:stiebeleltron-heatpump-wpm3:stiebelEltronWPM3:systemInformationWpm3#lower-application-limit-heating" }
Number:Temperature        stiebel_eltron_heat_pump_wpm3_lower_application_limit_hot_water          "Lower Application Limit Hot Water"              <temperature> { channel="modbus:stiebeleltron-heatpump-wpm3:stiebelEltronWPM3:systemInformationWpm3#lower-application-limit-hotwater" }
Number:Temperature        stiebel_eltron_heat_pump_wpm3_source_temperature                         "Source Temperature"                             <temperature> { channel="modbus:stiebeleltron-heatpump-wpm3:stiebelEltronWPM3:systemInformationWpm3#source-temperature" }
Number:Temperature        stiebel_eltron_heat_pump_wpm3_minimal_source_temperature                 "Minimal Source Temperature"                     <temperature> { channel="modbus:stiebeleltron-heatpump-wpm3:stiebelEltronWPM3:systemInformationWpm3#min-source-temperature" }
Number:Pressure           stiebel_eltron_heat_pump_wpm3_source_pressure                            "Source Pressure"                                <pressure>    { unit="bar", channel="modbus:stiebeleltron-heatpump-wpm3:stiebelEltronWPM3:systemInformationWpm3#source-pressure" }
Number:Temperature        stiebel_eltron_heat_pump_wpm3_hp1_return_temperature                     "HP1 Return Temperature"                         <temperature> { channel="modbus:stiebeleltron-heatpump-wpm3:stiebelEltronWPM3:systemInformationWpm3#hp1-return-temperature" }
Number:Temperature        stiebel_eltron_heat_pump_wpm3_hp1_flow_temperature                       "HP1 Flow Temperature"                           <temperature> { channel="modbus:stiebeleltron-heatpump-wpm3:stiebelEltronWPM3:systemInformationWpm3#hp1-flow-temperature" }
Number:Temperature        stiebel_eltron_heat_pump_wpm3_hp1_flow_temperature                       "HP1 Hot Gas Temperature"                        <temperature> { channel="modbus:stiebeleltron-heatpump-wpm3:stiebelEltronWPM3:systemInformationWpm3#hp1-hotgas-temperature" }
Number:Pressure           stiebel_eltron_heat_pump_wpm3_hp1_logw_pressure                          "HP1 Low Pressure"                               <temperature> { unit="bar", channel="modbus:stiebeleltron-heatpump-wpm3:stiebelEltronWPM3:systemInformationWpm3#hp1-low-pressure" }
Number:Pressure           stiebel_eltron_heat_pump_wpm3_hp1_mean_pressure                          "HP1 Mean Pressure"                              <temperature> { unit="bar", channel="modbus:stiebeleltron-heatpump-wpm3:stiebelEltronWPM3:systemInformationWpm3#hp1-mean-pressure" }
Number:Pressure           stiebel_eltron_heat_pump_wpm3_hp1_high_pressure                          "HP1 High Pressure"                              <temperature> { unit="bar", channel="modbus:stiebeleltron-heatpump-wpm3:stiebelEltronWPM3:systemInformationWpm3#hp1-high-pressure" }
Number:VolumetricFlowRate stiebel_eltron_heat_pump_wpm3_hp1_flow_rate                              "HP1 Flow Rate"                                  <temperature> { channel="modbus:stiebeleltron-heatpump-wpm3:stiebelEltronWPM3:systemInformationWpm3#hp1-flow-rate" }

Number:Energy             stiebel_eltron_heat_pump_wpm3_heat_quantity_today                        "Heat Quantity Today [%.0f kWh]"                 <energy>      { channel="modbus:stiebeleltron-heatpump-wpm3:stiebelEltronWPM3:energyInformationWpm3#production-heat-today" }
Number:Energy             stiebel_eltron_heat_pump_wpm3_heat_quantity_total                        "Heat Quantity Total [%.3f MWh]"                 <energy>      { channel="modbus:stiebeleltron-heatpump-wpm3:stiebelEltronWPM3:energyInformationWpm3#production-heat-total" }
Number:Energy             stiebel_eltron_heat_pump_wpm3_water_heat_quantity_today                  "Water Heat Quantity Today [%.0f kWh]"           <energy>      { channel="modbus:stiebeleltron-heatpump-wpm3:stiebelEltronWPM3:energyInformationWpm3#production-water-today" }
Number:Energy             stiebel_eltron_heat_pump_wpm3_water_heat_quantity_total                  "Water Heat Quantity Total [%.3f MWh]"           <energy>      { channel="modbus:stiebeleltron-heatpump-wpm3:stiebelEltronWPM3:energyInformationWpm3#production-water-total" }
Number:Energy             stiebel_eltron_heat_pump_wpm3_nhz_heating_quantity_total                 "NHZ Heating Quantity Total [%.3f MWh]"          <energy>      { channel="modbus:stiebeleltron-heatpump-wpm3:stiebelEltronWPM3:energyInformationWpm3#production-nhz-heat-total" }
Number:Energy             stiebel_eltron_heat_pump_wpm3_nhz_hot_water_quantity_total               "NHZ Hot Water Quantity Total [%.3f MWh]"        <energy>      { channel="modbus:stiebeleltron-heatpump-wpm3:stiebelEltronWPM3:energyInformationWpm3#production-nhz-water-total" }
Number:Energy             stiebel_eltron_heat_pump_wpm3_power_consumption_for_heating_today        "Power Consumption for Heating Today [%.0f kWh]" <energy>      { channel="modbus:stiebeleltron-heatpump-wpm3:stiebelEltronWPM3:energyInformationWpm3#consumption-heat-today" }
Number:Energy             stiebel_eltron_heat_pump_wpm3_power_consumption_for_heating_total        "Power Consumption for Heating Total [%.0f kWh]" <energy>      { channel="modbus:stiebeleltron-heatpump-wpm3:stiebelEltronWPM3:energyInformationWpm3#consumption-heat-total" }
Number:Energy             stiebel_eltron_heat_pump_wpm3_power_consumption_for_water_today          "Power Consumption for Water Today [%.0f kWh]"   <energy>      { channel="modbus:stiebeleltron-heatpump-wpm3:stiebelEltronWPM3:energyInformationWpm3#consumption-water-today" }
Number:Energy             stiebel_eltron_heat_pump_wpm3_power_consumption_for_water_total          "Power Consumption for Water Total [%.0f kWh]"   <energy>      { channel="modbus:stiebeleltron-heatpump-wpm3:stiebelEltronWPM3:energyInformationWpm3#consumption-water-total" }
```


### Item Configuration *Stiebel Eltron Heat Pump (WPM3i)*

```java
Contact                   stiebel_eltron_heat_pump_wpm3i_hc1_pump_active                          "HC1 Pump Active"                                <pump>        { channel="modbus:stiebeleltron-heatpump-wpm3i:stiebelEltronWPM3i:systemStateWpm3i#hc1-pump-active" }
Contact                   stiebel_eltron_heat_pump_wpm3i_hc2_pump_active                          "HC2 Pump Active"                                <pump>        { channel="modbus:stiebeleltron-heatpump-wpm3i:stiebelEltronWPM3i:systemStateWpm3i#hc2-pump-active" }
Contact                   stiebel_eltron_heat_pump_wpm3i_heatup_program_active                    "Heat-Up Program Active"                         <status>      { channel="modbus:stiebeleltron-heatpump-wpm3i:stiebelEltronWPM3i:systemStateWpm3i#heat-up-program-active" }
Contact                   stiebel_eltron_heat_pump_wpm3i_nhz_stages_active                        "NHZ Stages Active"                              <status>      { channel="modbus:stiebeleltron-heatpump-wpm3i:stiebelEltronWPM3i:systemStateWpm3i#nhz-stages-running" }
Contact                   stiebel_eltron_heat_pump_wpm3i_currently_heating                        "Currently Heating"                              <status>      { channel="modbus:stiebeleltron-heatpump-wpm3i:stiebelEltronWPM3i:systemStateWpm3i#hp-in-heating-mode" }
Contact                   stiebel_eltron_heat_pump_wpm3i_currently_heating_hot_water              "Currently Heating Hot Water"                    <status>      { channel="modbus:stiebeleltron-heatpump-wpm3i:stiebelEltronWPM3i:systemStateWpm3i#hp-in-hotwater-mode" }
Contact                   stiebel_eltron_heat_pump_wpm3i_compressor_running                       "Compressor Running"                             <status>      { channel="modbus:stiebeleltron-heatpump-wpm3i:stiebelEltronWPM3i:systemStateWpm3i#compressor-running" }
Contact                   stiebel_eltron_heat_pump_wpm3i_summer_mode_active                       "Summer Mode Active"                             <status>      { channel="modbus:stiebeleltron-heatpump-wpm3i:stiebelEltronWPM3i:systemStateWpm3i#summer-mode-active" }
Contact                   stiebel_eltron_heat_pump_wpm3i_currently_cooling                        "Currently Cooling"                              <status>      { channel="modbus:stiebeleltron-heatpump-wpm3i:stiebelEltronWPM3i:systemStateWpm3i#cooling-mode-active" }
Contact                   stiebel_eltron_heat_pump_wpm3i_min_one_iws_in_defrosting_mode           "Min. one IWS In Defrosting Mode"                <status>      { channel="modbus:stiebeleltron-heatpump-wpm3i:stiebelEltronWPM3i:systemStateWpm3i#min-one-iws-in-defrosting-mode" }
Contact                   stiebel_eltron_heat_pump_wpm3i_silent_mode_1_active                     "Silent Mode 1 Active"                           <status>      { channel="modbus:stiebeleltron-heatpump-wpm3i:stiebelEltronWPM3i:systemStateWpm3i#silent-mode1-active" }
Contact                   stiebel_eltron_heat_pump_wpm3i_silent_mode_2_active                     "Silent Mode 2 Active"                           <status>      { channel="modbus:stiebeleltron-heatpump-wpm3i:stiebelEltronWPM3i:systemStateWpm3i#silent-mode2-active" }
Contact                   stiebel_eltron_heat_pump_wpm3i_power_off                                "Power Off"                                      <status>      { channel="modbus:stiebeleltron-heatpump-wpm3i:stiebelEltronWPM3i:systemStateWpm3i#power-off" }
Number                    stiebel_eltron_heat_pump_wpm3i_fault_status                             "Fault Status"                                   <status>      { channel="modbus:stiebeleltron-heatpump-wpm3i:stiebelEltronWPM3i:systemStateWpm3i#fault-status" }
Number                    stiebel_eltron_heat_pump_wpm3i_bus_status                               "Bus Status"                                     <status>      { channel="modbus:stiebeleltron-heatpump-wpm3i:stiebelEltronWPM3i:systemStateWpm3i#bus-status" }
Number                    stiebel_eltron_heat_pump_wpm3i_active_error                             "Active Error"                                   <status>      { channel="modbus:stiebeleltron-heatpump-wpm3i:stiebelEltronWPM3i:systemStateWpm3i#active-error" }

Number                    stiebel_eltron_heat_pump_wpm3i_operating_mode                           "Operating Mode"                                 <heating>     { channel="modbus:stiebeleltron-heatpump-wpm3i:stiebelEltronWPM3i:systemParameterWpm3Wpm3i#operating-mode" }
Number:Temperature        stiebel_eltron_heat_pump_wpm3i_hc1_comfort_temperature                  "HC1 Comfort Temperature"                        <temperature> { channel="modbus:stiebeleltron-heatpump-wpm3i:stiebelEltronWPM3i:systemParameterWpm3Wpm3i#hc1-comfort-temperature" }
Number:Temperature        stiebel_eltron_heat_pump_wpm3i_hc1_eco_temperature                      "HC1 Eco Temperature"                            <temperature> { channel="modbus:stiebeleltron-heatpump-wpm3i:stiebelEltronWPM3i:systemParameterWpm3Wpm3i#hc1-eco-temperature" }
Number                    stiebel_eltron_heat_pump_wpm3i_hc1_heating_curve_rise                   "HC1 Heating Curve Rise"                         <line>        { channel="modbus:stiebeleltron-heatpump-wpm3i:stiebelEltronWPM3i:systemParameterWpm3Wpm3i#hc1-heating-curve-rise" }
Number:Temperature        stiebel_eltron_heat_pump_wpm3i_hc2_comfort_temperature                  "HC2 Comfort Temperature"                        <temperature> { channel="modbus:stiebeleltron-heatpump-wpm3i:stiebelEltronWPM3i:systemParameterWpm3Wpm3i#hc2-comfort-temperature" }
Number:Temperature        stiebel_eltron_heat_pump_wpm3i_hc2_eco_temperature                      "HC2 Eco Temperature"                            <temperature> { channel="modbus:stiebeleltron-heatpump-wpm3i:stiebelEltronWPM3i:systemParameterWpm3Wpm3i#hc2-eco-temperature" }
Number                    stiebel_eltron_heat_pump_wpm3i_hc2_heating_curve_rise                   "HC2 Heating Curve Rise"                         <line>        { channel="modbus:stiebeleltron-heatpump-wpm3i:stiebelEltronWPM3i:systemParameterWpm3Wpm3i#hc2-heating-curve-rise" }
Number:Temperature        stiebel_eltron_heat_pump_wpm3i_fixed_value_operation                    "Fixed Value Operation"                          <temperature> { channel="modbus:stiebeleltron-heatpump-wpm3i:stiebelEltronWPM3i:systemParameterWpm3Wpm3i#fixed-value-operation" }
Number:Temperature        stiebel_eltron_heat_pump_wpm3i_heating_dualmode_temperature_bivalence   "Heating DualMode Temperature (bivalence)"       <temperature> { channel="modbus:stiebeleltron-heatpump-wpm3i:stiebelEltronWPM3i:systemParameterWpm3Wpm3i#heating-dual-mode-temperature" }
Number:Temperature        stiebel_eltron_heat_pump_wpm3i_hot_water_comfort_temperature            "Hot Water Comfort Temperature"                  <temperature> { channel="modbus:stiebeleltron-heatpump-wpm3i:stiebelEltronWPM3i:systemParameterWpm3Wpm3i#hotwater-comfort-temperature" }
Number:Temperature        stiebel_eltron_heat_pump_wpm3i_hot_water_eco_temperature                "Hot Water Eco Temperature"                      <temperature> { channel="modbus:stiebeleltron-heatpump-wpm3i:stiebelEltronWPM3i:systemParameterWpm3Wpm3i#hotwater-eco-temperature" }
Number                    stiebel_eltron_heat_pump_wpm3i_hot_water_stages                         "Hot Water Stages"                               <status>      { channel="modbus:stiebeleltron-heatpump-wpm3i:stiebelEltronWPM3i:systemParameterWpm3Wpm3i#hotwater-stages" }
Number:Temperature        stiebel_eltron_heat_pump_wpm3i_hot_water_dualmode_temperature_bivalence "Hot Water DualMode Temperature (bivalence)"     <temperature> { channel="modbus:stiebeleltron-heatpump-wpm3i:stiebelEltronWPM3i:systemParameterWpm3Wpm3i#hotwater-dual-mode-temperature" }
Number:Temperature        stiebel_eltron_heat_pump_wpm3i_area_cooling_flow_temperature_set_point  "Area Cooling Flow Temperature Set Point"        <temperature> { channel="modbus:stiebeleltron-heatpump-wpm3i:stiebelEltronWPM3i:systemParameterWpm3Wpm3i#area-cooling-flow-temperature-setpoint" }
Number:Temperature        stiebel_eltron_heat_pump_wpm3i_area_cooling_flow_temperature_hysteresis "Area Cooling Flow Temperature Hysteresis"       <temperature> { channel="modbus:stiebeleltron-heatpump-wpm3i:stiebelEltronWPM3i:systemParameterWpm3Wpm3i#area-cooling-flow-temperature-hysteresis" }
Number:Temperature        stiebel_eltron_heat_pump_wpm3i_area_cooling_room_temperature_set_point  "Area Cooling Room Temperature Set Point"        <temperature> { channel="modbus:stiebeleltron-heatpump-wpm3i:stiebelEltronWPM3i:systemParameterWpm3Wpm3i#area-cooling-room-temperature-setpoint" }
Number:Temperature        stiebel_eltron_heat_pump_wpm3i_fan_cooling_flow_temperature_set_point   "Fan Cooling Flow Temperature Set Point"         <temperature> { channel="modbus:stiebeleltron-heatpump-wpm3i:stiebelEltronWPM3i:systemParameterWpm3Wpm3i#fan-cooling-flow-temperature-setpoint" }
Number:Temperature        stiebel_eltron_heat_pump_wpm3i_fan_cooling_flow_temperature_hysteresis  "Fan Cooling Flow Temperature Hysteresis"        <temperature> { channel="modbus:stiebeleltron-heatpump-wpm3i:stiebelEltronWPM3i:systemParameterWpm3Wpm3i#fan-cooling-flow-temperature-hysteresis" }
Number:Temperature        stiebel_eltron_heat_pump_wpm3i_fan_cooling_room_temperature_set_point   "Fan Cooling Room Temperature Set Point"         <temperature> { channel="modbus:stiebeleltron-heatpump-wpm3i:stiebelEltronWPM3i:systemParameterWpm3Wpm3i#fan-cooling-room-temperature-setpoint" }
Number                    stiebel_eltron_heat_pump_wpm3i_reset                                    "Reset"                                          <settings>    { channel="modbus:stiebeleltron-heatpump-wpm3i:stiebelEltronWPM3i:systemParameterWpm3Wpm3i#reset" }
Number                    stiebel_eltron_heat_pump_wpm3i_restart_isg                              "Restart ISG"                                    <settings>    { channel="modbus:stiebeleltron-heatpump-wpm3i:stiebelEltronWPM3i:systemParameterWpm3Wpm3i#restart-isg" }

Number:Temperature        stiebel_eltron_heat_pump_wpm3i_fe7_temperature                          "FE7 Temperature"                                <temperature> { channel="modbus:stiebeleltron-heatpump-wpm3i:stiebelEltronWPM3i:systemInformationWpm3i#fe7-temperature" }
Number:Temperature        stiebel_eltron_heat_pump_wpm3i_fe7_temperature_set_point                "FE7 Temperature Set Point"                      <temperature> { channel="modbus:stiebeleltron-heatpump-wpm3i:stiebelEltronWPM3i:systemInformationWpm3i#fe7-temperature-setpoint" }
Number:Temperature        stiebel_eltron_heat_pump_wpm3i_ffktemperature                           "FFK Temperature"                                <temperature> { channel="modbus:stiebeleltron-heatpump-wpm3i:stiebelEltronWPM3i:systemInformationWpm3i#fek-temperature" }
Number:Temperature        stiebel_eltron_heat_pump_wpm3i_ffk_temperature_set_point                "FFK Temperature Set Point"                      <temperature> { channel="modbus:stiebeleltron-heatpump-wpm3i:stiebelEltronWPM3i:systemInformationWpm3i#fek-temperature-setpoint" }
Number:Dimensionless      stiebel_eltron_heat_pump_wpm3i_ffk_humidity                             "FFK Humidity"                                   <humidity>    { channel="modbus:stiebeleltron-heatpump-wpm3i:stiebelEltronWPM3i:systemInformationWpm3i#fek-humidity" }
Number:Temperature        stiebel_eltron_heat_pump_wpm3i_ffk_dewpoint                             "FFK Dewpoint"                                   <temperature> { channel="modbus:stiebeleltron-heatpump-wpm3i:stiebelEltronWPM3i:systemInformationWpm3i#fek-dewpoint" }
Number:Temperature        stiebel_eltron_heat_pump_wpm3i_outdoor_temperature                      "Outdoor Temperature"                            <temperature> { channel="modbus:stiebeleltron-heatpump-wpm3i:stiebelEltronWPM3i:systemInformationWpm3i#outdoor-temperature" }
Number:Temperature        stiebel_eltron_heat_pump_wpm3i_hc1_temperature                          "HC1 Temperature"                                <temperature> { channel="modbus:stiebeleltron-heatpump-wpm3i:stiebelEltronWPM3i:systemInformationWpm3i#hc1-temperature" }
Number:Temperature        stiebel_eltron_heat_pump_wpm3i_hc1_temperature_set_point                "HC1 Temperature Set Point"                      <temperature> { channel="modbus:stiebeleltron-heatpump-wpm3i:stiebelEltronWPM3i:systemInformationWpm3i#hc1-temperature-setpoint" }
Number:Temperature        stiebel_eltron_heat_pump_wpm3i_hc2_temperature                          "HC2 Temperature"                                <temperature> { channel="modbus:stiebeleltron-heatpump-wpm3i:stiebelEltronWPM3i:systemInformationWpm3i#hc2-temperature" }
Number:Temperature        stiebel_eltron_heat_pump_wpm3i_hc2_temperature_set_point                "HC2 Temperature Set Point"                      <temperature> { channel="modbus:stiebeleltron-heatpump-wpm3i:stiebelEltronWPM3i:systemInformationWpm3i#hc2-temperature-setpoint" }
Number:Temperature        stiebel_eltron_heat_pump_wpm3i_heat_pump_flow_temperature               "Heat Pump Flow Temperature"                     <temperature> { channel="modbus:stiebeleltron-heatpump-wpm3i:stiebelEltronWPM3i:systemInformationWpm3i#hp-flow-temperature" }
Number:Temperature        stiebel_eltron_heat_pump_wpm3i_electric_reheating_flow_temperature      "Electric Rehating Flow Temperature"             <temperature> { channel="modbus:stiebeleltron-heatpump-wpm3i:stiebelEltronWPM3i:systemInformationWpm3i#nhz-flow-temperature" }
Number:Temperature        stiebel_eltron_heat_pump_wpm3i_flow_temperature                         "Flow Temperature"                               <temperature> { channel="modbus:stiebeleltron-heatpump-wpm3i:stiebelEltronWPM3i:systemInformationWpm3i#flow-temperature" }
Number:Temperature        stiebel_eltron_heat_pump_wpm3i_return_temperature                       "Return Temperature"                             <temperature> { channel="modbus:stiebeleltron-heatpump-wpm3i:stiebelEltronWPM3i:systemInformationWpm3i#return-temperature" }
Number:Temperature        stiebel_eltron_heat_pump_wpm3i_fixed_temperature_set_point              "Fixed Temperature Set Point"                    <temperature> { channel="modbus:stiebeleltron-heatpump-wpm3i:stiebelEltronWPM3i:systemInformationWpm3i#fixed-temperature-setpoint" }
Number:Temperature        stiebel_eltron_heat_pump_wpm3i_buffer_temperature                       "Buffer Temperature"                             <temperature> { channel="modbus:stiebeleltron-heatpump-wpm3i:stiebelEltronWPM3i:systemInformationWpm3i#buffer-temperature" }
Number:Temperature        stiebel_eltron_heat_pump_wpm3i_buffer_temperature_set_point             "Buffer Temperature Set Point"                   <temperature> { channel="modbus:stiebeleltron-heatpump-wpm3i:stiebelEltronWPM3i:systemInformationWpm3i#buffer-temperature-setpoint" }
Number:Pressure           stiebel_eltron_heat_pump_wpm3i_heating_pressure                         "Heating Pressure"                               <pressure>    { unit="bar", channel="modbus:stiebeleltron-heatpump-wpm3i:stiebelEltronWPM3i:systemInformationWpm3i#heating-pressure" }
Number:VolumetricFlowRate stiebel_eltron_heat_pump_wpm3i_flow_rate                                "Flow Rate"                                      <flow>        { channel="modbus:stiebeleltron-heatpump-wpm3i:stiebelEltronWPM3i:systemInformationWpm3i#flow-rate" }
Number:Temperature        stiebel_eltron_heat_pump_wpm3i_hot_water_temperature                    "Hot Water Temperature"                          <temperature> { channel="modbus:stiebeleltron-heatpump-wpm3i:stiebelEltronWPM3i:systemInformationWpm3i#hotwater-temperature" }
Number:Temperature        stiebel_eltron_heat_pump_wpm3i_hot_water_temperature_set_point          "Hot Water Temperature Set Point"                <temperature> { channel="modbus:stiebeleltron-heatpump-wpm3i:stiebelEltronWPM3i:systemInformationWpm3i#hotwater-temperature-setpoint" }
Number:Temperature        stiebel_eltron_heat_pump_wpm3i_fan_cooling_temperature                  "Fan Cooling Temperature"                        <temperature> { channel="modbus:stiebeleltron-heatpump-wpm3i:stiebelEltronWPM3i:systemInformationWpm3i#fan-cooling-temperature" }
Number:Temperature        stiebel_eltron_heat_pump_wpm3i_fan_cooling_temperature_set_point        "Fan Cooling Temperature Set Point"              <temperature> { channel="modbus:stiebeleltron-heatpump-wpm3i:stiebelEltronWPM3i:systemInformationWpm3i#fan-cooling-temperature-setpoint" }
Number:Temperature        stiebel_eltron_heat_pump_wpm3i_area_cooling_temperature                 "Area Cooling Temperature"                       <temperature> { channel="modbus:stiebeleltron-heatpump-wpm3i:stiebelEltronWPM3i:systemInformationWpm3i#area-cooling-temperature" }
Number:Temperature        stiebel_eltron_heat_pump_wpm3i_area_cooling_temperature_set_point       "Area Cooling Temperature Set Point"             <temperature> { channel="modbus:stiebeleltron-heatpump-wpm3i:stiebelEltronWPM3i:systemInformationWpm3i#area-cooling-temperature-setpoint" }
Number:Temperature        stiebel_eltron_heat_pump_wpm3i_lower_application_limit_heating          "Lower Application Limit Heating"                <temperature> { channel="modbus:stiebeleltron-heatpump-wpm3i:stiebelEltronWPM3i:systemInformationWpm3i#lower-application-limit-heating" }
Number:Temperature        stiebel_eltron_heat_pump_wpm3i_lower_application_limit_hot_water        "Lower Application Limit Hot Water"              <temperature> { channel="modbus:stiebeleltron-heatpump-wpm3i:stiebelEltronWPM3i:systemInformationWpm3i#lower-application-limit-hotwater" }
Number:Temperature        stiebel_eltron_heat_pump_wpm3i_source_temperature                       "Source Temperature"                             <temperature> { channel="modbus:stiebeleltron-heatpump-wpm3i:stiebelEltronWPM3i:systemInformationWpm3i#source-temperature" }
Number:Temperature        stiebel_eltron_heat_pump_wpm3i_minimal_source_temperature               "Minimal Source Temperature"                     <temperature> { channel="modbus:stiebeleltron-heatpump-wpm3i:stiebelEltronWPM3i:systemInformationWpm3i#min-source-temperature" }
Number:Pressure           stiebel_eltron_heat_pump_wpm3i_source_pressure                          "Source Pressure"                                <pressure>    { unit="bar", channel="modbus:stiebeleltron-heatpump-wpm3i:stiebelEltronWPM3i:systemInformationWpm3i#source-pressure" }
Number:Temperature        stiebel_eltron_heat_pump_wpm3i_hot_gas_temperature                      "Hot Gas Temperature"                            <temperature> { channel="modbus:stiebeleltron-heatpump-wpm3i:stiebelEltronWPM3i:systemInformationWpm3i#hotgas-temperature" }
Number:Pressure           stiebel_eltron_heat_pump_wpm3i_high_pressure                            "High Pressure"                                  <pressure>    { unit="bar", channel="modbus:stiebeleltron-heatpump-wpm3i:stiebelEltronWPM3i:systemInformationWpm3i#high-pressure" }
Number:Pressure           stiebel_eltron_heat_pump_wpm3i_low_pressure                             "Low Pressure"                                   <pressure>    { unit="bar", channel="modbus:stiebeleltron-heatpump-wpm3i:stiebelEltronWPM3i:systemInformationWpm3i#low-pressure" }

Number:Energy             stiebel_eltron_heat_pump_wpm3i_heat_quantity_today                      "Heat Quantity Today [%.0f kWh]"                 <energy>      { channel="modbus:stiebeleltron-heatpump-wpm3i:stiebelEltronWPM3i:energyRuntimeInformationWpm3i#production-heat-today" }
Number:Energy             stiebel_eltron_heat_pump_wpm3i_heat_quantity_total                      "Heat Quantity Total [%.3f MWh]"                 <energy>      { channel="modbus:stiebeleltron-heatpump-wpm3i:stiebelEltronWPM3i:energyRuntimeInformationWpm3i#production-heat-total" }
Number:Energy             stiebel_eltron_heat_pump_wpm3i_water_heat_quantity_today                "Water Heat Quantity Today [%.0f kWh]"           <energy>      { channel="modbus:stiebeleltron-heatpump-wpm3i:stiebelEltronWPM3i:energyRuntimeInformationWpm3i#production-water-today" }
Number:Energy             stiebel_eltron_heat_pump_wpm3i_water_heat_quantity_total                "Water Heat Quantity Total [%.3f MWh]"           <energy>      { channel="modbus:stiebeleltron-heatpump-wpm3i:stiebelEltronWPM3i:energyRuntimeInformationWpm3i#production-water-total" }
Number:Energy             stiebel_eltron_heat_pump_wpm3i_nhz_heating_quantity_total               "NHZ Heating Quantity Total [%.3f MWh]"          <energy>      { channel="modbus:stiebeleltron-heatpump-wpm3i:stiebelEltronWPM3i:energyRuntimeInformationWpm3i#production-nhz-heat-total" }
Number:Energy             stiebel_eltron_heat_pump_wpm3i_nhz_hot_water_quantity_total             "NHZ Hot Water Quantity Total [%.3f MWh]"        <energy>      { channel="modbus:stiebeleltron-heatpump-wpm3i:stiebelEltronWPM3i:energyRuntimeInformationWpm3i#production-nhz-water-total" }
Number:Energy             stiebel_eltron_heat_pump_wpm3i_power_consumption_for_heating_today      "Power Consumption for Heating Today [%.0f kWh]" <energy>      { channel="modbus:stiebeleltron-heatpump-wpm3i:stiebelEltronWPM3i:energyRuntimeInformationWpm3i#consumption-heat-today" }
Number:Energy             stiebel_eltron_heat_pump_wpm3i_power_consumption_for_heating_total      "Power Consumption for Heating Total [%.0f kWh]" <energy>      { channel="modbus:stiebeleltron-heatpump-wpm3i:stiebelEltronWPM3i:energyRuntimeInformationWpm3i#consumption-heat-total" }
Number:Energy             stiebel_eltron_heat_pump_wpm3i_power_consumption_for_water_today        "Power Consumption for Water Today [%.0f kWh]"   <energy>      { channel="modbus:stiebeleltron-heatpump-wpm3i:stiebelEltronWPM3i:energyRuntimeInformationWpm3i#consumption-water-today" }
Number:Energy             stiebel_eltron_heat_pump_wpm3i_power_consumption_for_water_total        "Power Consumption for Water Total [%.0f kWh]"   <energy>      { channel="modbus:stiebeleltron-heatpump-wpm3i:stiebelEltronWPM3i:energyRuntimeInformationWpm3i#consumption-water-total" }
Number:Time               stiebel_eltron_heat_pump_wpm3i_heating_compressor_runtime               "Heating Compressor Runtime"                     <time>        { channel="modbus:stiebeleltron-heatpump-wpm3i:stiebelEltronWPM3i:energyRuntimeInformationWpm3i#heating-runtime" }
Number:Time               stiebel_eltron_heat_pump_wpm3i_hot_water_runtime                        "Hot Water Compressor Runtime"                   <time>        { channel="modbus:stiebeleltron-heatpump-wpm3i:stiebelEltronWPM3i:energyRuntimeInformationWpm3i#hotwater-runtime" }
Number:Time               stiebel_eltron_heat_pump_wpm3i_cooling_runtime                          "Cooling Compressor Runtime"                     <time>        { channel="modbus:stiebeleltron-heatpump-wpm3i:stiebelEltronWPM3i:energyRuntimeInformationWpm3i#cooling-runtime" }
Number:Time               stiebel_eltron_heat_pump_wpm3i_electric_reheating_stage_1_runtime       "Electric Rehating Stage 1 Runtime"              <time>        { channel="modbus:stiebeleltron-heatpump-wpm3i:stiebelEltronWPM3i:energyRuntimeInformationWpm3i#nhz1-runtime" }
Number:Time               stiebel_eltron_heat_pump_wpm3i_electric_reheating_stage_2_runtime       "Electric Rehating Stage 2 Runtime"              <time>        { channel="modbus:stiebeleltron-heatpump-wpm3i:stiebelEltronWPM3i:energyRuntimeInformationWpm3i#nhz2-runtime" }
Number:Time               stiebel_eltron_heat_pump_wpm3i_electric_reheating_stages_12_runtime     "Electric Rehating Stages 1+2 Runtime"           <time>        { channel="modbus:stiebeleltron-heatpump-wpm3i:stiebelEltronWPM3i:energyRuntimeInformationWpm3i#nhz12-runtime" }
```


### Item Configuration *Stiebel Eltron ISG SG Ready Energy Management*

```java
Number                    stiebel_eltron_sg_ready_on_off_switch                                   "SG Ready Energy Management Operating State"     <settings>    { channel="modbus:stiebeleltron-isg-sg-ready-em:se-isg-sg-ready-em:sgReadyEnergyManagementSettings#sg-ready-on-off-switch" }
Number                    stiebel_eltron_sg_ready_input_lines                                     "SG Ready Input Lines"                           <settings>    { channel="modbus:stiebeleltron-isg-sg-ready-em:se-isg-sg-ready-em:sgReadyEnergyManagementSettings#sg-ready-input-lines" }

Number                    stiebel_eltron_sg_ready_operating_state                                 "SG Ready Energy Management Operating State"     <status>      { channel="modbus:stiebeleltron-isg-sg-ready-em:se-isg-sg-ready-em:sgReadyEnergyManagementSystemInformation#sg-ready-operating-state" }
Number                    stiebel_eltron sg_ready_controller_identification                       "SG Ready Controller Identification"             <status>      { channel="modbus:stiebeleltron-isg-sg-ready-em:se-isg-sg-ready-em:sgReadyEnergyManagementSystemInformation#sg-ready-controller-identification" }
```<|MERGE_RESOLUTION|>--- conflicted
+++ resolved
@@ -340,7 +340,6 @@
 ### Item Configuration
 
 ```java
-<<<<<<< HEAD
 Number:Temperature stiebel_eltron_temperature_ffk    "Temperature FFK [%.1f °C]" <temperature>           { channel="modbus:heatpump:stiebelEltron:systemInformation#fek-temperature" }
 Number:Temperature stiebel_eltron_setpoint_ffk       "Set point FFK [%.1f °C]" <temperature>             { channel="modbus:heatpump:stiebelEltron:systemInformation#fek-temperature-setpoint" }
 Number:Dimensionless stiebel_eltron_humidity_ffk     "Humidity FFK [%.1f %%]" <humidity>                 { channel="modbus:heatpump:stiebelEltron:systemInformation#fek-humidity" }
@@ -367,53 +366,16 @@
 Contact stiebel_eltron_mode_cooling                  "Cooling [%d]"                                      { channel="modbus:heatpump:stiebelEltron:systemState#is-cooling" }
 Contact stiebel_eltron_mode_summer                   "Summer Mode [%d]"                                  { channel="modbus:heatpump:stiebelEltron:systemState#is-summer" }
 
-
-Number:Energy stiebel_eltron_production_heat_today   "Heat quantity today [%.0f kWh]"                    { channel="modbus:heatpump:stiebelEltron:energyInformation#production_heat_today" }
-Number:Energy stiebel_eltron_production_heat_total   "Heat quantity total  [%.3f MWh]"                   {channel="modbus:heatpump:stiebelEltron:energyInformation#production_heat_total"}
-Number:Energy stiebel_eltron_production_water_today  "Water heat quantity today  [%.0f kWh]"             { channel="modbus:heatpump:stiebelEltron:energyInformation#production_water_today" }
-Number:Energy stiebel_eltron_production_water_total  "Water heat quantity total  [%.3f MWh]"             {channel="modbus:heatpump:stiebelEltron:energyInformation#production_water_total"}
-Number:Energy stiebel_eltron_consumption_heat_total  "Heating power consumption total [%.3f MWh]"        {channel="modbus:heatpump:stiebelEltron:energyInformation#consumption_heat_total"}
-Number:Energy stiebel_eltron_consumption_heat_today  "Heating power consumption today [%.0f kWh]"        { channel="modbus:heatpump:stiebelEltron:energyInformation#consumption_heat_today" }
-Number:Energy stiebel_eltron_consumption_water_today "Water heating power consumption today  [%.0f kWh]" { channel="modbus:heatpump:stiebelEltron:energyInformation#consumption_water_today" }
-Number:Energy stiebel_eltron_consumption_water_total "Water heating power consumption total [%.3f MWh]"  {channel="modbus:heatpump:stiebelEltron:energyInformation#consumption_water_total"}
-=======
-Number:Temperature stiebel_eltron_temperature_fek            "Temperature FEK [%.1f °C]" <temperature>    { channel="modbus:heatpump:stiebelEltron:systemInformation#fek-temperature" }
-Number:Temperature stiebel_eltron_setpoint_fek            "Set point FEK [%.1f °C]" <temperature>    { channel="modbus:heatpump:stiebelEltron:systemInformation#fek-temperature-setpoint" }
-Number:Dimensionless stiebel_eltron_humidity_fek            "Humidity FEK [%.1f %%]" <humidity>   { channel="modbus:heatpump:stiebelEltron:systemInformation#fek-humidity" }
-Number:Temperature stiebel_eltron_dewpoint_fek            "Dew point FEK [%.1f °C]" <temperature>    { channel="modbus:heatpump:stiebelEltron:systemInformation#fek-dewpoint" }
-
-Number:Temperature stiebel_eltron_outdoor_temp            "Outdoor temperature [%.1f °C]"    { channel="modbus:heatpump:stiebelEltron:systemInformation#outdoor-temperature" }
-Number:Temperature stiebel_eltron_temp_hk1                "Temperature HK1 [%.1f °C]"    { channel="modbus:heatpump:stiebelEltron:systemInformation#hk1-temperature" }
-Number:Temperature stiebel_eltron_setpoint_hk1            "Set point HK1 [%.1f °C]"    { channel="modbus:heatpump:stiebelEltron:systemInformation#hk1-temperature-setpoint" }
-Number:Temperature stiebel_eltron_temp_water                "Water temperature  [%.1f °C]"    { channel="modbus:heatpump:stiebelEltron:systemInformation#water-temperature" }
-Number:Temperature stiebel_eltron_setpoint_water            "Water setpoint [%.1f °C]"    { channel="modbus:heatpump:stiebelEltron:systemInformation#water-temperature-setpoint" }
-Number:Temperature stiebel_eltron_source_temp            "Source temperature [%.1f °C]"    { channel="modbus:heatpump:stiebelEltron:systemInformation#source-temperature" }
-Number:Temperature stiebel_eltron_vorlauf_temp            "Supply tempertature [%.1f °C]"    { channel="modbus:heatpump:stiebelEltron:systemInformation#supply-temperature" }
-Number:Temperature stiebel_eltron_ruecklauf_temp            "Return temperature  [%.1f °C]"    { channel="modbus:heatpump:stiebelEltron:systemInformation#return-temperature" }
-
-Number stiebel_eltron_heating_comfort_temp              "Heating Comfort Temperature [%.1f °C]"    { channel="modbus:heatpump:stiebelEltron:systemParameter#comfort-temperature-heating" }
-Number stiebel_eltron_heating_eco_temp              "Heating Eco Temperature [%.1f °C]"    { channel="modbus:heatpump:stiebelEltron:systemParameter#eco-temperature-heating" }
-Number stiebel_eltron_water_comfort_temp              "Water Comfort Temperature [%.1f °C]"    { channel="modbus:heatpump:stiebelEltron:systemParameter#comfort-temperature-water" }
-Number stiebel_eltron_water_eco_temp              "Water Eco Temperature [%.1f °C]"    { channel="modbus:heatpump:stiebelEltron:systemParameter#eco-temperature-water" }
-Number stiebel_eltron_operation_mode           "Operation Mode"   { channel="modbus:heatpump:stiebelEltron:systemParameter#operation-mode" }
-
-Contact stiebel_eltron_mode_pump               "Pump [%d]"   { channel="modbus:heatpump:stiebelEltron:systemState#is-pumping" }
-Contact stiebel_eltron_mode_heating             "Heating [%d]"   { channel="modbus:heatpump:stiebelEltron:systemState#is-heating" }
-Contact stiebel_eltron_mode_water              "Heating Water [%d]"   { channel="modbus:heatpump:stiebelEltron:systemState#is-heating-water" }
-Contact stiebel_eltron_mode_cooling             "Cooling [%d]"   { channel="modbus:heatpump:stiebelEltron:systemState#is-cooling" }
-Contact stiebel_eltron_mode_summer             "Summer Mode [%d]"   { channel="modbus:heatpump:stiebelEltron:systemState#is-summer" }
-
-Number:Energy stiebel_eltron_production_heat_today            "Heat quantity today [%.0f kWh]"    { channel="modbus:heatpump:stiebelEltron:energyInformation#production-heat-today" }
-Number:Energy stiebel_eltron_production_heat_total            "Heat quantity total  [%.3f MWh]"   {channel="modbus:heatpump:stiebelEltron:energyInformation#production-heat-total"}
-Number:Energy stiebel_eltron_production_water_today            "Water heat quantity today  [%.0f kWh]"    { channel="modbus:heatpump:stiebelEltron:energyInformation#production-water-today" }
-Number:Energy stiebel_eltron_production_water_total            "Water heat quantity total  [%.3f MWh]"   {channel="modbus:heatpump:stiebelEltron:energyInformation#production-water-total"}
-Number:Energy stiebel_eltron_consumption_heat_total             "Heating power consumption total [%.3f MWh]"  {channel="modbus:heatpump:stiebelEltron:energyInformation#consumption-heat-total"}
-Number:Energy stiebel_eltron_consumption_heat_today            "Heating power consumption today [%.0f kWh]"    { channel="modbus:heatpump:stiebelEltron:energyInformation#consumption-heat-today" }
-Number:Energy stiebel_eltron_consumption_water_today            "Water heating power consumption today  [%.0f kWh]"    { channel="modbus:heatpump:stiebelEltron:energyInformation#consumption-water-today" }
-Number:Energy stiebel_eltron_consumption_water_total            "Water heating power consumption total [%.3f MWh]"   {channel="modbus:heatpump:stiebelEltron:energyInformation#consumption-water-total"}
->>>>>>> ed778e2f
-
-```
+Number:Energy stiebel_eltron_production_heat_today   "Heat quantity today [%.0f kWh]"                    { channel="modbus:heatpump:stiebelEltron:energyInformation#production-heat-today" }
+Number:Energy stiebel_eltron_production_heat_total   "Heat quantity total  [%.3f MWh]"                   { channel="modbus:heatpump:stiebelEltron:energyInformation#production-heat-total"}
+Number:Energy stiebel_eltron_production_water_today  "Water heat quantity today  [%.0f kWh]"             { channel="modbus:heatpump:stiebelEltron:energyInformation#production-water-today" }
+Number:Energy stiebel_eltron_production_water_total  "Water heat quantity total  [%.3f MWh]"             { channel="modbus:heatpump:stiebelEltron:energyInformation#production-water-total"}
+Number:Energy stiebel_eltron_consumption_heat_total  "Heating power consumption total [%.3f MWh]"        { channel="modbus:heatpump:stiebelEltron:energyInformation#consumption-heat-total"}
+Number:Energy stiebel_eltron_consumption_heat_today  "Heating power consumption today [%.0f kWh]"        { channel="modbus:heatpump:stiebelEltron:energyInformation#consumption-heat-today" }
+Number:Energy stiebel_eltron_consumption_water_today "Water heating power consumption today  [%.0f kWh]" { channel="modbus:heatpump:stiebelEltron:energyInformation#consumption-water-today" }
+Number:Energy stiebel_eltron_consumption_water_total "Water heating power consumption total [%.3f MWh]"  { channel="modbus:heatpump:stiebelEltron:energyInformation#consumption-water-total"}
+```
+
 
 ### Sitemap Configuration
 
