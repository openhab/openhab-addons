--- conflicted
+++ resolved
@@ -1,275 +1,263 @@
-/**
- * Copyright (c) 2010-2020 Contributors to the openHAB project
- *
- * See the NOTICE file(s) distributed with this work for additional
- * information.
- *
- * This program and the accompanying materials are made available under the
- * terms of the Eclipse Public License 2.0 which is available at
- * http://www.eclipse.org/legal/epl-2.0
- *
- * SPDX-License-Identifier: EPL-2.0
- */
-package org.openhab.binding.paradoxalarm.internal.model;
-
-/**
- * The {@link Partition} Paradox partition states. Retrieved and parsed from RAM memory responses.
- *
- * @author Konstantin Polihronov - Initial contribution
- */
-public class PartitionState {
-
-    private boolean isArmed;
-    private boolean isArmedInAway;
-    private boolean isArmedInStay;
-    private boolean isArmedInNoEntry;
-    private boolean isInAlarm;
-    private boolean isInSilentAlarm;
-    private boolean isInAudibleAlarm;
-    private boolean isInFireAlarm;
-
-    private boolean isReadyToArm;
-    private boolean isInExitDelay;
-    private boolean isInEntryDelay;
-    private boolean isInTrouble;
-    private boolean hasAlarmInMemory;
-    private boolean isInZoneBypass;
-
-    private boolean hasZoneInTamperTrouble;
-    private boolean hasZoneInLowBatteryTrouble;
-    private boolean hasZoneInFireLoopTrouble;
-    private boolean hasZoneInSupervisionTrouble;
-
-    private boolean isStayInstantReady;
-    private boolean isForceReady;
-    private boolean isBypassReady;
-    private boolean isInhibitReady;
-    private boolean areAllZoneclosed;
-
-    public String getMainState() {
-<<<<<<< HEAD
-        if (isInAlarm) {
-            return "InAlarm";
-        } else {
-            return isArmed ? "Armed" : "Disarmed";
-        }
-    }
-
-    public String getAdditionalState() {
-        StringBuilder sb = new StringBuilder();
-=======
->>>>>>> 393fb2d6
-        if (isInAlarm) {
-            return "InAlarm";
-        } else {
-            return isArmed || isArmedInAway || isArmedInStay || isArmedInNoEntry ? "Armed" : "Disarmed";
-        }
-    }
-
-    @Override
-    public String toString() {
-        return "PartitionState [isArmed=" + isArmed + ", isArmedInAway=" + isArmedInAway + ", isArmedInStay="
-                + isArmedInStay + ", isArmedInNoEntry=" + isArmedInNoEntry + ", isInAlarm=" + isInAlarm
-                + ", isInSilentAlarm=" + isInSilentAlarm + ", isInAudibleAlarm=" + isInAudibleAlarm + ", isInFireAlarm="
-                + isInFireAlarm + ", isReadyToArm=" + isReadyToArm + ", isInExitDelay=" + isInExitDelay
-                + ", isInEntryDelay=" + isInEntryDelay + ", isInTrouble=" + isInTrouble + ", hasAlarmInMemory="
-                + hasAlarmInMemory + ", isInZoneBypass=" + isInZoneBypass + ", hasZoneInTamperTrouble="
-                + hasZoneInTamperTrouble + ", hasZoneInLowBatteryTrouble=" + hasZoneInLowBatteryTrouble
-                + ", hasZoneInFireLoopTrouble=" + hasZoneInFireLoopTrouble + ", hasZoneInSupervisionTrouble="
-                + hasZoneInSupervisionTrouble + ", isStayInstantReady=" + isStayInstantReady + ", isForceReady="
-                + isForceReady + ", isBypassReady=" + isBypassReady + ", isInhibitReady=" + isInhibitReady
-                + ", areAllZoneclosed=" + areAllZoneclosed + "]";
-    }
-
-    public boolean isArmed() {
-        return isArmed;
-    }
-
-    public void setArmed(boolean isArmed) {
-        this.isArmed = isArmed;
-    }
-
-    public boolean isArmedInAway() {
-        return isArmedInAway;
-    }
-
-    public void setArmedInAway(boolean isArmedInAway) {
-        this.isArmedInAway = isArmedInAway;
-    }
-
-    public boolean isArmedInStay() {
-        return isArmedInStay;
-    }
-
-    public void setArmedInStay(boolean isArmedInStay) {
-        this.isArmedInStay = isArmedInStay;
-    }
-
-    public boolean isArmedInNoEntry() {
-        return isArmedInNoEntry;
-    }
-
-    public void setArmedInNoEntry(boolean isArmedInNoEntry) {
-        this.isArmedInNoEntry = isArmedInNoEntry;
-    }
-
-    public boolean isInAlarm() {
-        return isInAlarm;
-    }
-
-    public void setInAlarm(boolean isInAlarm) {
-        this.isInAlarm = isInAlarm;
-    }
-
-    public boolean isInSilentAlarm() {
-        return isInSilentAlarm;
-    }
-
-    public void setInSilentAlarm(boolean isInSilentAlarm) {
-        this.isInSilentAlarm = isInSilentAlarm;
-    }
-
-    public boolean isInAudibleAlarm() {
-        return isInAudibleAlarm;
-    }
-
-    public void setInAudibleAlarm(boolean isInAudibleAlarm) {
-        this.isInAudibleAlarm = isInAudibleAlarm;
-    }
-
-    public boolean isInFireAlarm() {
-        return isInFireAlarm;
-    }
-
-    public void setInFireAlarm(boolean isInFireAlarm) {
-        this.isInFireAlarm = isInFireAlarm;
-    }
-
-    public boolean isReadyToArm() {
-        return isReadyToArm;
-    }
-
-    public void setReadyToArm(boolean isReadyToArm) {
-        this.isReadyToArm = isReadyToArm;
-    }
-
-    public boolean isInExitDelay() {
-        return isInExitDelay;
-    }
-
-    public void setInExitDelay(boolean isInExitDelay) {
-        this.isInExitDelay = isInExitDelay;
-    }
-
-    public boolean isInEntryDelay() {
-        return isInEntryDelay;
-    }
-
-    public void setInEntryDelay(boolean isInEntryDelay) {
-        this.isInEntryDelay = isInEntryDelay;
-    }
-
-    public boolean isInTrouble() {
-        return isInTrouble;
-    }
-
-    public void setInTrouble(boolean isInTrouble) {
-        this.isInTrouble = isInTrouble;
-    }
-
-    public boolean isHasAarmInMemory() {
-        return hasAlarmInMemory;
-    }
-
-    public void setHasAarmInMemory(boolean hasAarmInMemory) {
-        this.hasAlarmInMemory = hasAarmInMemory;
-    }
-
-    public boolean isInZoneBypass() {
-        return isInZoneBypass;
-    }
-
-    public void setInZoneBypass(boolean isInZoneBypass) {
-        this.isInZoneBypass = isInZoneBypass;
-    }
-
-    public boolean isHasZoneInTamperTrouble() {
-        return hasZoneInTamperTrouble;
-    }
-
-    public void setHasZoneInTamperTrouble(boolean hasZoneInTamperTrouble) {
-        this.hasZoneInTamperTrouble = hasZoneInTamperTrouble;
-    }
-
-    public boolean isHasZoneInLowBatteryTrouble() {
-        return hasZoneInLowBatteryTrouble;
-    }
-
-    public void setHasZoneInLowBatteryTrouble(boolean hasZoneInLowBatteryTrouble) {
-        this.hasZoneInLowBatteryTrouble = hasZoneInLowBatteryTrouble;
-    }
-
-    public boolean isHasZoneInFireLoopTrouble() {
-        return hasZoneInFireLoopTrouble;
-    }
-
-    public void setHasZoneInFireLoopTrouble(boolean hasZoneInFireLoopTrouble) {
-        this.hasZoneInFireLoopTrouble = hasZoneInFireLoopTrouble;
-    }
-
-    public boolean isHasZoneInSupervisionTrouble() {
-        return hasZoneInSupervisionTrouble;
-    }
-
-    public void setHasZoneInSupervisionTrouble(boolean hasZoneInSupervisionTrouble) {
-        this.hasZoneInSupervisionTrouble = hasZoneInSupervisionTrouble;
-    }
-
-    public boolean isStayInstantReady() {
-        return isStayInstantReady;
-    }
-
-    public void setStayInstantReady(boolean isStayInstantReady) {
-        this.isStayInstantReady = isStayInstantReady;
-    }
-
-    public boolean isForceReady() {
-        return isForceReady;
-    }
-
-    public void setForceReady(boolean isForceReady) {
-        this.isForceReady = isForceReady;
-    }
-
-    public boolean isBypassReady() {
-        return isBypassReady;
-    }
-
-    public void setBypassReady(boolean isBypassReady) {
-        this.isBypassReady = isBypassReady;
-    }
-
-    public boolean isInhibitReady() {
-        return isInhibitReady;
-    }
-
-    public void setInhibitReady(boolean isInhibitReady) {
-        this.isInhibitReady = isInhibitReady;
-    }
-
-    public boolean isAreAllZoneclosed() {
-        return areAllZoneclosed;
-    }
-
-    public void setAllZoneClosed(boolean areAllZoneclosed) {
-        this.areAllZoneclosed = areAllZoneclosed;
-    }
-
-    public boolean isHasAlarmInMemory() {
-        return hasAlarmInMemory;
-    }
-
-    public void setHasAlarmInMemory(boolean hasAlarmInMemory) {
-        this.hasAlarmInMemory = hasAlarmInMemory;
-    }
-}
+/**
+ * Copyright (c) 2010-2020 Contributors to the openHAB project
+ *
+ * See the NOTICE file(s) distributed with this work for additional
+ * information.
+ *
+ * This program and the accompanying materials are made available under the
+ * terms of the Eclipse Public License 2.0 which is available at
+ * http://www.eclipse.org/legal/epl-2.0
+ *
+ * SPDX-License-Identifier: EPL-2.0
+ */
+package org.openhab.binding.paradoxalarm.internal.model;
+
+/**
+ * The {@link Partition} Paradox partition states. Retrieved and parsed from RAM memory responses.
+ *
+ * @author Konstantin Polihronov - Initial contribution
+ */
+public class PartitionState {
+
+    private boolean isArmed;
+    private boolean isArmedInAway;
+    private boolean isArmedInStay;
+    private boolean isArmedInNoEntry;
+    private boolean isInAlarm;
+    private boolean isInSilentAlarm;
+    private boolean isInAudibleAlarm;
+    private boolean isInFireAlarm;
+
+    private boolean isReadyToArm;
+    private boolean isInExitDelay;
+    private boolean isInEntryDelay;
+    private boolean isInTrouble;
+    private boolean hasAlarmInMemory;
+    private boolean isInZoneBypass;
+
+    private boolean hasZoneInTamperTrouble;
+    private boolean hasZoneInLowBatteryTrouble;
+    private boolean hasZoneInFireLoopTrouble;
+    private boolean hasZoneInSupervisionTrouble;
+
+    private boolean isStayInstantReady;
+    private boolean isForceReady;
+    private boolean isBypassReady;
+    private boolean isInhibitReady;
+    private boolean areAllZoneclosed;
+
+    public String getMainState() {
+        if (isInAlarm) {
+            return "InAlarm";
+        } else {
+            return isArmed || isArmedInAway || isArmedInStay || isArmedInNoEntry ? "Armed" : "Disarmed";
+        }
+    }
+
+    @Override
+    public String toString() {
+        return "PartitionState [isArmed=" + isArmed + ", isArmedInAway=" + isArmedInAway + ", isArmedInStay="
+                + isArmedInStay + ", isArmedInNoEntry=" + isArmedInNoEntry + ", isInAlarm=" + isInAlarm
+                + ", isInSilentAlarm=" + isInSilentAlarm + ", isInAudibleAlarm=" + isInAudibleAlarm + ", isInFireAlarm="
+                + isInFireAlarm + ", isReadyToArm=" + isReadyToArm + ", isInExitDelay=" + isInExitDelay
+                + ", isInEntryDelay=" + isInEntryDelay + ", isInTrouble=" + isInTrouble + ", hasAlarmInMemory="
+                + hasAlarmInMemory + ", isInZoneBypass=" + isInZoneBypass + ", hasZoneInTamperTrouble="
+                + hasZoneInTamperTrouble + ", hasZoneInLowBatteryTrouble=" + hasZoneInLowBatteryTrouble
+                + ", hasZoneInFireLoopTrouble=" + hasZoneInFireLoopTrouble + ", hasZoneInSupervisionTrouble="
+                + hasZoneInSupervisionTrouble + ", isStayInstantReady=" + isStayInstantReady + ", isForceReady="
+                + isForceReady + ", isBypassReady=" + isBypassReady + ", isInhibitReady=" + isInhibitReady
+                + ", areAllZoneclosed=" + areAllZoneclosed + "]";
+    }
+
+    public boolean isArmed() {
+        return isArmed;
+    }
+
+    public void setArmed(boolean isArmed) {
+        this.isArmed = isArmed;
+    }
+
+    public boolean isArmedInAway() {
+        return isArmedInAway;
+    }
+
+    public void setArmedInAway(boolean isArmedInAway) {
+        this.isArmedInAway = isArmedInAway;
+    }
+
+    public boolean isArmedInStay() {
+        return isArmedInStay;
+    }
+
+    public void setArmedInStay(boolean isArmedInStay) {
+        this.isArmedInStay = isArmedInStay;
+    }
+
+    public boolean isArmedInNoEntry() {
+        return isArmedInNoEntry;
+    }
+
+    public void setArmedInNoEntry(boolean isArmedInNoEntry) {
+        this.isArmedInNoEntry = isArmedInNoEntry;
+    }
+
+    public boolean isInAlarm() {
+        return isInAlarm;
+    }
+
+    public void setInAlarm(boolean isInAlarm) {
+        this.isInAlarm = isInAlarm;
+    }
+
+    public boolean isInSilentAlarm() {
+        return isInSilentAlarm;
+    }
+
+    public void setInSilentAlarm(boolean isInSilentAlarm) {
+        this.isInSilentAlarm = isInSilentAlarm;
+    }
+
+    public boolean isInAudibleAlarm() {
+        return isInAudibleAlarm;
+    }
+
+    public void setInAudibleAlarm(boolean isInAudibleAlarm) {
+        this.isInAudibleAlarm = isInAudibleAlarm;
+    }
+
+    public boolean isInFireAlarm() {
+        return isInFireAlarm;
+    }
+
+    public void setInFireAlarm(boolean isInFireAlarm) {
+        this.isInFireAlarm = isInFireAlarm;
+    }
+
+    public boolean isReadyToArm() {
+        return isReadyToArm;
+    }
+
+    public void setReadyToArm(boolean isReadyToArm) {
+        this.isReadyToArm = isReadyToArm;
+    }
+
+    public boolean isInExitDelay() {
+        return isInExitDelay;
+    }
+
+    public void setInExitDelay(boolean isInExitDelay) {
+        this.isInExitDelay = isInExitDelay;
+    }
+
+    public boolean isInEntryDelay() {
+        return isInEntryDelay;
+    }
+
+    public void setInEntryDelay(boolean isInEntryDelay) {
+        this.isInEntryDelay = isInEntryDelay;
+    }
+
+    public boolean isInTrouble() {
+        return isInTrouble;
+    }
+
+    public void setInTrouble(boolean isInTrouble) {
+        this.isInTrouble = isInTrouble;
+    }
+
+    public boolean isHasAarmInMemory() {
+        return hasAlarmInMemory;
+    }
+
+    public void setHasAarmInMemory(boolean hasAarmInMemory) {
+        this.hasAlarmInMemory = hasAarmInMemory;
+    }
+
+    public boolean isInZoneBypass() {
+        return isInZoneBypass;
+    }
+
+    public void setInZoneBypass(boolean isInZoneBypass) {
+        this.isInZoneBypass = isInZoneBypass;
+    }
+
+    public boolean isHasZoneInTamperTrouble() {
+        return hasZoneInTamperTrouble;
+    }
+
+    public void setHasZoneInTamperTrouble(boolean hasZoneInTamperTrouble) {
+        this.hasZoneInTamperTrouble = hasZoneInTamperTrouble;
+    }
+
+    public boolean isHasZoneInLowBatteryTrouble() {
+        return hasZoneInLowBatteryTrouble;
+    }
+
+    public void setHasZoneInLowBatteryTrouble(boolean hasZoneInLowBatteryTrouble) {
+        this.hasZoneInLowBatteryTrouble = hasZoneInLowBatteryTrouble;
+    }
+
+    public boolean isHasZoneInFireLoopTrouble() {
+        return hasZoneInFireLoopTrouble;
+    }
+
+    public void setHasZoneInFireLoopTrouble(boolean hasZoneInFireLoopTrouble) {
+        this.hasZoneInFireLoopTrouble = hasZoneInFireLoopTrouble;
+    }
+
+    public boolean isHasZoneInSupervisionTrouble() {
+        return hasZoneInSupervisionTrouble;
+    }
+
+    public void setHasZoneInSupervisionTrouble(boolean hasZoneInSupervisionTrouble) {
+        this.hasZoneInSupervisionTrouble = hasZoneInSupervisionTrouble;
+    }
+
+    public boolean isStayInstantReady() {
+        return isStayInstantReady;
+    }
+
+    public void setStayInstantReady(boolean isStayInstantReady) {
+        this.isStayInstantReady = isStayInstantReady;
+    }
+
+    public boolean isForceReady() {
+        return isForceReady;
+    }
+
+    public void setForceReady(boolean isForceReady) {
+        this.isForceReady = isForceReady;
+    }
+
+    public boolean isBypassReady() {
+        return isBypassReady;
+    }
+
+    public void setBypassReady(boolean isBypassReady) {
+        this.isBypassReady = isBypassReady;
+    }
+
+    public boolean isInhibitReady() {
+        return isInhibitReady;
+    }
+
+    public void setInhibitReady(boolean isInhibitReady) {
+        this.isInhibitReady = isInhibitReady;
+    }
+
+    public boolean isAreAllZoneclosed() {
+        return areAllZoneclosed;
+    }
+
+    public void setAllZoneClosed(boolean areAllZoneclosed) {
+        this.areAllZoneclosed = areAllZoneclosed;
+    }
+
+    public boolean isHasAlarmInMemory() {
+        return hasAlarmInMemory;
+    }
+
+    public void setHasAlarmInMemory(boolean hasAlarmInMemory) {
+        this.hasAlarmInMemory = hasAlarmInMemory;
+    }
+}