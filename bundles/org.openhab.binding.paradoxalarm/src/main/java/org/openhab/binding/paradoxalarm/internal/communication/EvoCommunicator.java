/**
 * Copyright (c) 2010-2020 Contributors to the openHAB project
 *
 * See the NOTICE file(s) distributed with this work for additional
 * information.
 *
 * This program and the accompanying materials are made available under the
 * terms of the Eclipse Public License 2.0 which is available at
 * http://www.eclipse.org/legal/epl-2.0
 *
 * SPDX-License-Identifier: EPL-2.0
 */
package org.openhab.binding.paradoxalarm.internal.communication;

import java.io.IOException;
import java.net.UnknownHostException;
import java.nio.charset.StandardCharsets;
import java.util.ArrayList;
import java.util.Arrays;
import java.util.HashMap;
import java.util.List;
import java.util.Map;
import java.util.concurrent.ScheduledExecutorService;
import java.util.concurrent.TimeUnit;

import org.openhab.binding.paradoxalarm.internal.communication.messages.EpromRequestPayload;
import org.openhab.binding.paradoxalarm.internal.communication.messages.HeaderMessageType;
import org.openhab.binding.paradoxalarm.internal.communication.messages.IPPacketPayload;
import org.openhab.binding.paradoxalarm.internal.communication.messages.ParadoxIPPacket;
import org.openhab.binding.paradoxalarm.internal.communication.messages.RamRequestPayload;
import org.openhab.binding.paradoxalarm.internal.exceptions.ParadoxException;
import org.openhab.binding.paradoxalarm.internal.exceptions.ParadoxRuntimeException;
import org.openhab.binding.paradoxalarm.internal.model.EntityType;
import org.openhab.binding.paradoxalarm.internal.model.PanelType;
import org.openhab.binding.paradoxalarm.internal.model.ZoneStateFlags;
import org.openhab.binding.paradoxalarm.internal.util.ParadoxUtil;
import org.slf4j.Logger;
import org.slf4j.LoggerFactory;

/**
 * The {@link EvoCommunicator} is responsible for handling communication to Evo192 alarm system via IP150 interface.
 *
 * @author Konstantin Polihronov - Initial contribution
 */
public class EvoCommunicator extends GenericCommunicator implements IParadoxCommunicator {

    private static final byte RAM_BLOCK_SIZE = (byte) 64;

    private final Logger logger = LoggerFactory.getLogger(EvoCommunicator.class);

    private MemoryMap memoryMap;

    private Map<EntityType, Map<Integer, String>> entityLabelsMap = new HashMap<>();

    private PanelType panelType = PanelType.UNKNOWN;
    private Integer maxPartitions;
    private Integer maxZones;

    private EvoCommunicator(String ipAddress, int tcpPort, String ip150Password, String pcPassword,
            ScheduledExecutorService scheduler, PanelType panelType, Integer maxPartitions, Integer maxZones)
            throws UnknownHostException, IOException {
        super(ipAddress, tcpPort, ip150Password, pcPassword, scheduler);
        this.panelType = panelType;
        this.maxPartitions = maxPartitions;
        this.maxZones = maxZones;
        logger.debug("PanelType={}, max partitions={}, max Zones={}", panelType, maxPartitions, maxZones);
        initializeMemoryMap();
    }

    @Override
    protected void receiveEpromResponse(IResponse response) throws ParadoxException {
        EpromRequest request = (EpromRequest) response.getRequest();
        int entityId = request.getEntityId();
        EntityType entityType = request.getEntityType();

        byte[] parsedResult = parsePacket(response);
        updateEntityLabel(entityType, entityId, parsedResult);
    }

    @Override
    protected void receiveRamResponse(IResponse response) throws ParadoxException {
        RamRequest request = (RamRequest) response.getRequest();
        int ramBlockNumber = request.getRamBlockNumber();

        byte[] parsedResult = parsePacket(response);
        if (parsedResult != null && parsedResult.length == RAM_BLOCK_SIZE) {
            memoryMap.updateElement(ramBlockNumber, parsedResult);
            logger.trace("Result for ramBlock={} is [{}]", ramBlockNumber, parsedResult);
        } else {
            logger.debug("Wrong parsed result. Probably wrong data received in response");
            return;
        }

        // Trigger listeners update when last memory page update is received
        if (ramBlockNumber == panelType.getRamPagesNumber()) {
            updateListeners();
        }
    }

    private void updateEntityLabel(EntityType entityType, int entityId, byte[] payload) {
        String label = createString(payload);
        logger.debug("{} label updated to: {}", entityType, label);

        entityLabelsMap.get(entityType).put(entityId, label);
    }

    private void retrievePartitionLabel(int partitionNo) {
        logger.debug("Submitting request for partition label: {}", partitionNo);
        int address = 0x3A6B + (partitionNo) * 107;
        byte labelLength = 16;

        try {
            IPPacketPayload payload = new EpromRequestPayload(address, labelLength);
            ParadoxIPPacket readEpromIPPacket = new ParadoxIPPacket(payload)
                    .setMessageType(HeaderMessageType.SERIAL_PASSTHRU_REQUEST).setUnknown0((byte) 0x14);

            IRequest epromRequest = new EpromRequest(partitionNo, EntityType.PARTITION, readEpromIPPacket);
            submitRequest(epromRequest);
        } catch (ParadoxException e) {
            logger.debug("Error creating request for with number={}, Exception={} ", partitionNo, e.getMessage());
        }
    }

    private void retrieveZoneLabel(int zoneNumber) {
        logger.debug("Submitting request for zone label: {}", zoneNumber);
        byte labelLength = 16;

        try {
            int address;
            if (zoneNumber < 96) {
                address = 0x430 + (zoneNumber) * 16;
            } else {
                address = 0x62F7 + (zoneNumber - 96) * 16;
            }

            IPPacketPayload payload = new EpromRequestPayload(address, labelLength);
            ParadoxIPPacket readEpromIPPacket = createParadoxIpPacket(payload);

            IRequest epromRequest = new EpromRequest(zoneNumber, EntityType.ZONE, readEpromIPPacket);
            submitRequest(epromRequest);
        } catch (ParadoxException e) {
            logger.debug("Error creating request with number={}, Exception={} ", zoneNumber, e.getMessage());
        }
    }

    @Override
    public List<byte[]> getPartitionFlags() {
        List<byte[]> result = new ArrayList<>();

        byte[] element = memoryMap.getElement(2);
        byte[] firstBlock = Arrays.copyOfRange(element, 32, 64);

        element = memoryMap.getElement(3);
        byte[] secondBlock = Arrays.copyOfRange(element, 0, 16);
        byte[] mergeByteArrays = ParadoxUtil.mergeByteArrays(firstBlock, secondBlock);
        for (int i = 0; i < mergeByteArrays.length; i += 6) {
            result.add(Arrays.copyOfRange(mergeByteArrays, i, i + 6));
        }

        return result;
    }

    @Override
    public ZoneStateFlags getZoneStateFlags() {
        ZoneStateFlags result = new ZoneStateFlags();

        byte[] firstPage = memoryMap.getElement(0);
        byte[] secondPage = memoryMap.getElement(8);

        int pageOffset = panelType == PanelType.EVO48 ? 34 : 40;
        byte[] firstBlock = Arrays.copyOfRange(firstPage, 28, pageOffset);
        if (panelType != PanelType.EVO192) {
            result.setZonesOpened(firstBlock);
        } else {
            byte[] secondBlock = Arrays.copyOfRange(secondPage, 0, 12);
            byte[] zonesOpened = ParadoxUtil.mergeByteArrays(firstBlock, secondBlock);
            result.setZonesOpened(zonesOpened);
        }

        pageOffset = panelType == PanelType.EVO48 ? 46 : 52;
        firstBlock = Arrays.copyOfRange(firstPage, 40, pageOffset);
        if (panelType != PanelType.EVO192) {
            result.setZonesTampered(firstBlock);
        } else {
            byte[] secondBlock = Arrays.copyOfRange(secondPage, 12, 24);
            byte[] zonesTampered = ParadoxUtil.mergeByteArrays(firstBlock, secondBlock);
            result.setZonesTampered(zonesTampered);
        }

        pageOffset = panelType == PanelType.EVO48 ? 58 : 64;
        firstBlock = Arrays.copyOfRange(firstPage, 52, pageOffset);
        if (panelType != PanelType.EVO192) {
            result.setZonesTampered(firstBlock);
        } else {
            byte[] secondBlock = Arrays.copyOfRange(secondPage, 24, 36);
            byte[] zonesLowBattery = ParadoxUtil.mergeByteArrays(firstBlock, secondBlock);
            result.setZonesLowBattery(zonesLowBattery);
        }

        return result;
    }

    public void initializeMemoryMap() {
        for (EntityType type : EntityType.values()) {
            entityLabelsMap.put(type, new HashMap<>());
        }

        List<byte[]> ramCache = new ArrayList<>(panelType.getRamPagesNumber() + 1);
        for (int i = 0; i <= panelType.getRamPagesNumber(); i++) {
            ramCache.add(new byte[0]);
        }
        memoryMap = new MemoryMap(ramCache);
    }

    @Override
    public void refreshMemoryMap() {
        if (!isOnline()) {
            return;
        }

        SyncQueue queue = SyncQueue.getInstance();
        synchronized (queue) {
            for (int i = 1; i <= panelType.getRamPagesNumber(); i++) {
                readRAM(i);
            }
        }
    }

    private void readRAM(int blockNo) {
        try {
            logger.trace("Creating RAM page {} read request", blockNo);
            IPPacketPayload payload = new RamRequestPayload(blockNo, RAM_BLOCK_SIZE);
            ParadoxIPPacket ipPacket = createParadoxIpPacket(payload);
            IRequest ramRequest = new RamRequest(blockNo, ipPacket);
            submitRequest(ramRequest);
        } catch (ParadoxException e) {
            logger.debug(
<<<<<<< HEAD
                "Unable to create request payload from provided bytes to read. blockNo={}, bytes to read={}. Exception={}",
                blockNo, RAM_BLOCK_SIZE, e.getMessage());
=======
                    "Unable to create request payload from provided bytes to read. blockNo={}, bytes to read={}. Exception={}",
                    blockNo, RAM_BLOCK_SIZE, e.getMessage());
>>>>>>> 393fb2d6
        }
    }

    private String createString(byte[] payloadResult) {
        return new String(payloadResult, StandardCharsets.US_ASCII);
    }

    @Override
    public void executeCommand(String command) {
        IP150Command ip150Command = IP150Command.valueOf(command);
        switch (ip150Command) {
            case LOGIN:
                startLoginSequence();
                return;
            case LOGOUT:
                CommunicationState.LOGOUT.runPhase(this);
                return;
            case RESET:
                CommunicationState.LOGOUT.runPhase(this);
                scheduler.schedule(this::startLoginSequence, 5, TimeUnit.SECONDS);
                return;
            default:
                logger.debug("Command {} not implemented.", command);
        }
    }

    public MemoryMap getMemoryMap() {
        return memoryMap;
    }

    public Map<EntityType, Map<Integer, String>> getEntityLabelsMap() {
        return entityLabelsMap;
    }

    @Override
    public Map<Integer, String> getPartitionLabels() {
        return entityLabelsMap.get(EntityType.PARTITION);
    }

    @Override
    public Map<Integer, String> getZoneLabels() {
        return entityLabelsMap.get(EntityType.ZONE);
    }

    @Override
    public void initializeData() {
        synchronized (SyncQueue.getInstance()) {
            initializeEpromData();
            refreshMemoryMap();
        }
    }

    private void initializeEpromData() {
        for (int i = 0; i < maxPartitions; i++) {
            retrievePartitionLabel(i);
        }
        for (int i = 0; i < maxZones; i++) {
            retrieveZoneLabel(i);
        }
    }

    public static class EvoCommunicatorBuilder implements ICommunicatorBuilder {

        private final Logger logger = LoggerFactory.getLogger(EvoCommunicatorBuilder.class);

        // Mandatory parameters
        private PanelType panelType;
        private String ipAddress;
        private String ip150Password;
        private ScheduledExecutorService scheduler;

        // Non mandatory or with predefined values
        private Integer maxPartitions;
        private Integer maxZones;
        private int tcpPort = 10000;
        private String pcPassword = "0000";

        EvoCommunicatorBuilder(PanelType panelType) {
            this.panelType = panelType;
        }

        @Override
        public IParadoxCommunicator build() {
            if (panelType != PanelType.EVO48 && panelType != PanelType.EVO96 && panelType != PanelType.EVO192) {
                throw new ParadoxRuntimeException("Unknown or unsupported panel type. Type=" + panelType);
            }

            if (ipAddress == null || ipAddress.isEmpty()) {
                throw new ParadoxRuntimeException("IP address cannot be empty !");
            }

            if (ip150Password == null || ip150Password.isEmpty()) {
                throw new ParadoxRuntimeException("Password for IP150 cannot be empty !");
            }

            if (scheduler == null) {
                throw new ParadoxRuntimeException("Scheduler is mandatory parameter !");
            }

            if (maxPartitions == null || maxPartitions < 1) {
                this.maxPartitions = panelType.getPartitions();
            }

            if (maxZones == null || maxZones < 1) {
                this.maxZones = panelType.getZones();
            }

            try {
                return new EvoCommunicator(ipAddress, tcpPort, ip150Password, pcPassword, scheduler, panelType,
                        maxPartitions, maxZones);
            } catch (IOException e) {
                logger.warn("Unable to create communicator for Panel={}. Message={}", panelType, e.getMessage());
                throw new ParadoxRuntimeException(e);
            }
        }

        @Override
        public ICommunicatorBuilder withMaxZones(Integer maxZones) {
            this.maxZones = maxZones;
            return this;
        }

        @Override
        public ICommunicatorBuilder withMaxPartitions(Integer maxPartitions) {
            this.maxPartitions = maxPartitions;
            return this;
        }

        @Override
        public ICommunicatorBuilder withIp150Password(String ip150Password) {
            this.ip150Password = ip150Password;
            return this;
        }

        @Override
        public ICommunicatorBuilder withPcPassword(String pcPassword) {
            this.pcPassword = pcPassword;
            return this;
        }

        @Override
        public ICommunicatorBuilder withIpAddress(String ipAddress) {
            this.ipAddress = ipAddress;
            return this;
        }

        @Override
        public ICommunicatorBuilder withTcpPort(Integer tcpPort) {
            this.tcpPort = tcpPort;
            return this;
        }

        @Override
        public ICommunicatorBuilder withScheduler(ScheduledExecutorService scheduler) {
            this.scheduler = scheduler;
            return this;
        }
    }
}
<|MERGE_RESOLUTION|>--- conflicted
+++ resolved
@@ -1,403 +1,398 @@
-/**
- * Copyright (c) 2010-2020 Contributors to the openHAB project
- *
- * See the NOTICE file(s) distributed with this work for additional
- * information.
- *
- * This program and the accompanying materials are made available under the
- * terms of the Eclipse Public License 2.0 which is available at
- * http://www.eclipse.org/legal/epl-2.0
- *
- * SPDX-License-Identifier: EPL-2.0
- */
-package org.openhab.binding.paradoxalarm.internal.communication;
-
-import java.io.IOException;
-import java.net.UnknownHostException;
-import java.nio.charset.StandardCharsets;
-import java.util.ArrayList;
-import java.util.Arrays;
-import java.util.HashMap;
-import java.util.List;
-import java.util.Map;
-import java.util.concurrent.ScheduledExecutorService;
-import java.util.concurrent.TimeUnit;
-
-import org.openhab.binding.paradoxalarm.internal.communication.messages.EpromRequestPayload;
-import org.openhab.binding.paradoxalarm.internal.communication.messages.HeaderMessageType;
-import org.openhab.binding.paradoxalarm.internal.communication.messages.IPPacketPayload;
-import org.openhab.binding.paradoxalarm.internal.communication.messages.ParadoxIPPacket;
-import org.openhab.binding.paradoxalarm.internal.communication.messages.RamRequestPayload;
-import org.openhab.binding.paradoxalarm.internal.exceptions.ParadoxException;
-import org.openhab.binding.paradoxalarm.internal.exceptions.ParadoxRuntimeException;
-import org.openhab.binding.paradoxalarm.internal.model.EntityType;
-import org.openhab.binding.paradoxalarm.internal.model.PanelType;
-import org.openhab.binding.paradoxalarm.internal.model.ZoneStateFlags;
-import org.openhab.binding.paradoxalarm.internal.util.ParadoxUtil;
-import org.slf4j.Logger;
-import org.slf4j.LoggerFactory;
-
-/**
- * The {@link EvoCommunicator} is responsible for handling communication to Evo192 alarm system via IP150 interface.
- *
- * @author Konstantin Polihronov - Initial contribution
- */
-public class EvoCommunicator extends GenericCommunicator implements IParadoxCommunicator {
-
-    private static final byte RAM_BLOCK_SIZE = (byte) 64;
-
-    private final Logger logger = LoggerFactory.getLogger(EvoCommunicator.class);
-
-    private MemoryMap memoryMap;
-
-    private Map<EntityType, Map<Integer, String>> entityLabelsMap = new HashMap<>();
-
-    private PanelType panelType = PanelType.UNKNOWN;
-    private Integer maxPartitions;
-    private Integer maxZones;
-
-    private EvoCommunicator(String ipAddress, int tcpPort, String ip150Password, String pcPassword,
-            ScheduledExecutorService scheduler, PanelType panelType, Integer maxPartitions, Integer maxZones)
-            throws UnknownHostException, IOException {
-        super(ipAddress, tcpPort, ip150Password, pcPassword, scheduler);
-        this.panelType = panelType;
-        this.maxPartitions = maxPartitions;
-        this.maxZones = maxZones;
-        logger.debug("PanelType={}, max partitions={}, max Zones={}", panelType, maxPartitions, maxZones);
-        initializeMemoryMap();
-    }
-
-    @Override
-    protected void receiveEpromResponse(IResponse response) throws ParadoxException {
-        EpromRequest request = (EpromRequest) response.getRequest();
-        int entityId = request.getEntityId();
-        EntityType entityType = request.getEntityType();
-
-        byte[] parsedResult = parsePacket(response);
-        updateEntityLabel(entityType, entityId, parsedResult);
-    }
-
-    @Override
-    protected void receiveRamResponse(IResponse response) throws ParadoxException {
-        RamRequest request = (RamRequest) response.getRequest();
-        int ramBlockNumber = request.getRamBlockNumber();
-
-        byte[] parsedResult = parsePacket(response);
-        if (parsedResult != null && parsedResult.length == RAM_BLOCK_SIZE) {
-            memoryMap.updateElement(ramBlockNumber, parsedResult);
-            logger.trace("Result for ramBlock={} is [{}]", ramBlockNumber, parsedResult);
-        } else {
-            logger.debug("Wrong parsed result. Probably wrong data received in response");
-            return;
-        }
-
-        // Trigger listeners update when last memory page update is received
-        if (ramBlockNumber == panelType.getRamPagesNumber()) {
-            updateListeners();
-        }
-    }
-
-    private void updateEntityLabel(EntityType entityType, int entityId, byte[] payload) {
-        String label = createString(payload);
-        logger.debug("{} label updated to: {}", entityType, label);
-
-        entityLabelsMap.get(entityType).put(entityId, label);
-    }
-
-    private void retrievePartitionLabel(int partitionNo) {
-        logger.debug("Submitting request for partition label: {}", partitionNo);
-        int address = 0x3A6B + (partitionNo) * 107;
-        byte labelLength = 16;
-
-        try {
-            IPPacketPayload payload = new EpromRequestPayload(address, labelLength);
-            ParadoxIPPacket readEpromIPPacket = new ParadoxIPPacket(payload)
-                    .setMessageType(HeaderMessageType.SERIAL_PASSTHRU_REQUEST).setUnknown0((byte) 0x14);
-
-            IRequest epromRequest = new EpromRequest(partitionNo, EntityType.PARTITION, readEpromIPPacket);
-            submitRequest(epromRequest);
-        } catch (ParadoxException e) {
-            logger.debug("Error creating request for with number={}, Exception={} ", partitionNo, e.getMessage());
-        }
-    }
-
-    private void retrieveZoneLabel(int zoneNumber) {
-        logger.debug("Submitting request for zone label: {}", zoneNumber);
-        byte labelLength = 16;
-
-        try {
-            int address;
-            if (zoneNumber < 96) {
-                address = 0x430 + (zoneNumber) * 16;
-            } else {
-                address = 0x62F7 + (zoneNumber - 96) * 16;
-            }
-
-            IPPacketPayload payload = new EpromRequestPayload(address, labelLength);
-            ParadoxIPPacket readEpromIPPacket = createParadoxIpPacket(payload);
-
-            IRequest epromRequest = new EpromRequest(zoneNumber, EntityType.ZONE, readEpromIPPacket);
-            submitRequest(epromRequest);
-        } catch (ParadoxException e) {
-            logger.debug("Error creating request with number={}, Exception={} ", zoneNumber, e.getMessage());
-        }
-    }
-
-    @Override
-    public List<byte[]> getPartitionFlags() {
-        List<byte[]> result = new ArrayList<>();
-
-        byte[] element = memoryMap.getElement(2);
-        byte[] firstBlock = Arrays.copyOfRange(element, 32, 64);
-
-        element = memoryMap.getElement(3);
-        byte[] secondBlock = Arrays.copyOfRange(element, 0, 16);
-        byte[] mergeByteArrays = ParadoxUtil.mergeByteArrays(firstBlock, secondBlock);
-        for (int i = 0; i < mergeByteArrays.length; i += 6) {
-            result.add(Arrays.copyOfRange(mergeByteArrays, i, i + 6));
-        }
-
-        return result;
-    }
-
-    @Override
-    public ZoneStateFlags getZoneStateFlags() {
-        ZoneStateFlags result = new ZoneStateFlags();
-
-        byte[] firstPage = memoryMap.getElement(0);
-        byte[] secondPage = memoryMap.getElement(8);
-
-        int pageOffset = panelType == PanelType.EVO48 ? 34 : 40;
-        byte[] firstBlock = Arrays.copyOfRange(firstPage, 28, pageOffset);
-        if (panelType != PanelType.EVO192) {
-            result.setZonesOpened(firstBlock);
-        } else {
-            byte[] secondBlock = Arrays.copyOfRange(secondPage, 0, 12);
-            byte[] zonesOpened = ParadoxUtil.mergeByteArrays(firstBlock, secondBlock);
-            result.setZonesOpened(zonesOpened);
-        }
-
-        pageOffset = panelType == PanelType.EVO48 ? 46 : 52;
-        firstBlock = Arrays.copyOfRange(firstPage, 40, pageOffset);
-        if (panelType != PanelType.EVO192) {
-            result.setZonesTampered(firstBlock);
-        } else {
-            byte[] secondBlock = Arrays.copyOfRange(secondPage, 12, 24);
-            byte[] zonesTampered = ParadoxUtil.mergeByteArrays(firstBlock, secondBlock);
-            result.setZonesTampered(zonesTampered);
-        }
-
-        pageOffset = panelType == PanelType.EVO48 ? 58 : 64;
-        firstBlock = Arrays.copyOfRange(firstPage, 52, pageOffset);
-        if (panelType != PanelType.EVO192) {
-            result.setZonesTampered(firstBlock);
-        } else {
-            byte[] secondBlock = Arrays.copyOfRange(secondPage, 24, 36);
-            byte[] zonesLowBattery = ParadoxUtil.mergeByteArrays(firstBlock, secondBlock);
-            result.setZonesLowBattery(zonesLowBattery);
-        }
-
-        return result;
-    }
-
-    public void initializeMemoryMap() {
-        for (EntityType type : EntityType.values()) {
-            entityLabelsMap.put(type, new HashMap<>());
-        }
-
-        List<byte[]> ramCache = new ArrayList<>(panelType.getRamPagesNumber() + 1);
-        for (int i = 0; i <= panelType.getRamPagesNumber(); i++) {
-            ramCache.add(new byte[0]);
-        }
-        memoryMap = new MemoryMap(ramCache);
-    }
-
-    @Override
-    public void refreshMemoryMap() {
-        if (!isOnline()) {
-            return;
-        }
-
-        SyncQueue queue = SyncQueue.getInstance();
-        synchronized (queue) {
-            for (int i = 1; i <= panelType.getRamPagesNumber(); i++) {
-                readRAM(i);
-            }
-        }
-    }
-
-    private void readRAM(int blockNo) {
-        try {
-            logger.trace("Creating RAM page {} read request", blockNo);
-            IPPacketPayload payload = new RamRequestPayload(blockNo, RAM_BLOCK_SIZE);
-            ParadoxIPPacket ipPacket = createParadoxIpPacket(payload);
-            IRequest ramRequest = new RamRequest(blockNo, ipPacket);
-            submitRequest(ramRequest);
-        } catch (ParadoxException e) {
-            logger.debug(
-<<<<<<< HEAD
-                "Unable to create request payload from provided bytes to read. blockNo={}, bytes to read={}. Exception={}",
-                blockNo, RAM_BLOCK_SIZE, e.getMessage());
-=======
-                    "Unable to create request payload from provided bytes to read. blockNo={}, bytes to read={}. Exception={}",
-                    blockNo, RAM_BLOCK_SIZE, e.getMessage());
->>>>>>> 393fb2d6
-        }
-    }
-
-    private String createString(byte[] payloadResult) {
-        return new String(payloadResult, StandardCharsets.US_ASCII);
-    }
-
-    @Override
-    public void executeCommand(String command) {
-        IP150Command ip150Command = IP150Command.valueOf(command);
-        switch (ip150Command) {
-            case LOGIN:
-                startLoginSequence();
-                return;
-            case LOGOUT:
-                CommunicationState.LOGOUT.runPhase(this);
-                return;
-            case RESET:
-                CommunicationState.LOGOUT.runPhase(this);
-                scheduler.schedule(this::startLoginSequence, 5, TimeUnit.SECONDS);
-                return;
-            default:
-                logger.debug("Command {} not implemented.", command);
-        }
-    }
-
-    public MemoryMap getMemoryMap() {
-        return memoryMap;
-    }
-
-    public Map<EntityType, Map<Integer, String>> getEntityLabelsMap() {
-        return entityLabelsMap;
-    }
-
-    @Override
-    public Map<Integer, String> getPartitionLabels() {
-        return entityLabelsMap.get(EntityType.PARTITION);
-    }
-
-    @Override
-    public Map<Integer, String> getZoneLabels() {
-        return entityLabelsMap.get(EntityType.ZONE);
-    }
-
-    @Override
-    public void initializeData() {
-        synchronized (SyncQueue.getInstance()) {
-            initializeEpromData();
-            refreshMemoryMap();
-        }
-    }
-
-    private void initializeEpromData() {
-        for (int i = 0; i < maxPartitions; i++) {
-            retrievePartitionLabel(i);
-        }
-        for (int i = 0; i < maxZones; i++) {
-            retrieveZoneLabel(i);
-        }
-    }
-
-    public static class EvoCommunicatorBuilder implements ICommunicatorBuilder {
-
-        private final Logger logger = LoggerFactory.getLogger(EvoCommunicatorBuilder.class);
-
-        // Mandatory parameters
-        private PanelType panelType;
-        private String ipAddress;
-        private String ip150Password;
-        private ScheduledExecutorService scheduler;
-
-        // Non mandatory or with predefined values
-        private Integer maxPartitions;
-        private Integer maxZones;
-        private int tcpPort = 10000;
-        private String pcPassword = "0000";
-
-        EvoCommunicatorBuilder(PanelType panelType) {
-            this.panelType = panelType;
-        }
-
-        @Override
-        public IParadoxCommunicator build() {
-            if (panelType != PanelType.EVO48 && panelType != PanelType.EVO96 && panelType != PanelType.EVO192) {
-                throw new ParadoxRuntimeException("Unknown or unsupported panel type. Type=" + panelType);
-            }
-
-            if (ipAddress == null || ipAddress.isEmpty()) {
-                throw new ParadoxRuntimeException("IP address cannot be empty !");
-            }
-
-            if (ip150Password == null || ip150Password.isEmpty()) {
-                throw new ParadoxRuntimeException("Password for IP150 cannot be empty !");
-            }
-
-            if (scheduler == null) {
-                throw new ParadoxRuntimeException("Scheduler is mandatory parameter !");
-            }
-
-            if (maxPartitions == null || maxPartitions < 1) {
-                this.maxPartitions = panelType.getPartitions();
-            }
-
-            if (maxZones == null || maxZones < 1) {
-                this.maxZones = panelType.getZones();
-            }
-
-            try {
-                return new EvoCommunicator(ipAddress, tcpPort, ip150Password, pcPassword, scheduler, panelType,
-                        maxPartitions, maxZones);
-            } catch (IOException e) {
-                logger.warn("Unable to create communicator for Panel={}. Message={}", panelType, e.getMessage());
-                throw new ParadoxRuntimeException(e);
-            }
-        }
-
-        @Override
-        public ICommunicatorBuilder withMaxZones(Integer maxZones) {
-            this.maxZones = maxZones;
-            return this;
-        }
-
-        @Override
-        public ICommunicatorBuilder withMaxPartitions(Integer maxPartitions) {
-            this.maxPartitions = maxPartitions;
-            return this;
-        }
-
-        @Override
-        public ICommunicatorBuilder withIp150Password(String ip150Password) {
-            this.ip150Password = ip150Password;
-            return this;
-        }
-
-        @Override
-        public ICommunicatorBuilder withPcPassword(String pcPassword) {
-            this.pcPassword = pcPassword;
-            return this;
-        }
-
-        @Override
-        public ICommunicatorBuilder withIpAddress(String ipAddress) {
-            this.ipAddress = ipAddress;
-            return this;
-        }
-
-        @Override
-        public ICommunicatorBuilder withTcpPort(Integer tcpPort) {
-            this.tcpPort = tcpPort;
-            return this;
-        }
-
-        @Override
-        public ICommunicatorBuilder withScheduler(ScheduledExecutorService scheduler) {
-            this.scheduler = scheduler;
-            return this;
-        }
-    }
-}
+/**
+ * Copyright (c) 2010-2020 Contributors to the openHAB project
+ *
+ * See the NOTICE file(s) distributed with this work for additional
+ * information.
+ *
+ * This program and the accompanying materials are made available under the
+ * terms of the Eclipse Public License 2.0 which is available at
+ * http://www.eclipse.org/legal/epl-2.0
+ *
+ * SPDX-License-Identifier: EPL-2.0
+ */
+package org.openhab.binding.paradoxalarm.internal.communication;
+
+import java.io.IOException;
+import java.net.UnknownHostException;
+import java.nio.charset.StandardCharsets;
+import java.util.ArrayList;
+import java.util.Arrays;
+import java.util.HashMap;
+import java.util.List;
+import java.util.Map;
+import java.util.concurrent.ScheduledExecutorService;
+import java.util.concurrent.TimeUnit;
+
+import org.openhab.binding.paradoxalarm.internal.communication.messages.EpromRequestPayload;
+import org.openhab.binding.paradoxalarm.internal.communication.messages.HeaderMessageType;
+import org.openhab.binding.paradoxalarm.internal.communication.messages.IPPacketPayload;
+import org.openhab.binding.paradoxalarm.internal.communication.messages.ParadoxIPPacket;
+import org.openhab.binding.paradoxalarm.internal.communication.messages.RamRequestPayload;
+import org.openhab.binding.paradoxalarm.internal.exceptions.ParadoxException;
+import org.openhab.binding.paradoxalarm.internal.exceptions.ParadoxRuntimeException;
+import org.openhab.binding.paradoxalarm.internal.model.EntityType;
+import org.openhab.binding.paradoxalarm.internal.model.PanelType;
+import org.openhab.binding.paradoxalarm.internal.model.ZoneStateFlags;
+import org.openhab.binding.paradoxalarm.internal.util.ParadoxUtil;
+import org.slf4j.Logger;
+import org.slf4j.LoggerFactory;
+
+/**
+ * The {@link EvoCommunicator} is responsible for handling communication to Evo192 alarm system via IP150 interface.
+ *
+ * @author Konstantin Polihronov - Initial contribution
+ */
+public class EvoCommunicator extends GenericCommunicator implements IParadoxCommunicator {
+
+    private static final byte RAM_BLOCK_SIZE = (byte) 64;
+
+    private final Logger logger = LoggerFactory.getLogger(EvoCommunicator.class);
+
+    private MemoryMap memoryMap;
+
+    private Map<EntityType, Map<Integer, String>> entityLabelsMap = new HashMap<>();
+
+    private PanelType panelType = PanelType.UNKNOWN;
+    private Integer maxPartitions;
+    private Integer maxZones;
+
+    private EvoCommunicator(String ipAddress, int tcpPort, String ip150Password, String pcPassword,
+            ScheduledExecutorService scheduler, PanelType panelType, Integer maxPartitions, Integer maxZones)
+            throws UnknownHostException, IOException {
+        super(ipAddress, tcpPort, ip150Password, pcPassword, scheduler);
+        this.panelType = panelType;
+        this.maxPartitions = maxPartitions;
+        this.maxZones = maxZones;
+        logger.debug("PanelType={}, max partitions={}, max Zones={}", panelType, maxPartitions, maxZones);
+        initializeMemoryMap();
+    }
+
+    @Override
+    protected void receiveEpromResponse(IResponse response) throws ParadoxException {
+        EpromRequest request = (EpromRequest) response.getRequest();
+        int entityId = request.getEntityId();
+        EntityType entityType = request.getEntityType();
+
+        byte[] parsedResult = parsePacket(response);
+        updateEntityLabel(entityType, entityId, parsedResult);
+    }
+
+    @Override
+    protected void receiveRamResponse(IResponse response) throws ParadoxException {
+        RamRequest request = (RamRequest) response.getRequest();
+        int ramBlockNumber = request.getRamBlockNumber();
+
+        byte[] parsedResult = parsePacket(response);
+        if (parsedResult != null && parsedResult.length == RAM_BLOCK_SIZE) {
+            memoryMap.updateElement(ramBlockNumber, parsedResult);
+            logger.trace("Result for ramBlock={} is [{}]", ramBlockNumber, parsedResult);
+        } else {
+            logger.debug("Wrong parsed result. Probably wrong data received in response");
+            return;
+        }
+
+        // Trigger listeners update when last memory page update is received
+        if (ramBlockNumber == panelType.getRamPagesNumber()) {
+            updateListeners();
+        }
+    }
+
+    private void updateEntityLabel(EntityType entityType, int entityId, byte[] payload) {
+        String label = createString(payload);
+        logger.debug("{} label updated to: {}", entityType, label);
+
+        entityLabelsMap.get(entityType).put(entityId, label);
+    }
+
+    private void retrievePartitionLabel(int partitionNo) {
+        logger.debug("Submitting request for partition label: {}", partitionNo);
+        int address = 0x3A6B + (partitionNo) * 107;
+        byte labelLength = 16;
+
+        try {
+            IPPacketPayload payload = new EpromRequestPayload(address, labelLength);
+            ParadoxIPPacket readEpromIPPacket = new ParadoxIPPacket(payload)
+                    .setMessageType(HeaderMessageType.SERIAL_PASSTHRU_REQUEST).setUnknown0((byte) 0x14);
+
+            IRequest epromRequest = new EpromRequest(partitionNo, EntityType.PARTITION, readEpromIPPacket);
+            submitRequest(epromRequest);
+        } catch (ParadoxException e) {
+            logger.debug("Error creating request for with number={}, Exception={} ", partitionNo, e.getMessage());
+        }
+    }
+
+    private void retrieveZoneLabel(int zoneNumber) {
+        logger.debug("Submitting request for zone label: {}", zoneNumber);
+        byte labelLength = 16;
+
+        try {
+            int address;
+            if (zoneNumber < 96) {
+                address = 0x430 + (zoneNumber) * 16;
+            } else {
+                address = 0x62F7 + (zoneNumber - 96) * 16;
+            }
+
+            IPPacketPayload payload = new EpromRequestPayload(address, labelLength);
+            ParadoxIPPacket readEpromIPPacket = createParadoxIpPacket(payload);
+
+            IRequest epromRequest = new EpromRequest(zoneNumber, EntityType.ZONE, readEpromIPPacket);
+            submitRequest(epromRequest);
+        } catch (ParadoxException e) {
+            logger.debug("Error creating request with number={}, Exception={} ", zoneNumber, e.getMessage());
+        }
+    }
+
+    @Override
+    public List<byte[]> getPartitionFlags() {
+        List<byte[]> result = new ArrayList<>();
+
+        byte[] element = memoryMap.getElement(2);
+        byte[] firstBlock = Arrays.copyOfRange(element, 32, 64);
+
+        element = memoryMap.getElement(3);
+        byte[] secondBlock = Arrays.copyOfRange(element, 0, 16);
+        byte[] mergeByteArrays = ParadoxUtil.mergeByteArrays(firstBlock, secondBlock);
+        for (int i = 0; i < mergeByteArrays.length; i += 6) {
+            result.add(Arrays.copyOfRange(mergeByteArrays, i, i + 6));
+        }
+
+        return result;
+    }
+
+    @Override
+    public ZoneStateFlags getZoneStateFlags() {
+        ZoneStateFlags result = new ZoneStateFlags();
+
+        byte[] firstPage = memoryMap.getElement(0);
+        byte[] secondPage = memoryMap.getElement(8);
+
+        int pageOffset = panelType == PanelType.EVO48 ? 34 : 40;
+        byte[] firstBlock = Arrays.copyOfRange(firstPage, 28, pageOffset);
+        if (panelType != PanelType.EVO192) {
+            result.setZonesOpened(firstBlock);
+        } else {
+            byte[] secondBlock = Arrays.copyOfRange(secondPage, 0, 12);
+            byte[] zonesOpened = ParadoxUtil.mergeByteArrays(firstBlock, secondBlock);
+            result.setZonesOpened(zonesOpened);
+        }
+
+        pageOffset = panelType == PanelType.EVO48 ? 46 : 52;
+        firstBlock = Arrays.copyOfRange(firstPage, 40, pageOffset);
+        if (panelType != PanelType.EVO192) {
+            result.setZonesTampered(firstBlock);
+        } else {
+            byte[] secondBlock = Arrays.copyOfRange(secondPage, 12, 24);
+            byte[] zonesTampered = ParadoxUtil.mergeByteArrays(firstBlock, secondBlock);
+            result.setZonesTampered(zonesTampered);
+        }
+
+        pageOffset = panelType == PanelType.EVO48 ? 58 : 64;
+        firstBlock = Arrays.copyOfRange(firstPage, 52, pageOffset);
+        if (panelType != PanelType.EVO192) {
+            result.setZonesTampered(firstBlock);
+        } else {
+            byte[] secondBlock = Arrays.copyOfRange(secondPage, 24, 36);
+            byte[] zonesLowBattery = ParadoxUtil.mergeByteArrays(firstBlock, secondBlock);
+            result.setZonesLowBattery(zonesLowBattery);
+        }
+
+        return result;
+    }
+
+    public void initializeMemoryMap() {
+        for (EntityType type : EntityType.values()) {
+            entityLabelsMap.put(type, new HashMap<>());
+        }
+
+        List<byte[]> ramCache = new ArrayList<>(panelType.getRamPagesNumber() + 1);
+        for (int i = 0; i <= panelType.getRamPagesNumber(); i++) {
+            ramCache.add(new byte[0]);
+        }
+        memoryMap = new MemoryMap(ramCache);
+    }
+
+    @Override
+    public void refreshMemoryMap() {
+        if (!isOnline()) {
+            return;
+        }
+
+        SyncQueue queue = SyncQueue.getInstance();
+        synchronized (queue) {
+            for (int i = 1; i <= panelType.getRamPagesNumber(); i++) {
+                readRAM(i);
+            }
+        }
+    }
+
+    private void readRAM(int blockNo) {
+        try {
+            logger.trace("Creating RAM page {} read request", blockNo);
+            IPPacketPayload payload = new RamRequestPayload(blockNo, RAM_BLOCK_SIZE);
+            ParadoxIPPacket ipPacket = createParadoxIpPacket(payload);
+            IRequest ramRequest = new RamRequest(blockNo, ipPacket);
+            submitRequest(ramRequest);
+        } catch (ParadoxException e) {
+            logger.debug(
+                    "Unable to create request payload from provided bytes to read. blockNo={}, bytes to read={}. Exception={}",
+                    blockNo, RAM_BLOCK_SIZE, e.getMessage());
+        }
+    }
+
+    private String createString(byte[] payloadResult) {
+        return new String(payloadResult, StandardCharsets.US_ASCII);
+    }
+
+    @Override
+    public void executeCommand(String command) {
+        IP150Command ip150Command = IP150Command.valueOf(command);
+        switch (ip150Command) {
+            case LOGIN:
+                startLoginSequence();
+                return;
+            case LOGOUT:
+                CommunicationState.LOGOUT.runPhase(this);
+                return;
+            case RESET:
+                CommunicationState.LOGOUT.runPhase(this);
+                scheduler.schedule(this::startLoginSequence, 5, TimeUnit.SECONDS);
+                return;
+            default:
+                logger.debug("Command {} not implemented.", command);
+        }
+    }
+
+    public MemoryMap getMemoryMap() {
+        return memoryMap;
+    }
+
+    public Map<EntityType, Map<Integer, String>> getEntityLabelsMap() {
+        return entityLabelsMap;
+    }
+
+    @Override
+    public Map<Integer, String> getPartitionLabels() {
+        return entityLabelsMap.get(EntityType.PARTITION);
+    }
+
+    @Override
+    public Map<Integer, String> getZoneLabels() {
+        return entityLabelsMap.get(EntityType.ZONE);
+    }
+
+    @Override
+    public void initializeData() {
+        synchronized (SyncQueue.getInstance()) {
+            initializeEpromData();
+            refreshMemoryMap();
+        }
+    }
+
+    private void initializeEpromData() {
+        for (int i = 0; i < maxPartitions; i++) {
+            retrievePartitionLabel(i);
+        }
+        for (int i = 0; i < maxZones; i++) {
+            retrieveZoneLabel(i);
+        }
+    }
+
+    public static class EvoCommunicatorBuilder implements ICommunicatorBuilder {
+
+        private final Logger logger = LoggerFactory.getLogger(EvoCommunicatorBuilder.class);
+
+        // Mandatory parameters
+        private PanelType panelType;
+        private String ipAddress;
+        private String ip150Password;
+        private ScheduledExecutorService scheduler;
+
+        // Non mandatory or with predefined values
+        private Integer maxPartitions;
+        private Integer maxZones;
+        private int tcpPort = 10000;
+        private String pcPassword = "0000";
+
+        EvoCommunicatorBuilder(PanelType panelType) {
+            this.panelType = panelType;
+        }
+
+        @Override
+        public IParadoxCommunicator build() {
+            if (panelType != PanelType.EVO48 && panelType != PanelType.EVO96 && panelType != PanelType.EVO192) {
+                throw new ParadoxRuntimeException("Unknown or unsupported panel type. Type=" + panelType);
+            }
+
+            if (ipAddress == null || ipAddress.isEmpty()) {
+                throw new ParadoxRuntimeException("IP address cannot be empty !");
+            }
+
+            if (ip150Password == null || ip150Password.isEmpty()) {
+                throw new ParadoxRuntimeException("Password for IP150 cannot be empty !");
+            }
+
+            if (scheduler == null) {
+                throw new ParadoxRuntimeException("Scheduler is mandatory parameter !");
+            }
+
+            if (maxPartitions == null || maxPartitions < 1) {
+                this.maxPartitions = panelType.getPartitions();
+            }
+
+            if (maxZones == null || maxZones < 1) {
+                this.maxZones = panelType.getZones();
+            }
+
+            try {
+                return new EvoCommunicator(ipAddress, tcpPort, ip150Password, pcPassword, scheduler, panelType,
+                        maxPartitions, maxZones);
+            } catch (IOException e) {
+                logger.warn("Unable to create communicator for Panel={}. Message={}", panelType, e.getMessage());
+                throw new ParadoxRuntimeException(e);
+            }
+        }
+
+        @Override
+        public ICommunicatorBuilder withMaxZones(Integer maxZones) {
+            this.maxZones = maxZones;
+            return this;
+        }
+
+        @Override
+        public ICommunicatorBuilder withMaxPartitions(Integer maxPartitions) {
+            this.maxPartitions = maxPartitions;
+            return this;
+        }
+
+        @Override
+        public ICommunicatorBuilder withIp150Password(String ip150Password) {
+            this.ip150Password = ip150Password;
+            return this;
+        }
+
+        @Override
+        public ICommunicatorBuilder withPcPassword(String pcPassword) {
+            this.pcPassword = pcPassword;
+            return this;
+        }
+
+        @Override
+        public ICommunicatorBuilder withIpAddress(String ipAddress) {
+            this.ipAddress = ipAddress;
+            return this;
+        }
+
+        @Override
+        public ICommunicatorBuilder withTcpPort(Integer tcpPort) {
+            this.tcpPort = tcpPort;
+            return this;
+        }
+
+        @Override
+        public ICommunicatorBuilder withScheduler(ScheduledExecutorService scheduler) {
+            this.scheduler = scheduler;
+            return this;
+        }
+    }
+}