--- conflicted
+++ resolved
@@ -12,8 +12,7 @@
  */
 package org.openhab.automation.pythonscripting.internal;
 
-import static org.openhab.core.automation.module.script.ScriptEngineFactory.CONTEXT_KEY_ENGINE_IDENTIFIER;
-import static org.openhab.core.automation.module.script.ScriptEngineFactory.CONTEXT_KEY_EXTENSION_ACCESSOR;
+import static org.openhab.core.automation.module.script.ScriptEngineFactory.*;
 
 import java.io.IOException;
 import java.io.InputStream;
@@ -179,11 +178,7 @@
     @Override
     public void close() {
         try {
-<<<<<<< HEAD
-            delegate.close();
-=======
-            ((AutoCloseable) ENGINE).close();
->>>>>>> 62c23eb4
+            ENGINE.close();
         } catch (Exception e) {
         }
     }
