--- conflicted
+++ resolved
@@ -237,17 +237,6 @@
         getConnectedSocket().ifPresent(control -> control.channelDown(createResponseListener()));
     }
 
-<<<<<<< HEAD
-    private Optional<LGWebOSTVSocket> getConnectedSocket() {
-        LGWebOSHandler lgWebOSHandler = getLGWebOSHandler();
-        final LGWebOSTVSocket socket = lgWebOSHandler.getSocket();
-
-        if (!socket.isConnected()) {
-            logger.warn("Device with ThingID {} is currently not connected.", lgWebOSHandler.getThing().getUID());
-            return Optional.empty();
-        }
-
-=======
     @RuleAction(label = "@text/actionSendRCButtonLabel", description = "@text/actionSendRCButtonDesc")
     public void sendRCButton(
             @ActionInput(name = "text", label = "@text/actionSendRCButtonInputTextLabel", description = "@text/actionSendRCButtonInputTextDesc") String rcButton) {
@@ -263,7 +252,6 @@
             return Optional.empty();
         }
 
->>>>>>> 393fb2d6
         return Optional.of(socket);
     }
 
