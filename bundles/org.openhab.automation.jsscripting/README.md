--- conflicted
+++ resolved
@@ -23,23 +23,7 @@
 If enabled, the injection of the [openhab-js](https://github.com/openhab/openhab-js/) NPM library is cached (using a special mechanism instead of `require()`) to improve script loading performance.
 This can be disabled, which will allow you to use a different version of the library than the one included in the add-on.
 
-<<<<<<< HEAD
-1. Do I want to have the openhab-js namespaces automatically globally available (`injectionEnabled`)?
-   - Yes: "Use Built-In Variables" (default)
-   - No: "Do Not Use Built-In Variables", which will allow you to decide what to import and really speed up script loading, but you need to manually import the library, which actually will slow down script loading again.
-1. Do I want to have a different version injected other than the included one (`injectionCachingEnabled`)?
-   - Yes: "Do Not Cache Library Injection" and install your version to the `$OPENHAB_CONF/automation/js/node_modules` folder, which will slow down script loading, because the injection is not cached.
-   - No: "Cache Library Injection" (default), which will speed up the initial loading of a script because the library's injection is cached.
-
-Note that in case you disable caching or your code uses `require()` to import the library and there is no installation of the library found in the node_modules folder, the add-on will fallback to its included version.
-
-In general, the first run of a script will take longer than the subsequent runs.
-This is because on the first run both the globals (like `console`) and (if enabled) the library are injected into the script's context.
-
-<!-- Paste the copied docs from openhab-js under this comment. Do NOT forget the table of contents. -->
-=======
 <!-- Paste the copied docs from openhab-js under this comment. -->
->>>>>>> 6c45f08e
 
 ### UI Based Rules
 
