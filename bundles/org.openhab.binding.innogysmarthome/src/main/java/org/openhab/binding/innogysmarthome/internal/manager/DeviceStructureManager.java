/**
 * Copyright (c) 2010-2020 Contributors to the openHAB project
 *
 * See the NOTICE file(s) distributed with this work for additional
 * information.
 *
 * This program and the accompanying materials are made available under the
 * terms of the Eclipse Public License 2.0 which is available at
 * http://www.eclipse.org/legal/epl-2.0
 *
 * SPDX-License-Identifier: EPL-2.0
 */
package org.openhab.binding.innogysmarthome.internal.manager;

import java.io.IOException;
import java.util.Collection;
import java.util.Collections;
import java.util.HashMap;
import java.util.List;
import java.util.Map;
import java.util.concurrent.ConcurrentHashMap;

import org.eclipse.jdt.annotation.NonNullByDefault;
import org.eclipse.jdt.annotation.Nullable;
import org.openhab.binding.innogysmarthome.internal.InnogyBindingConstants;
import org.openhab.binding.innogysmarthome.internal.client.InnogyClient;
import org.openhab.binding.innogysmarthome.internal.client.entity.capability.Capability;
import org.openhab.binding.innogysmarthome.internal.client.entity.capability.State;
import org.openhab.binding.innogysmarthome.internal.client.entity.device.Device;
import org.openhab.binding.innogysmarthome.internal.client.entity.link.Link;
import org.openhab.binding.innogysmarthome.internal.client.entity.message.Message;
import org.openhab.binding.innogysmarthome.internal.client.exception.ApiException;
import org.openhab.binding.innogysmarthome.internal.client.exception.AuthenticationException;
import org.slf4j.Logger;
import org.slf4j.LoggerFactory;

/**
 * Manages the structure of the {@link Device}s and the calls to the {@link InnogyClient} to load the {@link Device}
 * data from the innogy SmartHome web service.
 *
 * @author Oliver Kuhl - Initial contribution
 *
 */
@NonNullByDefault
public class DeviceStructureManager {

    private final Logger logger = LoggerFactory.getLogger(DeviceStructureManager.class);

    private final InnogyClient client;
    private final Map<String, Device> deviceMap;
    private final Map<String, Device> capabilityIdToDeviceMap;
    private String bridgeDeviceId = "";

    /**
     * Constructs the {@link DeviceStructureManager}.
     *
     * @param client the {@link InnogyClient}
     */
    public DeviceStructureManager(InnogyClient client) {
        this.client = client;
        deviceMap = Collections.synchronizedMap(new HashMap<>());
        capabilityIdToDeviceMap = new ConcurrentHashMap<>();
    }

    /**
     * Returns the {@link #deviceMap}, a map with the device id and the device.
     *
     * @return
     */
    public Map<String, Device> getDeviceMap() {
        return deviceMap;
    }

    /**
     * Loads all device data from the bridge and stores the {@link Device}s and their states in the
     * {@link DeviceStructureManager}.
     *
     * @throws IOException
     * @throws ApiException
     * @throws AuthenticationException
     */
    public void refreshDevices() throws IOException, ApiException, AuthenticationException {
        deviceMap.clear();
        capabilityIdToDeviceMap.clear();
        List<Device> devices = client.getFullDevices();
        for (Device d : devices) {
            handleRefreshedDevice(d);
        }
    }

    /**
     * Refreshs the {@link Device} with the given id and stores it in the {@link DeviceStructureManager}.
     *
     * @param deviceId
     * @throws IOException
     * @throws ApiException
     * @throws AuthenticationException
     */
    public void refreshDevice(String deviceId) throws IOException, ApiException, AuthenticationException {
        logger.trace("Refreshing Device with id '{}'", deviceId);
        Device d = client.getFullDeviceById(deviceId);
        handleRefreshedDevice(d);
    }

    /**
     * Stores the newly refreshed {@link Device} in the {@link DeviceStructureManager} structure and logs the
     * {@link Device}s details and state, if the debug logging is enabled.
     *
     * @param d the {@link Device}
     */
    private void handleRefreshedDevice(Device d) {
        if (InnogyBindingConstants.SUPPORTED_DEVICES.contains(d.getType())) {
            addDeviceToStructure(d);
        } else {
            logger.debug("Device {}:'{}' by {} ({}) ignored - UNSUPPORTED.", d.getType(), d.getConfig().getName(),
                    d.getManufacturer(), d.getId());
            logger.debug("====================================");
            return;
        }

        if (d.isController()) {
            bridgeDeviceId = d.getId();
        }

        if (logger.isDebugEnabled()) {
            try {
                logger.debug("Device {}:'{}@{}' by {} ({}) loaded.", d.getType(), d.getConfig().getName(),
                        d.getLocation() != null ? d.getLocation().getName() : "<none>", d.getManufacturer(), d.getId());
                for (Capability c : d.getCapabilityMap().values()) {
                    logger.debug("> CAP: {}/{} ({})", c.getType(), c.getName(), c.getId());
                    if (d.isRadioDevice() && !d.isReachable()) {
                        logger.debug(">> CAP-State: unknown (device NOT REACHABLE).");
                    } else {
                        if (c.hasState()) {
                            final State state = c.getCapabilityState().getState();
                        } else {
                            logger.debug(">> CAP-State: unknown (NULL)");
                        }
                    }
                }
            } catch (RuntimeException e) {
                logger.debug("Error during logging: ", e);
            }
            logger.debug("====================================");
        }
    }

    /**
     * Adds the {@link Device} to the structure.
     *
     * @param device
     */
    public void addDeviceToStructure(Device device) {
        if (device.getId() != null) {
            getDeviceMap().put(device.getId(), device);
        }

        for (String cl : device.getCapabilityLinkList()) {
            capabilityIdToDeviceMap.put(Link.getId(cl), device);
        }
    }

    /**
     * Returns the {@link Device} with the given id.
     *
     * @param id
     * @return the {@link Device} or null, if it does not exist
     */
    public @Nullable Device getDeviceById(String id) {
        logger.debug("getDeviceById {}:{}", id, getDeviceMap().containsKey(id));
        return getDeviceMap().get(id);
    }

    /**
     * Returns the {@link Device}, that provides the given capability.
     *
     * @param capabilityId
     * @return {@link Device} or null
     */
<<<<<<< HEAD
    public Device getDeviceByCapabilityId(String capabilityId) {
=======
    public @Nullable Device getDeviceByCapabilityId(String capabilityId) {
>>>>>>> 393fb2d6
        return capabilityIdToDeviceMap.get(capabilityId);
    }

    /**
     * Returns the bridge {@link Device}.
     *
     * @return
     */
    public Device getBridgeDevice() {
        return getDeviceMap().get(bridgeDeviceId);
    }

    /**
     * Returns a {@link Collection} of all {@link Device}s handled by the {@link DeviceStructureManager}.
     *
     * @return
     */
    public Collection<Device> getDeviceList() {
        return Collections.unmodifiableCollection(getDeviceMap().values());
    }

    /**
     * Returns the {@link Device}, that has the {@link Message} with the given messageId.
     *
     * @param messageId the id of the {@link Message}
     * @return the {@link Device} or null if none found
     */
    public @Nullable Device getDeviceWithMessageId(String messageId) {
        logger.trace("Getting Device with MessageId '{}'", messageId);
        for (Device d : getDeviceMap().values()) {
            if (d.hasMessages()) {
                for (Message m : d.getMessageList()) {
                    if (messageId.equals(m.getId())) {
                        return d;
                    }
                }
            }
        }
        return null;
    }

    /**
     * Returns the id of the {@link Capability} for {@link Device} with the given id and the given capabilityType.
     *
     * @param deviceId
     * @param capabilityType
     * @return the id of the found {@link Capability} or null
     */
    public @Nullable String getCapabilityId(String deviceId, String capabilityType) {
        Device device = getDeviceMap().get(deviceId);
        for (Capability c : device.getCapabilityMap().values()) {
            if (c.getType().equals(capabilityType)) {
                return c.getId();
            }
        }
        return null;
    }
}<|MERGE_RESOLUTION|>--- conflicted
+++ resolved
@@ -177,11 +177,7 @@
      * @param capabilityId
      * @return {@link Device} or null
      */
-<<<<<<< HEAD
-    public Device getDeviceByCapabilityId(String capabilityId) {
-=======
     public @Nullable Device getDeviceByCapabilityId(String capabilityId) {
->>>>>>> 393fb2d6
         return capabilityIdToDeviceMap.get(capabilityId);
     }
 
