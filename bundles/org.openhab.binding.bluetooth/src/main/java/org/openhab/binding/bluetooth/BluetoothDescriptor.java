/**
 * Copyright (c) 2010-2020 Contributors to the openHAB project
 *
 * See the NOTICE file(s) distributed with this work for additional
 * information.
 *
 * This program and the accompanying materials are made available under the
 * terms of the Eclipse Public License 2.0 which is available at
 * http://www.eclipse.org/legal/epl-2.0
 *
 * SPDX-License-Identifier: EPL-2.0
 */
package org.openhab.binding.bluetooth;

import java.util.HashMap;
import java.util.Map;
import java.util.UUID;

/**
 * The {@link BluetoothDescriptor} class defines the Bluetooth descriptor.
 * <p>
 * Descriptors are defined attributes that describe a characteristic value.
 * <p>
 * https://www.bluetooth.com/specifications/gatt/descriptors
 *
 * @author Chris Jackson - Initial contribution
 * @author Kai Kreuzer - added constructor and fixed setValue method
 */
public class BluetoothDescriptor {

    protected final BluetoothCharacteristic characteristic;
    protected final UUID uuid;
<<<<<<< HEAD
=======
    protected final int handle;
    protected byte[] value;
>>>>>>> 32e8ec31

    /**
     * The main constructor
     *
     * @param characteristic the characteristic that this class describes
     * @param uuid the uuid of the descriptor
     */
    public BluetoothDescriptor(BluetoothCharacteristic characteristic, UUID uuid, int handle) {
        this.characteristic = characteristic;
        this.uuid = uuid;
        this.handle = handle;
    }

    /**
     * Returns the characteristic this descriptor belongs to.
     *
     * @return
     */
    BluetoothCharacteristic getCharacteristic() {
        return characteristic;
    }

    /**
     * Returns the permissions for this descriptor.
     *
     * @return the permissions
     */
    public int getPermissions() {
        return 0;
    }

    /**
     * Returns the UUID of this descriptor.
     *
     * @return the UUID
     */
    public UUID getUuid() {
        return uuid;
    }

<<<<<<< HEAD
=======
    /**
     * Returns the handle for this descriptor
     *
     * @return the handle for the descriptor
     */
    public int getHandle() {
        return handle;
    }

    /**
     * Returns the stored value for this descriptor. It doesn't read remote data.
     *
     * @return the value of the descriptor
     */
    public byte[] getValue() {
        return value;
    }

    /**
     * Sets the stored value for this descriptor. It doesn't update remote data.
     *
     * @param value the value for this descriptor instance
     */
    public void setValue(byte[] value) {
        this.value = value;
    }

>>>>>>> 32e8ec31
    public GattDescriptor getDescriptor() {
        return GattDescriptor.getDescriptor(uuid);
    }

    public enum GattDescriptor {
        // Descriptors
        CHARACTERISTIC_EXTENDED_PROPERTIES(0x2900),
        CHARACTERISTIC_USER_DESCRIPTION(0x2901),
        CLIENT_CHARACTERISTIC_CONFIGURATION(0x2902),
        SERVER_CHARACTERISTIC_CONFIGURATION(0x2903),
        CHARACTERISTIC_PRESENTATION_FORMAT(0x2904),
        CHARACTERISTIC_AGGREGATE_FORMAT(0x2905),
        VALID_RANGE(0x2906),
        EXTERNAL_REPORT_REFERENCE(0x2907),
        REPORT_REFERENCE(0x2908),
        NUMBER_OF_DIGITALS(0x2909),
        TRIGGER_SETTING(0x290A);

        private static Map<UUID, GattDescriptor> uuidToServiceMapping;

        private final UUID uuid;

        private GattDescriptor(long key) {
            this.uuid = BluetoothBindingConstants.createBluetoothUUID(key);
        }

        private static void initMapping() {
            uuidToServiceMapping = new HashMap<>();
            for (GattDescriptor s : values()) {
                uuidToServiceMapping.put(s.uuid, s);
            }
        }

        public static GattDescriptor getDescriptor(UUID uuid) {
            if (uuidToServiceMapping == null) {
                initMapping();
            }
            return uuidToServiceMapping.get(uuid);
        }

        /**
         * @return the key
         */
        public UUID getUUID() {
            return uuid;
        }
    }
}<|MERGE_RESOLUTION|>--- conflicted
+++ resolved
@@ -30,11 +30,8 @@
 
     protected final BluetoothCharacteristic characteristic;
     protected final UUID uuid;
-<<<<<<< HEAD
-=======
+
     protected final int handle;
-    protected byte[] value;
->>>>>>> 32e8ec31
 
     /**
      * The main constructor
@@ -75,8 +72,6 @@
         return uuid;
     }
 
-<<<<<<< HEAD
-=======
     /**
      * Returns the handle for this descriptor
      *
@@ -86,25 +81,6 @@
         return handle;
     }
 
-    /**
-     * Returns the stored value for this descriptor. It doesn't read remote data.
-     *
-     * @return the value of the descriptor
-     */
-    public byte[] getValue() {
-        return value;
-    }
-
-    /**
-     * Sets the stored value for this descriptor. It doesn't update remote data.
-     *
-     * @param value the value for this descriptor instance
-     */
-    public void setValue(byte[] value) {
-        this.value = value;
-    }
-
->>>>>>> 32e8ec31
     public GattDescriptor getDescriptor() {
         return GattDescriptor.getDescriptor(uuid);
     }
