<?xml version="1.0" encoding="UTF-8"?>
<thing:thing-descriptions bindingId="qbus"
	xmlns:xsi="http://www.w3.org/2001/XMLSchema-instance"
	xmlns:thing="https://openhab.org/schemas/thing-description/v1.0.0"
	xsi:schemaLocation="https://openhab.org/schemas/thing-description/v1.0.0 https://openhab.org/schemas/thing-description-1.0.0.xsd">

	<bridge-type id="bridge">
		<label>Qbus Bridge</label>
		<description>This bridge represents a Qbus client</description>
		<config-description>
			<parameter name="addr" type="text" required="true">
<<<<<<< HEAD
				<label>IP Address or Host Name</label>
				<description>IP address of Qbus server, usually 'localhost'</description>
=======
				<label>IP address or Host Name</label>
				<description>IP Address of Qbus Server, Usually 'localhost'</description>
>>>>>>> 96d8d832
				<default>localhost</default>
				<context>network-address</context>
			</parameter>
			<parameter name="sn" type="text" required="true">
<<<<<<< HEAD
				<label>Serial Number</label>
				<description>Serial number of the CTD controller</description>
			</parameter>
			<parameter name="port" type="integer" required="false">
				<label>Bridge Port</label>
				<description>Port to communicate with Qbus server, default 8447</description>
=======
				<label>Serial nr</label>
				<description>Serial Number of the CTD Controller</description>
			</parameter>
			<parameter name="port" type="integer" required="false">
				<label>Bridge port</label>
				<description>Port To Communicate With Qbus Server, Default 8447</description>
>>>>>>> 96d8d832
				<default>8447</default>
				<advanced>true</advanced>
			</parameter>
			<parameter name="refresh" type="integer" required="false">
<<<<<<< HEAD
				<label>Refresh Interval</label>
				<description>Refresh interval for connection with Qbus server (min), default 10. If set to 0 or left empty, no
					refresh will be scheduled</description>
=======
				<label>Refresh interval</label>
				<description>Refresh Interval for Connection With Qbus Server (min), default 10. If Set To 0 or Left Empty, No
					Refresh Will Be Scheduled</description>
>>>>>>> 96d8d832
				<default>10</default>
				<advanced>true</advanced>
			</parameter>
		</config-description>
	</bridge-type>

	<thing-type id="onOff">
		<supported-bridge-type-refs>
			<bridge-type-ref id="bridge"/>
		</supported-bridge-type-refs>
		<label>Switch</label>
		<description>Bistabiel-Mono-Timer-Interval Output</description>
		<channels>
			<channel id="switch" typeId="system.power"/>
		</channels>
		<config-description>
			<parameter name="bistabielId" type="integer" required="true">
				<label>Qbus ID</label>
				<description>Qbus Bistabiel ID</description>
			</parameter>
		</config-description>
	</thing-type>

	<thing-type id="scene">
		<supported-bridge-type-refs>
			<bridge-type-ref id="bridge"/>
		</supported-bridge-type-refs>
		<label>Scene</label>
		<description>Qbus Scene</description>
		<channels>
			<channel id="scene" typeId="scene"/>
		</channels>
		<config-description>
			<parameter name="sceneId" type="integer" required="true">
				<label>Qbus Scene ID</label>
				<description>Qbus Scene ID</description>
			</parameter>
		</config-description>
	</thing-type>

	<thing-type id="co2">
		<supported-bridge-type-refs>
			<bridge-type-ref id="bridge"/>
		</supported-bridge-type-refs>
		<label>CO2</label>
		<description>Qbus CO2</description>
		<channels>
			<channel id="co2" typeId="co2"/>
		</channels>
		<config-description>
			<parameter name="co2Id" type="integer" required="true">
				<label>Qbus CO2 ID</label>
				<description>Qbus CO2 ID</description>
			</parameter>
		</config-description>
	</thing-type>

	<thing-type id="dimmer">
		<supported-bridge-type-refs>
			<bridge-type-ref id="bridge"/>
		</supported-bridge-type-refs>
		<label>Dimmer</label>
		<description>Qbus Dimmer Output</description>
		<channels>
			<channel id="brightness" typeId="system.brightness"/>
		</channels>
		<config-description>
			<parameter name="dimmerId" type="integer" required="true">
				<label>Output ID</label>
				<description>Qbus Dimmer ID</description>
			</parameter>
			<parameter name="step" type="integer" required="true">
<<<<<<< HEAD
				<label>Step Value</label>
				<description>Step value used for increase/decrease of dimmer brightness, default 10%</description>
=======
				<label>Step value</label>
				<description>Step Value Used for Increase/Decrease of Dimmer Brightness, Default 10%</description>
>>>>>>> 96d8d832
				<default>10</default>
				<advanced>true</advanced>
			</parameter>
		</config-description>
	</thing-type>

	<thing-type id="rollershutter">
		<supported-bridge-type-refs>
			<bridge-type-ref id="bridge"/>
		</supported-bridge-type-refs>
		<label>RollerShutter</label>
<<<<<<< HEAD
		<description>Qbus shutter (ROL02P) control</description>
=======
		<description>Qbus Shutter (ROL02P) Control</description>
>>>>>>> 96d8d832
		<channels>
			<channel id="rollershutter" typeId="rollershutter"/>
		</channels>
		<config-description>
			<parameter name="rolId" type="integer" required="true">
				<label>Rol ID</label>
				<description>Qbus Rol Id</description>
			</parameter>
		</config-description>
	</thing-type>

	<thing-type id="rollershutter_slats">
		<supported-bridge-type-refs>
			<bridge-type-ref id="bridge"/>
		</supported-bridge-type-refs>
		<label>RollerShutter (With Slats)</label>
<<<<<<< HEAD
		<description>Qbus shutter with slats control</description>
=======
		<description>Qbus Shutter With Slats Control</description>
>>>>>>> 96d8d832
		<channels>
			<channel id="rollershutter" typeId="rollershutter"/>
			<channel id="slats" typeId="slats"/>
		</channels>
		<config-description>
			<parameter name="rolId" type="integer" required="true">
				<label>Rol ID</label>
				<description>Qbus Rol Id</description>
			</parameter>
		</config-description>
	</thing-type>

	<thing-type id="thermostat">
		<supported-bridge-type-refs>
			<bridge-type-ref id="bridge"/>
		</supported-bridge-type-refs>
		<label>Thermostat</label>
		<description>Qbus Thermostat</description>
		<channels>
			<channel id="measured" typeId="measured"/>
			<channel id="mode" typeId="mode"/>
			<channel id="setpoint" typeId="setpoint"/>
		</channels>
		<config-description>
			<parameter name="thermostatId" type="integer" required="true">
				<label>Thermostat ID</label>
				<description>Qbus Thermostat ID</description>
			</parameter>
		</config-description>
	</thing-type>

	<channel-type id="scene">
		<item-type>Switch</item-type>
		<label>Scene</label>
		<description>Scene Control for Qbus</description>
		<category>Scene</category>
	</channel-type>

<<<<<<< HEAD
=======
	<channel-type id="co2">
		<item-type>Number</item-type>
		<label>CO2</label>
		<description>CO2 Value for Qbus</description>
		<category>CO2</category>
	</channel-type>

	<channel-type id="switch">
		<item-type>Switch</item-type>
		<label>Switch</label>
		<description>Switch Control for Output in Qbus</description>
		<category>Switch</category>
	</channel-type>

	<channel-type id="brightness">
		<item-type>Dimmer</item-type>
		<label>Brightness</label>
		<description>Brightness Control for Dimmer Function in Qbus</description>
		<category>DimmableLight</category>
	</channel-type>

>>>>>>> 96d8d832
	<channel-type id="measured">
		<item-type>Number:Temperature</item-type>
		<label>Measured</label>
		<description>Temperature Measured by Thermostat</description>
		<category>Temperature</category>
		<tags>
			<tag>CurrentTemperature</tag>
		</tags>
		<state readOnly="true" pattern="%.1f %unit%"/>
	</channel-type>

	<channel-type id="setpoint">
		<item-type>Number:Temperature</item-type>
		<label>Setpoint</label>
		<description>Setpoint Temperature of Thermostat</description>
		<category>Temperature</category>
		<tags>
			<tag>TargetTemperature</tag>
		</tags>
		<state min="0" max="100" step="0.5" pattern="%.1f %unit%"/>
	</channel-type>

	<channel-type id="mode">
		<item-type>Number</item-type>
		<label>Mode</label>
		<description>Thermostat Mode</description>
		<category>Number</category>
		<state>
			<options>
				<option value="0">Manual</option>
				<option value="1">Freeze</option>
				<option value="2">Economic</option>
				<option value="3">Comfort</option>
				<option value="4">Night</option>
			</options>
		</state>
	</channel-type>

	<channel-type id="co2">
		<item-type>Number</item-type>
		<label>CO2</label>
		<description>CO2 value for Qbus</description>
		<category>CO2</category>
	</channel-type>

	<channel-type id="rollershutter">
		<item-type>Rollershutter</item-type>
		<label>Rollershutter</label>
		<description>Rollershutter Control for Qbus</description>
		<category>Blinds</category>
	</channel-type>

	<channel-type id="slats">
		<item-type>Dimmer</item-type>
		<label>Slatcontrol</label>
<<<<<<< HEAD
		<description>Slatcontrol for Qbus</description>
=======
		<description>Slatcontrol Function in Qbus</description>
>>>>>>> 96d8d832
		<category>Blinds</category>
	</channel-type>

</thing:thing-descriptions><|MERGE_RESOLUTION|>--- conflicted
+++ resolved
@@ -9,45 +9,25 @@
 		<description>This bridge represents a Qbus client</description>
 		<config-description>
 			<parameter name="addr" type="text" required="true">
-<<<<<<< HEAD
 				<label>IP Address or Host Name</label>
 				<description>IP address of Qbus server, usually 'localhost'</description>
-=======
-				<label>IP address or Host Name</label>
-				<description>IP Address of Qbus Server, Usually 'localhost'</description>
->>>>>>> 96d8d832
 				<default>localhost</default>
 				<context>network-address</context>
 			</parameter>
 			<parameter name="sn" type="text" required="true">
-<<<<<<< HEAD
 				<label>Serial Number</label>
 				<description>Serial number of the CTD controller</description>
 			</parameter>
 			<parameter name="port" type="integer" required="false">
 				<label>Bridge Port</label>
 				<description>Port to communicate with Qbus server, default 8447</description>
-=======
-				<label>Serial nr</label>
-				<description>Serial Number of the CTD Controller</description>
-			</parameter>
-			<parameter name="port" type="integer" required="false">
-				<label>Bridge port</label>
-				<description>Port To Communicate With Qbus Server, Default 8447</description>
->>>>>>> 96d8d832
 				<default>8447</default>
 				<advanced>true</advanced>
 			</parameter>
 			<parameter name="refresh" type="integer" required="false">
-<<<<<<< HEAD
 				<label>Refresh Interval</label>
 				<description>Refresh interval for connection with Qbus server (min), default 10. If set to 0 or left empty, no
 					refresh will be scheduled</description>
-=======
-				<label>Refresh interval</label>
-				<description>Refresh Interval for Connection With Qbus Server (min), default 10. If Set To 0 or Left Empty, No
-					Refresh Will Be Scheduled</description>
->>>>>>> 96d8d832
 				<default>10</default>
 				<advanced>true</advanced>
 			</parameter>
@@ -120,13 +100,8 @@
 				<description>Qbus Dimmer ID</description>
 			</parameter>
 			<parameter name="step" type="integer" required="true">
-<<<<<<< HEAD
 				<label>Step Value</label>
 				<description>Step value used for increase/decrease of dimmer brightness, default 10%</description>
-=======
-				<label>Step value</label>
-				<description>Step Value Used for Increase/Decrease of Dimmer Brightness, Default 10%</description>
->>>>>>> 96d8d832
 				<default>10</default>
 				<advanced>true</advanced>
 			</parameter>
@@ -138,11 +113,7 @@
 			<bridge-type-ref id="bridge"/>
 		</supported-bridge-type-refs>
 		<label>RollerShutter</label>
-<<<<<<< HEAD
 		<description>Qbus shutter (ROL02P) control</description>
-=======
-		<description>Qbus Shutter (ROL02P) Control</description>
->>>>>>> 96d8d832
 		<channels>
 			<channel id="rollershutter" typeId="rollershutter"/>
 		</channels>
@@ -159,11 +130,7 @@
 			<bridge-type-ref id="bridge"/>
 		</supported-bridge-type-refs>
 		<label>RollerShutter (With Slats)</label>
-<<<<<<< HEAD
 		<description>Qbus shutter with slats control</description>
-=======
-		<description>Qbus Shutter With Slats Control</description>
->>>>>>> 96d8d832
 		<channels>
 			<channel id="rollershutter" typeId="rollershutter"/>
 			<channel id="slats" typeId="slats"/>
@@ -202,30 +169,6 @@
 		<category>Scene</category>
 	</channel-type>
 
-<<<<<<< HEAD
-=======
-	<channel-type id="co2">
-		<item-type>Number</item-type>
-		<label>CO2</label>
-		<description>CO2 Value for Qbus</description>
-		<category>CO2</category>
-	</channel-type>
-
-	<channel-type id="switch">
-		<item-type>Switch</item-type>
-		<label>Switch</label>
-		<description>Switch Control for Output in Qbus</description>
-		<category>Switch</category>
-	</channel-type>
-
-	<channel-type id="brightness">
-		<item-type>Dimmer</item-type>
-		<label>Brightness</label>
-		<description>Brightness Control for Dimmer Function in Qbus</description>
-		<category>DimmableLight</category>
-	</channel-type>
-
->>>>>>> 96d8d832
 	<channel-type id="measured">
 		<item-type>Number:Temperature</item-type>
 		<label>Measured</label>
@@ -281,11 +224,7 @@
 	<channel-type id="slats">
 		<item-type>Dimmer</item-type>
 		<label>Slatcontrol</label>
-<<<<<<< HEAD
 		<description>Slatcontrol for Qbus</description>
-=======
-		<description>Slatcontrol Function in Qbus</description>
->>>>>>> 96d8d832
 		<category>Blinds</category>
 	</channel-type>
 
