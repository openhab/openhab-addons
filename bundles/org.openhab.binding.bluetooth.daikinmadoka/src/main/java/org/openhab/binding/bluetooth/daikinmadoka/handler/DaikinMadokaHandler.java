/**
 * Copyright (c) 2010-2021 Contributors to the openHAB project
 *
 * See the NOTICE file(s) distributed with this work for additional
 * information.
 *
 * This program and the accompanying materials are made available under the
 * terms of the Eclipse Public License 2.0 which is available at
 * http://www.eclipse.org/legal/epl-2.0
 *
 * SPDX-License-Identifier: EPL-2.0
 */
package org.openhab.binding.bluetooth.daikinmadoka.handler;

<<<<<<< HEAD
=======
import java.util.Arrays;
import java.util.Random;
>>>>>>> 7141a091
import java.util.concurrent.Executor;
import java.util.concurrent.ExecutorService;
import java.util.concurrent.Executors;
import java.util.concurrent.ScheduledFuture;
import java.util.concurrent.TimeUnit;

import javax.measure.quantity.Temperature;
import javax.measure.quantity.Time;

import org.eclipse.jdt.annotation.NonNull;
import org.eclipse.jdt.annotation.NonNullByDefault;
import org.eclipse.jdt.annotation.Nullable;
import org.openhab.binding.bluetooth.BluetoothCharacteristic;
import org.openhab.binding.bluetooth.BluetoothDevice.ConnectionState;
import org.openhab.binding.bluetooth.ConnectedBluetoothHandler;
import org.openhab.binding.bluetooth.daikinmadoka.DaikinMadokaBindingConstants;
import org.openhab.binding.bluetooth.daikinmadoka.internal.BRC1HUartProcessor;
import org.openhab.binding.bluetooth.daikinmadoka.internal.DaikinMadokaConfiguration;
import org.openhab.binding.bluetooth.daikinmadoka.internal.model.MadokaMessage;
import org.openhab.binding.bluetooth.daikinmadoka.internal.model.MadokaParsingException;
import org.openhab.binding.bluetooth.daikinmadoka.internal.model.MadokaProperties.FanSpeed;
import org.openhab.binding.bluetooth.daikinmadoka.internal.model.MadokaProperties.OperationMode;
import org.openhab.binding.bluetooth.daikinmadoka.internal.model.MadokaSettings;
import org.openhab.binding.bluetooth.daikinmadoka.internal.model.commands.BRC1HCommand;
import org.openhab.binding.bluetooth.daikinmadoka.internal.model.commands.DisableCleanFilterIndicatorCommand;
import org.openhab.binding.bluetooth.daikinmadoka.internal.model.commands.EnterPrivilegedModeCommand;
import org.openhab.binding.bluetooth.daikinmadoka.internal.model.commands.GetCleanFilterIndicatorCommand;
import org.openhab.binding.bluetooth.daikinmadoka.internal.model.commands.GetEyeBrightnessCommand;
import org.openhab.binding.bluetooth.daikinmadoka.internal.model.commands.GetFanspeedCommand;
import org.openhab.binding.bluetooth.daikinmadoka.internal.model.commands.GetIndoorOutoorTemperatures;
import org.openhab.binding.bluetooth.daikinmadoka.internal.model.commands.GetOperationHoursCommand;
import org.openhab.binding.bluetooth.daikinmadoka.internal.model.commands.GetOperationmodeCommand;
import org.openhab.binding.bluetooth.daikinmadoka.internal.model.commands.GetPowerstateCommand;
import org.openhab.binding.bluetooth.daikinmadoka.internal.model.commands.GetSetpointCommand;
import org.openhab.binding.bluetooth.daikinmadoka.internal.model.commands.GetVersionCommand;
import org.openhab.binding.bluetooth.daikinmadoka.internal.model.commands.ResetCleanFilterTimerCommand;
import org.openhab.binding.bluetooth.daikinmadoka.internal.model.commands.ResponseListener;
import org.openhab.binding.bluetooth.daikinmadoka.internal.model.commands.SetEyeBrightnessCommand;
import org.openhab.binding.bluetooth.daikinmadoka.internal.model.commands.SetFanspeedCommand;
import org.openhab.binding.bluetooth.daikinmadoka.internal.model.commands.SetOperationmodeCommand;
import org.openhab.binding.bluetooth.daikinmadoka.internal.model.commands.SetPowerstateCommand;
import org.openhab.binding.bluetooth.daikinmadoka.internal.model.commands.SetSetpointCommand;
import org.openhab.core.common.NamedThreadFactory;
import org.openhab.core.library.types.DecimalType;
import org.openhab.core.library.types.OnOffType;
import org.openhab.core.library.types.PercentType;
import org.openhab.core.library.types.QuantityType;
import org.openhab.core.library.types.StringType;
import org.openhab.core.thing.ChannelUID;
import org.openhab.core.thing.Thing;
import org.openhab.core.types.Command;
import org.openhab.core.types.RefreshType;
import org.openhab.core.types.State;
import org.openhab.core.types.UnDefType;
import org.openhab.core.util.HexUtils;
import org.slf4j.Logger;
import org.slf4j.LoggerFactory;

/**
 * The {@link DaikinMadokaHandler} is responsible for handling commands, which are
 * sent to one of the channels as well as updating channel values.
 *
 * @author Benjamin Lafois - Initial contribution
 */
@NonNullByDefault
public class DaikinMadokaHandler extends ConnectedBluetoothHandler implements ResponseListener {

    private final Logger logger = LoggerFactory.getLogger(DaikinMadokaHandler.class);

    private @Nullable DaikinMadokaConfiguration config;

    private @Nullable ExecutorService commandExecutor;

    private @Nullable ScheduledFuture<?> refreshJob;

    // UART Processor is in charge of reassembling chunks
    private BRC1HUartProcessor uartProcessor = new BRC1HUartProcessor(this);

    private volatile @Nullable BRC1HCommand currentCommand = null;

    private MadokaSettings madokaSettings = new MadokaSettings();

    public DaikinMadokaHandler(Thing thing) {
        super(thing);
    }

    @Override
    public void initialize() {
        super.initialize();

        logger.debug("[{}] Start initializing!", super.thing.getUID().getId());

        // Load Configuration
        config = getConfigAs(DaikinMadokaConfiguration.class);
        DaikinMadokaConfiguration c = config;

        logger.debug("[{}] Parameter value [refreshInterval]: {}", super.thing.getUID().getId(), c.refreshInterval);
        logger.debug("[{}] Parameter value [commandTimeout]: {}", super.thing.getUID().getId(), c.commandTimeout);

        if (getBridge() == null) {
            logger.debug("[{}] Bridge is null. Exiting.", super.thing.getUID().getId());
            return;
        }

        this.commandExecutor = Executors
                .newSingleThreadExecutor(new NamedThreadFactory(thing.getUID().getAsString(), true));

        this.refreshJob = scheduler.scheduleWithFixedDelay(() -> {
            // It is useless to refresh version all the time ! Just once.
            if (this.madokaSettings.getCommunicationControllerVersion() == null
                    || this.madokaSettings.getRemoteControllerVersion() == null) {
                submitCommand(new GetVersionCommand());
            }
            submitCommand(new GetIndoorOutoorTemperatures());
            submitCommand(new GetOperationmodeCommand());
            submitCommand(new GetPowerstateCommand()); // always keep the "GetPowerState" aftern the "GetOperationMode"
            submitCommand(new GetSetpointCommand());
            submitCommand(new GetFanspeedCommand());
            submitCommand(new GetCleanFilterIndicatorCommand());

            try {
                // As it is a complex operation - it has been extracted to a method.
                retrieveOperationHours();
            } catch (InterruptedException e) {
                // The thread wants to exit!
                return;
            }

            submitCommand(new GetEyeBrightnessCommand());
        }, new Random().nextInt(30), c.refreshInterval, TimeUnit.SECONDS); // We introduce a random start time, it
                                                                           // avoids when having multiple devices to
                                                                           // have the commands sent simultaneously.
    }

    private void retrieveOperationHours() throws InterruptedException {
        // This one is special - and MUST be ran twice, after being in priv mode
        // run it once an hour is sufficient... TODO
        submitCommand(new EnterPrivilegedModeCommand());
        submitCommand(new GetOperationHoursCommand());
        // a 1second+ delay is necessary
        Thread.sleep(1500);

        submitCommand(new GetOperationHoursCommand());
    }

    @Override
    public void dispose() {
        logger.debug("[{}] dispose()", super.thing.getUID().getId());

        dispose(refreshJob);
        dispose(commandExecutor);
        dispose(currentCommand);

        // Unsubscribe to characteristic notifications
        if (this.device != null) {
            BluetoothCharacteristic charNotif = this.device
                    .getCharacteristic(DaikinMadokaBindingConstants.CHAR_NOTIF_UUID);

            if (charNotif != null) {
                @NonNull
                BluetoothCharacteristic c = charNotif;
                this.device.disableNotifications(c);
            }
        }

        super.dispose();
    }

    private static void dispose(@Nullable ExecutorService executor) {
        if (executor != null) {
            executor.shutdownNow();
        }
    }

    private static void dispose(@Nullable ScheduledFuture<?> future) {
        if (future != null) {
            future.cancel(true);
        }
    }

    private static void dispose(@Nullable BRC1HCommand command) {
        if (command != null) {
            // even if it already completed it doesn't really matter.
            // on the off chance that the commandExecutor is waiting on the command, we can wake it up and cause it to
            // terminate
            command.setState(BRC1HCommand.State.FAILED);
        }
    }

    @Override
    public void handleCommand(ChannelUID channelUID, Command command) {
        logger.debug("[{}] Channel: {}, Command: {}", super.thing.getUID().getId(), channelUID, command);

        if (command instanceof RefreshType) {
            // The refresh commands are not supported in query mode.
            // The binding will notify updates on channels
            return;
        }

        switch (channelUID.getId()) {
            case DaikinMadokaBindingConstants.CHANNEL_ID_CLEAN_FILTER_INDICATOR:
                OnOffType cleanFilterOrder = (OnOffType) command;
                if (cleanFilterOrder == OnOffType.OFF) {
                    resetCleanFilterIndicator();
                }
                break;
            case DaikinMadokaBindingConstants.CHANNEL_ID_SETPOINT:
                try {
                    QuantityType<Temperature> setpoint = (QuantityType<Temperature>) command;
                    submitCommand(new SetSetpointCommand(setpoint, setpoint));
                } catch (Exception e) {
                    logger.warn("Data received is not a valid temperature.", e);
                }
                break;
            case DaikinMadokaBindingConstants.CHANNEL_ID_EYE_BRIGHTNESS:
                try {
                    logger.debug("Set eye brightness with value {}, {}", command.getClass().getName(), command);
                    PercentType p = (PercentType) command;
                    submitCommand(new SetEyeBrightnessCommand(p));
                } catch (Exception e) {
                    logger.warn("Data received is not a valid Eye Brightness status", e);
                }
                break;
            case DaikinMadokaBindingConstants.CHANNEL_ID_ONOFF_STATUS:
                try {
                    OnOffType oot = (OnOffType) command;
                    submitCommand(new SetPowerstateCommand(oot));
                } catch (Exception e) {
                    logger.warn("Data received is not a valid on/off status", e);
                }
                break;
            case DaikinMadokaBindingConstants.CHANNEL_ID_FAN_SPEED:
                try {
                    DecimalType fanSpeed = (DecimalType) command;
                    FanSpeed fs = FanSpeed.valueOf(fanSpeed.intValue());
                    submitCommand(new SetFanspeedCommand(fs, fs));
                } catch (Exception e) {
                    logger.warn("Data received is not a valid FanSpeed status", e);
                }
                break;
            case DaikinMadokaBindingConstants.CHANNEL_ID_OPERATION_MODE:
                try {
                    StringType operationMode = (StringType) command;
                    OperationMode m = OperationMode.valueOf(operationMode.toFullString());

                    submitCommand(new SetOperationmodeCommand(m));
                } catch (Exception e) {
                    logger.warn("Data received is not a valid OPERATION MODE", e);
                }
                break;
            case DaikinMadokaBindingConstants.CHANNEL_ID_HOMEBRIDGE_MODE:
                try {
                    // Homebridge are discrete value different from Daikin
                    // 0 - Off
                    // 1 - Heating
                    // 2 - Cooling
                    // 3 - Auto
                    DecimalType homebridgeMode = (DecimalType) command;
                    switch (homebridgeMode.intValue()) {
                        case 0: // Off
                            submitCommand(new SetPowerstateCommand(OnOffType.OFF));
                            break;
                        case 1: // Heating
                            submitCommand(new SetOperationmodeCommand(OperationMode.HEAT));
                            if (madokaSettings.getOnOffState() == OnOffType.OFF) {
                                submitCommand(new SetPowerstateCommand(OnOffType.ON));
                            }
                            break;
                        case 2: // Cooling
                            submitCommand(new SetOperationmodeCommand(OperationMode.COOL));
                            if (madokaSettings.getOnOffState() == OnOffType.OFF) {
                                submitCommand(new SetPowerstateCommand(OnOffType.ON));
                            }
                            break;
                        case 3: // Auto
                            submitCommand(new SetOperationmodeCommand(OperationMode.AUTO));
                            if (madokaSettings.getOnOffState() == OnOffType.OFF) {
                                submitCommand(new SetPowerstateCommand(OnOffType.ON));
                            }
                            break;
                        default: // Invalid Value - in case of new FW
                            logger.warn("Invalid value received for channel {}. Ignoring.", channelUID);
                            break;
                    }
                } catch (Exception e) {
                    logger.warn("Data received is not a valid HOMEBRIDGE OPERATION MODE", e);
                }
                break;
            case DaikinMadokaBindingConstants.CHANNEL_ID_HOMEKIT_TARGET_HEATING_COOLING_MODE:
                try {
                    StringType homekitOperationMode = (StringType) command;

                    switch (homekitOperationMode.toString()) {
                        case "Off":
                            submitCommand(new SetPowerstateCommand(OnOffType.OFF));
                            break;
                        case "CoolOn":
                            submitCommand(new SetOperationmodeCommand(OperationMode.COOL));
                            if (madokaSettings.getOnOffState() == OnOffType.OFF) {
                                submitCommand(new SetPowerstateCommand(OnOffType.ON));
                            }
                            break;
                        case "HeatOn":
                            submitCommand(new SetOperationmodeCommand(OperationMode.HEAT));
                            if (madokaSettings.getOnOffState() == OnOffType.OFF) {
                                submitCommand(new SetPowerstateCommand(OnOffType.ON));
                            }
                            break;
                        case "Auto":
                            submitCommand(new SetOperationmodeCommand(OperationMode.AUTO));
                            if (madokaSettings.getOnOffState() == OnOffType.OFF) {
                                submitCommand(new SetPowerstateCommand(OnOffType.ON));
                            }
                            break;
                        default:
                            break;
                    }
                } catch (Exception e) {
                    logger.info("Error while setting mode through HomeKIt received Mode");
                }
            default:
                break;
        }
    }

    /**
     * 2 actions need to be done: disable the notification AND reset the filter timer
     */
    private void resetCleanFilterIndicator() {
        logger.debug("[{}] resetCleanFilterIndicator()", super.thing.getUID().getId());
        submitCommand(new DisableCleanFilterIndicatorCommand());
        submitCommand(new ResetCleanFilterTimerCommand());
    }

    @Override
<<<<<<< HEAD
    public void onCharacteristicUpdate(BluetoothCharacteristic characteristic, byte[] msgBytes) {
        super.onCharacteristicUpdate(characteristic, msgBytes);
=======
    public void onCharacteristicUpdate(BluetoothCharacteristic characteristic) {
        if (logger.isDebugEnabled()) {
            logger.debug("[{}] onCharacteristicUpdate({})", super.thing.getUID().getId(),
                    HexUtils.bytesToHex(characteristic.getByteValue()));
        }
        super.onCharacteristicUpdate(characteristic);
>>>>>>> 7141a091

        // Check that arguments are valid.
        if (characteristic.getUuid() == null) {
            return;
        }

        // We are only interested in the Notify Characteristic of UART service
        if (!characteristic.getUuid().equals(DaikinMadokaBindingConstants.CHAR_NOTIF_UUID)) {
            return;
        }

        // A message cannot have a 0-byte length
        if (msgBytes.length == 0) {
            return;
        }

        this.uartProcessor.chunkReceived(msgBytes);
    }

    private void submitCommand(BRC1HCommand command) {
        Executor executor = commandExecutor;

        if (executor != null) {
            executor.execute(() -> processCommand(command));
        }
    }

    private void processCommand(BRC1HCommand command) {
        logger.debug("[{}] ProcessCommand {}", super.thing.getUID().getId(), command.getClass().getSimpleName());

        try {
            currentCommand = command;
            uartProcessor.abandon();

            if (device == null || device.getConnectionState() != ConnectionState.CONNECTED) {
                logger.debug("Unable to send command {} to device {}: not connected",
                        command.getClass().getSimpleName(), address);
                command.setState(BRC1HCommand.State.FAILED);
                return;
            }

            if (!device.isServicesDiscovered()) {
                logger.debug("Unable to send command {} to device {}: services not resolved",
                        command.getClass().getSimpleName(), device.getAddress());
                command.setState(BRC1HCommand.State.FAILED);
                return;
            }

            BluetoothCharacteristic charWrite = device
                    .getCharacteristic(DaikinMadokaBindingConstants.CHAR_WRITE_WITHOUT_RESPONSE_UUID);
            if (charWrite == null) {
                logger.warn("Unable to execute {}. Characteristic '{}' could not be found.",
                        command.getClass().getSimpleName(),
                        DaikinMadokaBindingConstants.CHAR_WRITE_WITHOUT_RESPONSE_UUID);
                command.setState(BRC1HCommand.State.FAILED);
                return;
            }

            BluetoothCharacteristic charNotif = this.device
                    .getCharacteristic(DaikinMadokaBindingConstants.CHAR_NOTIF_UUID);

            if (charNotif != null) {
                device.enableNotifications(charNotif);
            }

<<<<<<< HEAD
            command.setState(BRC1HCommand.State.ENQUEUED);
            device.writeCharacteristic(charWrite, command.getRequest()).whenComplete((v, t) -> {
                if (t != null) {
                    logger.debug("Failed to send command {}: {}", command.getClass().getSimpleName(), t.getMessage());
                    command.setState(BRC1HCommand.State.FAILED);
                } else {
                    command.setState(BRC1HCommand.State.SENT);
                }
            });
=======
            // Commands can be composed of multiple chunks
            for (byte[] chunk : command.getRequest()) {
                charWrite.setValue(chunk);
                command.setState(BRC1HCommand.State.ENQUEUED);
                for (int i = 0; i < DaikinMadokaBindingConstants.WRITE_CHARACTERISTIC_MAX_RETRIES; i++) {
                    if (device.writeCharacteristic(charWrite)) {
                        command.setState(BRC1HCommand.State.SENT);
                        synchronized (command) {
                            command.wait(100);
                        }
                        break;
                    }
                    Thread.sleep(100);
                }
            }
>>>>>>> 7141a091

            if (command.getState() == BRC1HCommand.State.SENT && this.config != null) {
                if (!command.awaitStateChange(this.config.commandTimeout, TimeUnit.MILLISECONDS,
                        BRC1HCommand.State.SUCCEEDED, BRC1HCommand.State.FAILED)) {
                    logger.debug("[{}] Command {} to device {} timed out", super.thing.getUID().getId(), command,
                            device.getAddress());
                    command.setState(BRC1HCommand.State.FAILED);
                }
            }
        } catch (Exception e) {
            currentCommand = null;
            // Let the exception bubble the stack!
            throw new RuntimeException(e);
        }

        try {
            Thread.sleep(200);
        } catch (InterruptedException e) {
            Thread.currentThread().interrupt();
        }
    }

<<<<<<< HEAD
=======
    @Override
    public void onCharacteristicWriteComplete(BluetoothCharacteristic characteristic,
            BluetoothCompletionStatus status) {
        super.onCharacteristicWriteComplete(characteristic, status);

        byte[] request = characteristic.getByteValue();
        BRC1HCommand command = currentCommand;

        if (command != null) {
            // last chunk:
            byte[] lastChunk = command.getRequest()[command.getRequest().length - 1];
            if (!Arrays.equals(request, lastChunk)) {
                logger.debug("Write completed for a chunk, but not a complete command.");
                synchronized (command) {
                    command.notify();
                }
                return;
            }
            switch (status) {
                case SUCCESS:
                    command.setState(BRC1HCommand.State.SENT);
                    break;
                case ERROR:
                    command.setState(BRC1HCommand.State.FAILED);
                    break;
            }
        } else {
            if (logger.isDebugEnabled()) {
                logger.debug("No command found that matches request {}", HexUtils.bytesToHex(request));
            }
        }
    }

>>>>>>> 7141a091
    /**
     * When the method is triggered, it means that all message chunks have been received, re-assembled in the right
     * order and that the payload is ready to be processed.
     */
    @Override
    public void receivedResponse(byte[] response) {
        logger.debug("Received Response");
        BRC1HCommand command = currentCommand;

        if (command == null) {
            if (logger.isDebugEnabled()) {
                logger.debug("No command present to handle response {}", HexUtils.bytesToHex(response));
            }
        } else {
            try {
                command.handleResponse(scheduler, this, MadokaMessage.parse(response));
            } catch (MadokaParsingException e) {
                logger.debug("Response message could not be parsed correctly ({}): {}. Reason: {}",
                        command.getClass().getSimpleName(), HexUtils.bytesToHex(response), e.getMessage());
            }
        }
    }

    @Override
    public void receivedResponse(GetVersionCommand command) {
        String commCtrlVers = command.getCommunicationControllerVersion();
        if (commCtrlVers != null) {
            this.madokaSettings.setCommunicationControllerVersion(commCtrlVers);
            updateStateIfLinked(DaikinMadokaBindingConstants.CHANNEL_ID_COMMUNICATION_CONTROLLER_VERSION,
                    new StringType(commCtrlVers));
        }

        String remoteCtrlVers = command.getRemoteControllerVersion();
        if (remoteCtrlVers != null) {
            this.madokaSettings.setRemoteControllerVersion(remoteCtrlVers);
            updateStateIfLinked(DaikinMadokaBindingConstants.CHANNEL_ID_REMOTE_CONTROLLER_VERSION,
                    new StringType(remoteCtrlVers));
        }
    }

    @Override
    public void receivedResponse(GetFanspeedCommand command) {
        if (command.getCoolingFanSpeed() == null || command.getHeatingFanSpeed() == null) {
            return;
        }

        // We need the current operation mode to determine which Fan Speed we use (cooling or heating)
        OperationMode operationMode = this.madokaSettings.getOperationMode();
        if (operationMode == null) {
            return;
        }

        FanSpeed fs;

        switch (operationMode) {
            case AUTO:
                logger.debug("In AutoMode, CoolingFanSpeed = {}, HeatingFanSpeed = {}", command.getCoolingFanSpeed(),
                        command.getHeatingFanSpeed());
                fs = command.getHeatingFanSpeed();
                break;
            case HEAT:
                fs = command.getHeatingFanSpeed();
                break;
            case COOL:
                fs = command.getCoolingFanSpeed();
                break;
            default:
                return;
        }

        if (fs == null) {
            return;
        }

        // No need to re-set if it is the same value
        if (fs.equals(this.madokaSettings.getFanspeed())) {
            return;
        }

        this.madokaSettings.setFanspeed(fs);
        updateStateIfLinked(DaikinMadokaBindingConstants.CHANNEL_ID_FAN_SPEED, new DecimalType(fs.value()));
    }

    @Override
    public void receivedResponse(GetSetpointCommand command) {
        if (command.getCoolingSetpoint() == null || command.getHeatingSetpoint() == null) {
            return;
        }

        // We need the current operation mode to determine which Fan Speed we use (cooling or heating)
        OperationMode operationMode = this.madokaSettings.getOperationMode();
        if (operationMode == null) {
            return;
        }

        QuantityType<Temperature> sp;

        switch (operationMode) {
            case AUTO:
                logger.debug("In AutoMode, CoolingSetpoint = {}, HeatingSetpoint = {}", command.getCoolingSetpoint(),
                        command.getHeatingSetpoint());
                sp = command.getHeatingSetpoint();
                break;
            case HEAT:
                sp = command.getHeatingSetpoint();
                break;
            case COOL:
                sp = command.getCoolingSetpoint();
                break;
            default:
                return;
        }

        if (sp == null) {
            return;
        }

        // No need to re-set if it is the same value
        if (sp.equals(this.madokaSettings.getSetpoint())) {
            return;
        }

        this.madokaSettings.setSetpoint(sp);

        QuantityType<Temperature> dt = this.madokaSettings.getSetpoint();
        if (dt != null) {
            updateStateIfLinked(DaikinMadokaBindingConstants.CHANNEL_ID_SETPOINT, dt);
        }
    }

    @Override
    public void receivedResponse(GetOperationmodeCommand command) {
        if (command.getOperationMode() == null) {
            logger.debug("OperationMode is null.");
            return;
        }

        OperationMode newMode = command.getOperationMode();

        if (newMode == null) {
            return;
        }

        this.madokaSettings.setOperationMode(newMode);

        updateStateIfLinked(DaikinMadokaBindingConstants.CHANNEL_ID_OPERATION_MODE, new StringType(newMode.name()));

        // For HomeKit channel, we need to map it to HomeKit supported strings
        OnOffType ooStatus = madokaSettings.getOnOffState();

        if (ooStatus != null && ooStatus == OnOffType.ON) {
            switch (newMode) {
                case COOL:
                    updateStateIfLinked(DaikinMadokaBindingConstants.CHANNEL_ID_HOMEKIT_CURRENT_HEATING_COOLING_MODE,
                            new StringType("Cooling"));
                    updateStateIfLinked(DaikinMadokaBindingConstants.CHANNEL_ID_HOMEBRIDGE_MODE, new DecimalType(2));
                    break;
                case HEAT:
                    updateStateIfLinked(DaikinMadokaBindingConstants.CHANNEL_ID_HOMEKIT_CURRENT_HEATING_COOLING_MODE,
                            new StringType("Heating"));
                    updateStateIfLinked(DaikinMadokaBindingConstants.CHANNEL_ID_HOMEBRIDGE_MODE, new DecimalType(1));
                    break;
                case AUTO:
                    updateStateIfLinked(DaikinMadokaBindingConstants.CHANNEL_ID_HOMEKIT_CURRENT_HEATING_COOLING_MODE,
                            new StringType("Auto"));
                    updateStateIfLinked(DaikinMadokaBindingConstants.CHANNEL_ID_HOMEBRIDGE_MODE, new DecimalType(3));
                default:
                    break;
            }
        }

        // If this is the first channel update - then we set target = current mode
        if (this.madokaSettings.getHomekitTargetMode() == null) {
            String newHomekitTargetStatus = null;

            // For HomeKit channel, we need to map it to HomeKit supported strings
            switch (newMode) {
                case COOL:
                    newHomekitTargetStatus = "CoolOn";
                    break;
                case HEAT:
                    newHomekitTargetStatus = "HeatOn";
                    break;
                default:
                    return;
            }

            if (ooStatus != null && ooStatus == OnOffType.ON) {
                this.madokaSettings.setHomekitTargetMode(newHomekitTargetStatus);
                updateStateIfLinked(DaikinMadokaBindingConstants.CHANNEL_ID_HOMEKIT_TARGET_HEATING_COOLING_MODE,
                        new StringType(newHomekitTargetStatus));
            } else if (ooStatus != null && ooStatus == OnOffType.OFF) {
                newHomekitTargetStatus = "Off";
                this.madokaSettings.setHomekitTargetMode(newHomekitTargetStatus);
                updateStateIfLinked(DaikinMadokaBindingConstants.CHANNEL_ID_HOMEKIT_TARGET_HEATING_COOLING_MODE,
                        new StringType(newHomekitTargetStatus));
            }

        }
    }

    @Override
    public void receivedResponse(GetPowerstateCommand command) {
        if (command.isPowerState() == null) {
            return;
        }

        OnOffType oot = command.isPowerState() ? OnOffType.ON : OnOffType.OFF;

        this.madokaSettings.setOnOffState(oot);

        updateStateIfLinked(DaikinMadokaBindingConstants.CHANNEL_ID_ONOFF_STATUS, oot);

        if (oot.equals(OnOffType.OFF)) {
            updateStateIfLinked(DaikinMadokaBindingConstants.CHANNEL_ID_HOMEKIT_CURRENT_HEATING_COOLING_MODE,
                    new StringType("Off"));
            updateStateIfLinked(DaikinMadokaBindingConstants.CHANNEL_ID_HOMEKIT_TARGET_HEATING_COOLING_MODE,
                    new StringType("Off"));
            updateStateIfLinked(DaikinMadokaBindingConstants.CHANNEL_ID_HOMEBRIDGE_MODE, new DecimalType(0));
        }
    }

    @Override
    public void receivedResponse(GetIndoorOutoorTemperatures command) {
        QuantityType<Temperature> newIndoorTemp = command.getIndoorTemperature();
        if (newIndoorTemp != null) {
            updateStateIfLinked(DaikinMadokaBindingConstants.CHANNEL_ID_INDOOR_TEMPERATURE, newIndoorTemp);
            this.madokaSettings.setIndoorTemperature(newIndoorTemp);
        }

        QuantityType<Temperature> newOutdoorTemp = command.getOutdoorTemperature();
        if (newOutdoorTemp == null) {
            updateStateIfLinked(DaikinMadokaBindingConstants.CHANNEL_ID_OUTDOOR_TEMPERATURE, UnDefType.UNDEF);
        } else {
            this.madokaSettings.setOutdoorTemperature(newOutdoorTemp);
            updateStateIfLinked(DaikinMadokaBindingConstants.CHANNEL_ID_OUTDOOR_TEMPERATURE, newOutdoorTemp);
        }
    }

    @Override
    public void receivedResponse(GetEyeBrightnessCommand command) {
        PercentType eyeBrightnessTemp = command.getEyeBrightness();
        if (eyeBrightnessTemp != null) {
            this.madokaSettings.setEyeBrightness(eyeBrightnessTemp);
            updateStateIfLinked(DaikinMadokaBindingConstants.CHANNEL_ID_EYE_BRIGHTNESS, eyeBrightnessTemp);
            logger.debug("Notified {} channel with value {}", DaikinMadokaBindingConstants.CHANNEL_ID_EYE_BRIGHTNESS,
                    eyeBrightnessTemp);
        }
    }

    @Override
    public void receivedResponse(SetEyeBrightnessCommand command) {
        updateStateIfLinked(DaikinMadokaBindingConstants.CHANNEL_ID_EYE_BRIGHTNESS, command.getEyeBrightness());
        madokaSettings.setEyeBrightness(command.getEyeBrightness());
    }

    @Override
    public void receivedResponse(SetPowerstateCommand command) {
        updateStateIfLinked(DaikinMadokaBindingConstants.CHANNEL_ID_ONOFF_STATUS, command.getPowerState());

        madokaSettings.setOnOffState(command.getPowerState());

        if (command.getPowerState() == OnOffType.ON) {
            // Depending on the state

            OperationMode operationMode = madokaSettings.getOperationMode();
            if (operationMode == null) {
                return;
            }

            switch (operationMode) {
                case AUTO:
                    updateStateIfLinked(DaikinMadokaBindingConstants.CHANNEL_ID_HOMEKIT_CURRENT_HEATING_COOLING_MODE,
                            new StringType("Auto"));
                    updateStateIfLinked(DaikinMadokaBindingConstants.CHANNEL_ID_HOMEBRIDGE_MODE, new DecimalType(3));
                    break;
                case HEAT:
                    updateStateIfLinked(DaikinMadokaBindingConstants.CHANNEL_ID_HOMEKIT_CURRENT_HEATING_COOLING_MODE,
                            new StringType("Heating"));
                    updateStateIfLinked(DaikinMadokaBindingConstants.CHANNEL_ID_HOMEBRIDGE_MODE, new DecimalType(1));
                    break;
                case COOL:
                    updateStateIfLinked(DaikinMadokaBindingConstants.CHANNEL_ID_HOMEKIT_CURRENT_HEATING_COOLING_MODE,
                            new StringType("Cooling"));
                    updateStateIfLinked(DaikinMadokaBindingConstants.CHANNEL_ID_HOMEBRIDGE_MODE, new DecimalType(2));
                    break;
                default: // Other Modes are not [yet] supported
                    break;
            }
        } else {
            updateStateIfLinked(DaikinMadokaBindingConstants.CHANNEL_ID_HOMEKIT_CURRENT_HEATING_COOLING_MODE,
                    new StringType("Off"));
            updateStateIfLinked(DaikinMadokaBindingConstants.CHANNEL_ID_HOMEBRIDGE_MODE, new DecimalType(0));
        }
    }

    @Override
    public void receivedResponse(GetOperationHoursCommand command) {
        logger.debug("receivedResponse(GetOperationHoursCommand command)");

        QuantityType<Time> indoorPowerHours = command.getIndoorPowerHours();
        QuantityType<Time> indoorOperationHours = command.getIndoorOperationHours();
        QuantityType<Time> indoorFanHours = command.getIndoorFanHours();

        if (indoorPowerHours != null) {
            this.madokaSettings.setIndoorPowerHours(indoorPowerHours);
            updateStateIfLinked(DaikinMadokaBindingConstants.CHANNEL_ID_INDOOR_POWER_HOURS, indoorPowerHours);
            logger.debug("Notified {} channel with value {}",
                    DaikinMadokaBindingConstants.CHANNEL_ID_INDOOR_POWER_HOURS, indoorPowerHours);
        }

        if (indoorOperationHours != null) {
            this.madokaSettings.setIndoorOperationHours(indoorOperationHours);
            updateStateIfLinked(DaikinMadokaBindingConstants.CHANNEL_ID_INDOOR_OPERATION_HOURS, indoorOperationHours);
            logger.debug("Notified {} channel with value {}",
                    DaikinMadokaBindingConstants.CHANNEL_ID_INDOOR_OPERATION_HOURS, indoorOperationHours);
        }

        if (indoorFanHours != null) {
            this.madokaSettings.setIndoorFanHours(indoorFanHours);
            updateStateIfLinked(DaikinMadokaBindingConstants.CHANNEL_ID_INDOOR_FAN_HOURS, indoorFanHours);
            logger.debug("Notified {} channel with value {}", DaikinMadokaBindingConstants.CHANNEL_ID_INDOOR_FAN_HOURS,
                    indoorFanHours);
        }
    }

    @Override
    public void receivedResponse(SetSetpointCommand command) {
        // The update depends on the mode - so if not set - skip
        OperationMode operationMode = this.madokaSettings.getOperationMode();
        if (operationMode == null) {
            return;
        }

        switch (operationMode) {
            case HEAT:
                this.madokaSettings.setSetpoint(command.getHeatingSetpoint());
                break;
            case COOL:
                this.madokaSettings.setSetpoint(command.getCoolingSetpoint());
                break;
            case AUTO:
                // Here we don't really care if we are taking cooling or heating...
                this.madokaSettings.setSetpoint(command.getCoolingSetpoint());
                break;
            default:
                return;
        }

        QuantityType<Temperature> dt = madokaSettings.getSetpoint();
        if (dt != null) {
            updateStateIfLinked(DaikinMadokaBindingConstants.CHANNEL_ID_SETPOINT, dt);
        }
    }

    @Override
    public void receivedResponse(GetCleanFilterIndicatorCommand command) {
        Boolean indicatorStatus = command.getCleanFilterIndicator();
        if (indicatorStatus != null) {
            this.madokaSettings.setCleanFilterIndicator(indicatorStatus);
            updateStateIfLinked(DaikinMadokaBindingConstants.CHANNEL_ID_CLEAN_FILTER_INDICATOR,
                    indicatorStatus == true ? OnOffType.ON : OnOffType.OFF);
        }
    }

    /**
     * Received response to "SetOperationmodeCommand" command
     */
    @Override
    public void receivedResponse(SetOperationmodeCommand command) {
        this.madokaSettings.setOperationMode(command.getOperationMode());
        updateStateIfLinked(DaikinMadokaBindingConstants.CHANNEL_ID_OPERATION_MODE,
                new StringType(command.getOperationMode().toString()));
    }

    /**
     * Received response to "SetFanSpeed" command
     */
    @Override
    public void receivedResponse(SetFanspeedCommand command) {
        // The update depends on the mode - so if not set - skip
        OperationMode operationMode = this.madokaSettings.getOperationMode();
        if (operationMode == null) {
            return;
        }

        FanSpeed fanSpeed;
        switch (operationMode) {
            case HEAT:
                fanSpeed = command.getHeatingFanSpeed();
                this.madokaSettings.setFanspeed(fanSpeed);
                break;
            case COOL:
                fanSpeed = command.getCoolingFanSpeed();
                this.madokaSettings.setFanspeed(fanSpeed);
                break;
            case AUTO:
                fanSpeed = command.getCoolingFanSpeed(); // Arbitrary cooling or heating... They are the same!
                this.madokaSettings.setFanspeed(fanSpeed);
                break;
            default:
                return;
        }

        updateStateIfLinked(DaikinMadokaBindingConstants.CHANNEL_ID_FAN_SPEED, new DecimalType(fanSpeed.value()));
    }

    private void updateStateIfLinked(String channelId, State state) {
        ChannelUID channelUID = new ChannelUID(getThing().getUID(), channelId);
        if (isLinked(channelUID)) {
            updateState(channelUID, state);
        }
    }
}<|MERGE_RESOLUTION|>--- conflicted
+++ resolved
@@ -12,16 +12,14 @@
  */
 package org.openhab.binding.bluetooth.daikinmadoka.handler;
 
-<<<<<<< HEAD
-=======
-import java.util.Arrays;
 import java.util.Random;
->>>>>>> 7141a091
+import java.util.concurrent.ExecutionException;
 import java.util.concurrent.Executor;
 import java.util.concurrent.ExecutorService;
 import java.util.concurrent.Executors;
 import java.util.concurrent.ScheduledFuture;
 import java.util.concurrent.TimeUnit;
+import java.util.concurrent.TimeoutException;
 
 import javax.measure.quantity.Temperature;
 import javax.measure.quantity.Time;
@@ -352,17 +350,12 @@
     }
 
     @Override
-<<<<<<< HEAD
     public void onCharacteristicUpdate(BluetoothCharacteristic characteristic, byte[] msgBytes) {
-        super.onCharacteristicUpdate(characteristic, msgBytes);
-=======
-    public void onCharacteristicUpdate(BluetoothCharacteristic characteristic) {
         if (logger.isDebugEnabled()) {
             logger.debug("[{}] onCharacteristicUpdate({})", super.thing.getUID().getId(),
-                    HexUtils.bytesToHex(characteristic.getByteValue()));
-        }
-        super.onCharacteristicUpdate(characteristic);
->>>>>>> 7141a091
+                    HexUtils.bytesToHex(msgBytes));
+        }
+        super.onCharacteristicUpdate(characteristic, msgBytes);
 
         // Check that arguments are valid.
         if (characteristic.getUuid() == null) {
@@ -428,33 +421,27 @@
                 device.enableNotifications(charNotif);
             }
 
-<<<<<<< HEAD
-            command.setState(BRC1HCommand.State.ENQUEUED);
-            device.writeCharacteristic(charWrite, command.getRequest()).whenComplete((v, t) -> {
-                if (t != null) {
-                    logger.debug("Failed to send command {}: {}", command.getClass().getSimpleName(), t.getMessage());
-                    command.setState(BRC1HCommand.State.FAILED);
-                } else {
-                    command.setState(BRC1HCommand.State.SENT);
-                }
-            });
-=======
             // Commands can be composed of multiple chunks
             for (byte[] chunk : command.getRequest()) {
-                charWrite.setValue(chunk);
                 command.setState(BRC1HCommand.State.ENQUEUED);
                 for (int i = 0; i < DaikinMadokaBindingConstants.WRITE_CHARACTERISTIC_MAX_RETRIES; i++) {
-                    if (device.writeCharacteristic(charWrite)) {
-                        command.setState(BRC1HCommand.State.SENT);
-                        synchronized (command) {
-                            command.wait(100);
-                        }
-                        break;
+                    try {
+                        device.writeCharacteristic(charWrite, chunk).get(100, TimeUnit.MILLISECONDS);
+                    } catch (InterruptedException ex) {
+                        return;
+                    } catch (ExecutionException ex) {
+                        logger.debug("Error while writing message {}: {}", command.getClass().getSimpleName(),
+                                ex.getMessage());
+                        Thread.sleep(100);
+                        continue;
+                    } catch (TimeoutException ex) {
+                        Thread.sleep(100);
+                        continue;
                     }
-                    Thread.sleep(100);
-                }
-            }
->>>>>>> 7141a091
+                    command.setState(BRC1HCommand.State.SENT);
+                    break;
+                }
+            }
 
             if (command.getState() == BRC1HCommand.State.SENT && this.config != null) {
                 if (!command.awaitStateChange(this.config.commandTimeout, TimeUnit.MILLISECONDS,
@@ -477,42 +464,6 @@
         }
     }
 
-<<<<<<< HEAD
-=======
-    @Override
-    public void onCharacteristicWriteComplete(BluetoothCharacteristic characteristic,
-            BluetoothCompletionStatus status) {
-        super.onCharacteristicWriteComplete(characteristic, status);
-
-        byte[] request = characteristic.getByteValue();
-        BRC1HCommand command = currentCommand;
-
-        if (command != null) {
-            // last chunk:
-            byte[] lastChunk = command.getRequest()[command.getRequest().length - 1];
-            if (!Arrays.equals(request, lastChunk)) {
-                logger.debug("Write completed for a chunk, but not a complete command.");
-                synchronized (command) {
-                    command.notify();
-                }
-                return;
-            }
-            switch (status) {
-                case SUCCESS:
-                    command.setState(BRC1HCommand.State.SENT);
-                    break;
-                case ERROR:
-                    command.setState(BRC1HCommand.State.FAILED);
-                    break;
-            }
-        } else {
-            if (logger.isDebugEnabled()) {
-                logger.debug("No command found that matches request {}", HexUtils.bytesToHex(request));
-            }
-        }
-    }
-
->>>>>>> 7141a091
     /**
      * When the method is triggered, it means that all message chunks have been received, re-assembled in the right
      * order and that the payload is ready to be processed.
