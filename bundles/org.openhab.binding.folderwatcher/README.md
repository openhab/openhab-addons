# FolderWatcher Binding

This binding is intended to monitor FTP, local folder and S3 bucket and its subfolders and notify of new files

## Supported Things

Currently the binding support three types of things: `ftpfolder`, `localfolder` and `s3bucket`.

## Thing Configuration

The `ftpfolder` thing has the following configuration options:

<<<<<<< HEAD
| Parameter         | Name                           | Description                         | Required | Default value |
| ----------------- | ------------------------------ | ----------------------------------- | -------- | ------------- |
| ftpAddress        | FTP server                     | IP address of FTP server            | yes      | n/a           |
| ftpPort           | FTP port                       | Port of FTP server                  | yes      | 21            |
| secureMode        | FTP Security                   | FTP Security                        | yes      | None          |
| ftpUsername       | Username                       | FTP user name                       | yes      | n/a           |
| ftpPassword       | Password                       | FTP password                        | yes      | n/a           |
| ftpDir            | RootDir                        | Root directory to be watched        | yes      | n/a           |
| listRecursiveFtp  | List Sub Folders               | Allow listing of sub folders        | yes      | No            |
| listHidden        | List Hidden                    | Allow listing of hidden files       | yes      | false         |
| connectionTimeout | Connection timeout in seconds  | Connection timeout for FTP request  | yes      | 30            |
| pollInterval      | Polling interval in seconds    | Interval for polling folder changes | yes      | 60            |
| diffHours         | Time stamp difference in hours | How many hours back to analyze      | yes      | 24            |

The `localfolder` thing has the following configuration options:

| Parameter          | Name                        | Description                         | Required | Default value |
| ------------------ | --------------------------- | ----------------------------------- | -------- | ------------- |
| localDir           | Local Directory             | Local directory to be watched       | yes      | n/a           |
| listHiddenLocal    | List Hidden                 | Allow listing of hidden files       | yes      | No            |
| pollIntervalLocal  | Polling interval in seconds | Interval for polling folder changes | yes      | 60            |
| listRecursiveLocal | List Sub Folders            | Allow listing of sub folders        | yes      | No            |

=======
| Parameter         | Name                     | Description                         | Required | Default value |
|-------------------|--------------------------|-------------------------------------|----------|---------------|
| ftpAddress        | FTP server               | IP address of FTP server            | yes      | n/a           |
| ftpPort           | FTP port                 | Port of FTP server                  | yes      | 21            |
| secureMode        | FTP Security             | FTP Security                        | yes      | None          |
| ftpUsername       | Username                 | FTP user name                       | yes      | n/a           |
| ftpPassword       | Password                 | FTP password                        | yes      | n/a           |
| ftpDir            | RootDir                  | Root directory to be watched        | yes      | n/a           |
| listRecursiveFtp  | List Sub Folders         | Allow listing of sub folders        | yes      | No            |
| listHidden        | List Hidden              | Allow listing of hidden files       | yes      | false         |
| connectionTimeout | Connection timeout, s    | Connection timeout for FTP request  | yes      | 30            |
| pollInterval      | Polling interval, s      | Interval for polling folder changes | yes      | 60            |
| diffHours         | Time stamp difference, h | How many hours back to analyze      | yes      | 24            |

The `localfolder` thing has the following configuration options:

| Parameter          | Name                | Description                         | Required | Default value |
|--------------------|---------------------|-------------------------------------|----------|---------------|
| localDir           | Local Directory     | Local directory to be watched       | yes      | n/a           |
| listHiddenLocal    | List Hidden         | Allow listing of hidden files       | yes      | No            |
| pollIntervalLocal  | Polling interval, s | Interval for polling folder changes | yes      | 60            |
| listRecursiveLocal | List Sub Folders    | Allow listing of sub folders        | yes      | No            |

The `s3bucket` thing has the following configuration options:

| Parameter      | Name                 | Description                                        | Required | Default value |
|----------------|----------------------|----------------------------------------------------|----------|---------------|
| s3BucketName   | S3 Bucket Name       | Name of the S3 bucket to be watched                | yes      | n/a           |
| s3Path         | S3 Path              | S3 path (folder) to be monitored                   | no       | n/a           |
| pollIntervalS3 | Polling Interval     | Interval for polling S3 bucket changes, in seconds | yes      | 60            |
| awsKey         | AWS Access Key       | AWS access key                                     | no       | n/a           |
| awsSecret      | AWS Secret           | AWS secret                                         | no       | n/a           |
| awsRegion      | AWS Region           | AWS region of S3 bucket                            | yes      | ""            |
| s3Anonymous    | Anonymous Connection | Connect anonymously (works for public buckets)     | yes      | true          |
>>>>>>> 9cd055e1
## Events

This binding currently supports the following events:

<<<<<<< HEAD
| Channel Type ID | Item Type | Description                                   |
| --------------- | --------- | --------------------------------------------- |
| newftpfile      | String    | A new file name discovered on FTP             |
| newlocalfile    | String    | A new file name discovered on in local folder |
=======
| Channel Type ID | Item Type | Description                |
|-----------------|-----------|----------------------------|
| newfile         | String    | A new file name discovered |
>>>>>>> 9cd055e1

## Full Example

Thing configuration:

```java
<<<<<<< HEAD
folderwatcher:localfolder:myLocalFolder [ localDir="/myfolder", pollIntervalLocal=60, listHiddenLocal="false", listRecursiveLocal="false" ]
folderwatcher:ftpfolder:myLocalFolder   [ ftpAddress="X.X.X.X", ftpPort=21, secureMode="EXPLICIT", ftpUsername="username", ftpPassword="password", ftpDir="/myfolder/",  listHidden="true", listRecursiveFtp="true", connectionTimeout=33, pollInterval=66, diffHours=25 ]
=======
folderwatcher:localfolder:myLocalFolder [ localDir="/myfolder", pollIntervalLocal=60, listHiddenLocal="false", listRecursiveLocal="false" ] 
folderwatcher:ftpfolder:myLocalFolder   [ ftpAddress="X.X.X.X", ftpPort=21, secureMode="EXPLICIT", ftpUsername="username", ftpPassword="password", ftpDir="/myfolder/",  listHidden="true", listRecursiveFtp="true", connectionTimeout=33, pollInterval=66, diffHours=25 ]
folderwatcher:s3bucket:myS3bucket       [ s3BucketName="mypublic-bucket", pollIntervalS3=60, awsRegion="us-west-1", s3Anonymous="true" ]

>>>>>>> 9cd055e1
```

### Using in a rule:

FTP example:

```java
rule "New FTP file"
when 
<<<<<<< HEAD
    Channel "folderwatcher:ftpfolder:XXXXX:newfile" triggered
then
    logInfo("NewFTPFile", receivedEvent.toString())
=======
    Channel "folderwatcher:ftpfolder:myLocalFolder:newfile" triggered
then

    logInfo("NewFTPFile", receivedEvent.toString())

>>>>>>> 9cd055e1
end
```

Local folder example:

```java
rule "New Local file"
when 
<<<<<<< HEAD
    Channel "folderwatcher:localfolder:XXXXX:newfile" triggered
then
    logInfo("NewLocalFile", receivedEvent.toString())
=======
    Channel "folderwatcher:localfolder:myFTPFolder:newfile" triggered
then

    logInfo("NewLocalFile", receivedEvent.toString())

end
```

S3 bucket example:

```java
rule "New S3 file"
when 
    Channel "folderwatcher:s3bucket:myS3bucket:newfile" triggered
then

    logInfo("NewS3File", receivedEvent.toString())

>>>>>>> 9cd055e1
end
```<|MERGE_RESOLUTION|>--- conflicted
+++ resolved
@@ -10,7 +10,6 @@
 
 The `ftpfolder` thing has the following configuration options:
 
-<<<<<<< HEAD
 | Parameter         | Name                           | Description                         | Required | Default value |
 | ----------------- | ------------------------------ | ----------------------------------- | -------- | ------------- |
 | ftpAddress        | FTP server                     | IP address of FTP server            | yes      | n/a           |
@@ -34,30 +33,6 @@
 | pollIntervalLocal  | Polling interval in seconds | Interval for polling folder changes | yes      | 60            |
 | listRecursiveLocal | List Sub Folders            | Allow listing of sub folders        | yes      | No            |
 
-=======
-| Parameter         | Name                     | Description                         | Required | Default value |
-|-------------------|--------------------------|-------------------------------------|----------|---------------|
-| ftpAddress        | FTP server               | IP address of FTP server            | yes      | n/a           |
-| ftpPort           | FTP port                 | Port of FTP server                  | yes      | 21            |
-| secureMode        | FTP Security             | FTP Security                        | yes      | None          |
-| ftpUsername       | Username                 | FTP user name                       | yes      | n/a           |
-| ftpPassword       | Password                 | FTP password                        | yes      | n/a           |
-| ftpDir            | RootDir                  | Root directory to be watched        | yes      | n/a           |
-| listRecursiveFtp  | List Sub Folders         | Allow listing of sub folders        | yes      | No            |
-| listHidden        | List Hidden              | Allow listing of hidden files       | yes      | false         |
-| connectionTimeout | Connection timeout, s    | Connection timeout for FTP request  | yes      | 30            |
-| pollInterval      | Polling interval, s      | Interval for polling folder changes | yes      | 60            |
-| diffHours         | Time stamp difference, h | How many hours back to analyze      | yes      | 24            |
-
-The `localfolder` thing has the following configuration options:
-
-| Parameter          | Name                | Description                         | Required | Default value |
-|--------------------|---------------------|-------------------------------------|----------|---------------|
-| localDir           | Local Directory     | Local directory to be watched       | yes      | n/a           |
-| listHiddenLocal    | List Hidden         | Allow listing of hidden files       | yes      | No            |
-| pollIntervalLocal  | Polling interval, s | Interval for polling folder changes | yes      | 60            |
-| listRecursiveLocal | List Sub Folders    | Allow listing of sub folders        | yes      | No            |
-
 The `s3bucket` thing has the following configuration options:
 
 | Parameter      | Name                 | Description                                        | Required | Default value |
@@ -69,36 +44,23 @@
 | awsSecret      | AWS Secret           | AWS secret                                         | no       | n/a           |
 | awsRegion      | AWS Region           | AWS region of S3 bucket                            | yes      | ""            |
 | s3Anonymous    | Anonymous Connection | Connect anonymously (works for public buckets)     | yes      | true          |
->>>>>>> 9cd055e1
 ## Events
 
 This binding currently supports the following events:
 
-<<<<<<< HEAD
-| Channel Type ID | Item Type | Description                                   |
-| --------------- | --------- | --------------------------------------------- |
-| newftpfile      | String    | A new file name discovered on FTP             |
-| newlocalfile    | String    | A new file name discovered on in local folder |
-=======
 | Channel Type ID | Item Type | Description                |
 |-----------------|-----------|----------------------------|
 | newfile         | String    | A new file name discovered |
->>>>>>> 9cd055e1
 
 ## Full Example
 
 Thing configuration:
 
 ```java
-<<<<<<< HEAD
 folderwatcher:localfolder:myLocalFolder [ localDir="/myfolder", pollIntervalLocal=60, listHiddenLocal="false", listRecursiveLocal="false" ]
-folderwatcher:ftpfolder:myLocalFolder   [ ftpAddress="X.X.X.X", ftpPort=21, secureMode="EXPLICIT", ftpUsername="username", ftpPassword="password", ftpDir="/myfolder/",  listHidden="true", listRecursiveFtp="true", connectionTimeout=33, pollInterval=66, diffHours=25 ]
-=======
-folderwatcher:localfolder:myLocalFolder [ localDir="/myfolder", pollIntervalLocal=60, listHiddenLocal="false", listRecursiveLocal="false" ] 
 folderwatcher:ftpfolder:myLocalFolder   [ ftpAddress="X.X.X.X", ftpPort=21, secureMode="EXPLICIT", ftpUsername="username", ftpPassword="password", ftpDir="/myfolder/",  listHidden="true", listRecursiveFtp="true", connectionTimeout=33, pollInterval=66, diffHours=25 ]
 folderwatcher:s3bucket:myS3bucket       [ s3BucketName="mypublic-bucket", pollIntervalS3=60, awsRegion="us-west-1", s3Anonymous="true" ]
 
->>>>>>> 9cd055e1
 ```
 
 ### Using in a rule:
@@ -107,18 +69,12 @@
 
 ```java
 rule "New FTP file"
-when 
-<<<<<<< HEAD
-    Channel "folderwatcher:ftpfolder:XXXXX:newfile" triggered
-then
-    logInfo("NewFTPFile", receivedEvent.toString())
-=======
+when
     Channel "folderwatcher:ftpfolder:myLocalFolder:newfile" triggered
 then
 
     logInfo("NewFTPFile", receivedEvent.toString())
 
->>>>>>> 9cd055e1
 end
 ```
 
@@ -126,12 +82,7 @@
 
 ```java
 rule "New Local file"
-when 
-<<<<<<< HEAD
-    Channel "folderwatcher:localfolder:XXXXX:newfile" triggered
-then
-    logInfo("NewLocalFile", receivedEvent.toString())
-=======
+when
     Channel "folderwatcher:localfolder:myFTPFolder:newfile" triggered
 then
 
@@ -144,12 +95,11 @@
 
 ```java
 rule "New S3 file"
-when 
+when
     Channel "folderwatcher:s3bucket:myS3bucket:newfile" triggered
 then
 
     logInfo("NewS3File", receivedEvent.toString())
 
->>>>>>> 9cd055e1
 end
 ```