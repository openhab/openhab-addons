<<<<<<< HEAD
<?xml version="1.0" encoding="UTF-8" standalone="no"?>
<project xmlns="http://maven.apache.org/POM/4.0.0" xmlns:xsi="http://www.w3.org/2001/XMLSchema-instance"
  xsi:schemaLocation="http://maven.apache.org/POM/4.0.0 http://maven.apache.org/xsd/maven-4.0.0.xsd">

  <modelVersion>4.0.0</modelVersion>

  <parent>
    <groupId>org.openhab.addons.features.karaf</groupId>
    <artifactId>org.openhab.addons.reactor.features.karaf</artifactId>
    <version>3.1.0-SNAPSHOT</version>
  </parent>

  <artifactId>org.openhab.addons.features.karaf.openhab-addons-external</artifactId>
  <packaging>pom</packaging>

  <name>openHAB Add-ons :: Features :: Karaf :: Add-ons External</name>
  <description>openHAB Add-ons External</description>

  <build>
    <plugins>
      <plugin>
        <groupId>org.codehaus.mojo</groupId>
        <artifactId>build-helper-maven-plugin</artifactId>
        <executions>
          <execution>
            <id>attach-artifact</id>
            <goals>
              <goal>attach-artifact</goal>
            </goals>
            <phase>package</phase>
            <configuration>
              <artifacts>
                <artifact>
                  <file>src/main/resources/conf/dynamodb.cfg</file>
                  <type>cfg</type>
                  <classifier>dynamodb</classifier>
                </artifact>
                <artifact>
                  <file>src/main/resources/conf/exec.whitelist</file>
                  <type>cfg</type>
                  <classifier>exec.whitelist</classifier>
                </artifact>
                <artifact>
                  <file>src/main/resources/conf/influxdb.cfg</file>
                  <type>cfg</type>
                  <classifier>influxdb</classifier>
                </artifact>
                <artifact>
                  <file>src/main/resources/conf/jdbc.cfg</file>
                  <type>cfg</type>
                  <classifier>jdbc</classifier>
                </artifact>
                <artifact>
                  <file>src/main/resources/conf/jpa.cfg</file>
                  <type>cfg</type>
                  <classifier>jpa</classifier>
                </artifact>
                <artifact>
                  <file>src/main/resources/conf/mapdb.cfg</file>
                  <type>cfg</type>
                  <classifier>mapdb</classifier>
                </artifact>
                <artifact>
                  <file>src/main/resources/conf/openhabcloud.cfg</file>
                  <type>cfg</type>
                  <classifier>openhabcloud</classifier>
                </artifact>
                <artifact>
                  <file>src/main/resources/conf/rrd4j.cfg</file>
                  <type>cfg</type>
                  <classifier>rrd4j</classifier>
                </artifact>
                <artifact>
                  <file>src/main/resources/conf/voicerss.cfg</file>
                  <type>cfg</type>
                  <classifier>voicerss</classifier>
                </artifact>
                <artifact>
                  <file>src/main/resources/lib/libLeap.dylib</file>
                  <type>lib</type>
                  <classifier>libLeap</classifier>
                </artifact>
                <artifact>
                  <file>src/main/resources/lib/libLeapJava.dylib</file>
                  <type>lib</type>
                  <classifier>libLeapJava</classifier>
                </artifact>
              </artifacts>
            </configuration>
          </execution>
        </executions>
      </plugin>
    </plugins>
  </build>

</project>
=======
<?xml version="1.0" encoding="UTF-8" standalone="no"?>
<project xmlns="http://maven.apache.org/POM/4.0.0" xmlns:xsi="http://www.w3.org/2001/XMLSchema-instance"
  xsi:schemaLocation="http://maven.apache.org/POM/4.0.0 http://maven.apache.org/xsd/maven-4.0.0.xsd">

  <modelVersion>4.0.0</modelVersion>

  <parent>
    <groupId>org.openhab.addons.features.karaf</groupId>
    <artifactId>org.openhab.addons.reactor.features.karaf</artifactId>
    <version>3.2.0-SNAPSHOT</version>
  </parent>

  <artifactId>org.openhab.addons.features.karaf.openhab-addons-external</artifactId>
  <packaging>pom</packaging>

  <name>openHAB Add-ons :: Features :: Karaf :: Add-ons External</name>
  <description>openHAB Add-ons External</description>

  <build>
    <plugins>
      <plugin>
        <groupId>org.codehaus.mojo</groupId>
        <artifactId>build-helper-maven-plugin</artifactId>
        <executions>
          <execution>
            <id>attach-artifact</id>
            <goals>
              <goal>attach-artifact</goal>
            </goals>
            <phase>package</phase>
            <configuration>
              <artifacts>
                <artifact>
                  <file>src/main/resources/conf/dynamodb.cfg</file>
                  <type>cfg</type>
                  <classifier>dynamodb</classifier>
                </artifact>
                <artifact>
                  <file>src/main/resources/conf/exec.whitelist</file>
                  <type>cfg</type>
                  <classifier>exec.whitelist</classifier>
                </artifact>
                <artifact>
                  <file>src/main/resources/conf/influxdb.cfg</file>
                  <type>cfg</type>
                  <classifier>influxdb</classifier>
                </artifact>
                <artifact>
                  <file>src/main/resources/conf/jdbc.cfg</file>
                  <type>cfg</type>
                  <classifier>jdbc</classifier>
                </artifact>
                <artifact>
                  <file>src/main/resources/conf/jpa.cfg</file>
                  <type>cfg</type>
                  <classifier>jpa</classifier>
                </artifact>
                <artifact>
                  <file>src/main/resources/conf/mapdb.cfg</file>
                  <type>cfg</type>
                  <classifier>mapdb</classifier>
                </artifact>
                <artifact>
                  <file>src/main/resources/conf/openhabcloud.cfg</file>
                  <type>cfg</type>
                  <classifier>openhabcloud</classifier>
                </artifact>
                <artifact>
                  <file>src/main/resources/conf/rrd4j.cfg</file>
                  <type>cfg</type>
                  <classifier>rrd4j</classifier>
                </artifact>
                <artifact>
                  <file>src/main/resources/conf/voicerss.cfg</file>
                  <type>cfg</type>
                  <classifier>voicerss</classifier>
                </artifact>
                <artifact>
                  <file>src/main/resources/lib/libLeap.dylib</file>
                  <type>lib</type>
                  <classifier>libLeap</classifier>
                </artifact>
                <artifact>
                  <file>src/main/resources/lib/libLeapJava.dylib</file>
                  <type>lib</type>
                  <classifier>libLeapJava</classifier>
                </artifact>
              </artifacts>
            </configuration>
          </execution>
        </executions>
      </plugin>
    </plugins>
  </build>

</project>
>>>>>>> 65bc6240
<|MERGE_RESOLUTION|>--- conflicted
+++ resolved
@@ -1,101 +1,3 @@
-<<<<<<< HEAD
-<?xml version="1.0" encoding="UTF-8" standalone="no"?>
-<project xmlns="http://maven.apache.org/POM/4.0.0" xmlns:xsi="http://www.w3.org/2001/XMLSchema-instance"
-  xsi:schemaLocation="http://maven.apache.org/POM/4.0.0 http://maven.apache.org/xsd/maven-4.0.0.xsd">
-
-  <modelVersion>4.0.0</modelVersion>
-
-  <parent>
-    <groupId>org.openhab.addons.features.karaf</groupId>
-    <artifactId>org.openhab.addons.reactor.features.karaf</artifactId>
-    <version>3.1.0-SNAPSHOT</version>
-  </parent>
-
-  <artifactId>org.openhab.addons.features.karaf.openhab-addons-external</artifactId>
-  <packaging>pom</packaging>
-
-  <name>openHAB Add-ons :: Features :: Karaf :: Add-ons External</name>
-  <description>openHAB Add-ons External</description>
-
-  <build>
-    <plugins>
-      <plugin>
-        <groupId>org.codehaus.mojo</groupId>
-        <artifactId>build-helper-maven-plugin</artifactId>
-        <executions>
-          <execution>
-            <id>attach-artifact</id>
-            <goals>
-              <goal>attach-artifact</goal>
-            </goals>
-            <phase>package</phase>
-            <configuration>
-              <artifacts>
-                <artifact>
-                  <file>src/main/resources/conf/dynamodb.cfg</file>
-                  <type>cfg</type>
-                  <classifier>dynamodb</classifier>
-                </artifact>
-                <artifact>
-                  <file>src/main/resources/conf/exec.whitelist</file>
-                  <type>cfg</type>
-                  <classifier>exec.whitelist</classifier>
-                </artifact>
-                <artifact>
-                  <file>src/main/resources/conf/influxdb.cfg</file>
-                  <type>cfg</type>
-                  <classifier>influxdb</classifier>
-                </artifact>
-                <artifact>
-                  <file>src/main/resources/conf/jdbc.cfg</file>
-                  <type>cfg</type>
-                  <classifier>jdbc</classifier>
-                </artifact>
-                <artifact>
-                  <file>src/main/resources/conf/jpa.cfg</file>
-                  <type>cfg</type>
-                  <classifier>jpa</classifier>
-                </artifact>
-                <artifact>
-                  <file>src/main/resources/conf/mapdb.cfg</file>
-                  <type>cfg</type>
-                  <classifier>mapdb</classifier>
-                </artifact>
-                <artifact>
-                  <file>src/main/resources/conf/openhabcloud.cfg</file>
-                  <type>cfg</type>
-                  <classifier>openhabcloud</classifier>
-                </artifact>
-                <artifact>
-                  <file>src/main/resources/conf/rrd4j.cfg</file>
-                  <type>cfg</type>
-                  <classifier>rrd4j</classifier>
-                </artifact>
-                <artifact>
-                  <file>src/main/resources/conf/voicerss.cfg</file>
-                  <type>cfg</type>
-                  <classifier>voicerss</classifier>
-                </artifact>
-                <artifact>
-                  <file>src/main/resources/lib/libLeap.dylib</file>
-                  <type>lib</type>
-                  <classifier>libLeap</classifier>
-                </artifact>
-                <artifact>
-                  <file>src/main/resources/lib/libLeapJava.dylib</file>
-                  <type>lib</type>
-                  <classifier>libLeapJava</classifier>
-                </artifact>
-              </artifacts>
-            </configuration>
-          </execution>
-        </executions>
-      </plugin>
-    </plugins>
-  </build>
-
-</project>
-=======
 <?xml version="1.0" encoding="UTF-8" standalone="no"?>
 <project xmlns="http://maven.apache.org/POM/4.0.0" xmlns:xsi="http://www.w3.org/2001/XMLSchema-instance"
   xsi:schemaLocation="http://maven.apache.org/POM/4.0.0 http://maven.apache.org/xsd/maven-4.0.0.xsd">
@@ -191,5 +93,4 @@
     </plugins>
   </build>
 
-</project>
->>>>>>> 65bc6240
+</project>