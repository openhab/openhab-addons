--- conflicted
+++ resolved
@@ -453,16 +453,15 @@
         <bundle start-level="80">mvn:org.openhab.binding/org.openhab.binding.mqtt.generic/${project.version}</bundle>
     </feature>
 
-<<<<<<< HEAD
     <feature name="openhab-binding-nanoleaf" description="Nanoleaf Binding" version="${project.version}">
         <feature>openhab-runtime-base</feature>
         <feature>openhab-transport-mdns</feature>        
         <bundle start-level="80">mvn:org.openhab.binding/org.openhab.binding.nanoleaf/${project.version}</bundle>
-=======
+    </feature>
+
     <feature name="openhab-binding-neato" description="Neato Binding" version="${project.version}">
         <feature>openhab-runtime-base</feature>
         <bundle start-level="80">mvn:org.openhab.binding/org.openhab.binding.neato/${project.version}</bundle>
->>>>>>> 4564b422
     </feature>
 
     <feature name="openhab-binding-neeo" description="NEEO Binding" version="${project.version}">
