--- conflicted
+++ resolved
@@ -1,4 +1,3 @@
-<<<<<<< HEAD
 <?xml version="1.0" encoding="UTF-8" standalone="no"?>
 <project xmlns="http://maven.apache.org/POM/4.0.0" xmlns:xsi="http://www.w3.org/2001/XMLSchema-instance"
   xsi:schemaLocation="http://maven.apache.org/POM/4.0.0 http://maven.apache.org/xsd/maven-4.0.0.xsd">
@@ -12,7 +11,7 @@
 
   <groupId>org.openhab.addons</groupId>
   <artifactId>org.openhab.addons.reactor</artifactId>
-  <version>3.1.0-SNAPSHOT</version>
+  <version>3.2.0-SNAPSHOT</version>
 
   <packaging>pom</packaging>
 
@@ -52,8 +51,8 @@
 
   <distributionManagement>
     <repository>
-      <id>bintray</id>
-      <url>${oh.repo.distBaseUrl}/openhab-addons/;publish=1</url>
+      <id>jfrog-release</id>
+      <url>${oh.repo.distBaseUrl}/libs-release-local</url>
     </repository>
     <snapshotRepository>
       <id>jfrog</id>
@@ -69,13 +68,14 @@
     <maven.compiler.target>${oh.java.version}</maven.compiler.target>
     <maven.compiler.compilerVersion>${oh.java.version}</maven.compiler.compilerVersion>
 
-    <ohc.version>3.1.0-SNAPSHOT</ohc.version>
-    <bnd.version>5.2.0</bnd.version>
+    <ohc.version>3.2.0-SNAPSHOT</ohc.version>
+    <bnd.version>5.3.0</bnd.version>
     <commons.net.version>3.7.2</commons.net.version>
     <eea.version>2.2.1</eea.version>
-    <karaf.version>4.2.7</karaf.version>
-    <sat.version>0.10.0</sat.version>
-    <slf4j.version>1.7.21</slf4j.version>
+    <jackson.version>2.12.3</jackson.version>
+    <karaf.version>4.3.2</karaf.version>
+    <netty.version>4.1.63.Final</netty.version>
+    <sat.version>0.11.1</sat.version>
     <spotless.version>2.0.3</spotless.version>
 
     <bnd.importpackage/>
@@ -751,760 +751,4 @@
     </profile>
   </profiles>
 
-</project>
-=======
-<?xml version="1.0" encoding="UTF-8" standalone="no"?>
-<project xmlns="http://maven.apache.org/POM/4.0.0" xmlns:xsi="http://www.w3.org/2001/XMLSchema-instance"
-  xsi:schemaLocation="http://maven.apache.org/POM/4.0.0 http://maven.apache.org/xsd/maven-4.0.0.xsd">
-  <modelVersion>4.0.0</modelVersion>
-
-  <parent>
-    <groupId>org.openhab</groupId>
-    <artifactId>openhab-super-pom</artifactId>
-    <version>[1.0, 2.0)</version>
-  </parent>
-
-  <groupId>org.openhab.addons</groupId>
-  <artifactId>org.openhab.addons.reactor</artifactId>
-  <version>3.2.0-SNAPSHOT</version>
-
-  <packaging>pom</packaging>
-
-  <name>openHAB Add-ons</name>
-  <description>This project contains the official add-ons of openHAB</description>
-
-  <organization>
-    <name>openHAB.org</name>
-    <url>http://www.openhab.org</url>
-  </organization>
-
-  <licenses>
-    <license>
-      <name>Eclipse Public License 2.0</name>
-      <url>https://www.eclipse.org/legal/epl-2.0/</url>
-    </license>
-  </licenses>
-
-  <modules>
-    <module>bom</module>
-    <module>bundles</module>
-    <module>features</module>
-    <module>itests</module>
-  </modules>
-
-  <scm>
-    <connection>scm:git:https://github.com/openhab/openhab-addons.git</connection>
-    <developerConnection>scm:git:https://github.com/openhab/openhab-addons.git</developerConnection>
-    <tag>HEAD</tag>
-    <url>https://github.com/openhab/openhab-addons</url>
-  </scm>
-
-  <issueManagement>
-    <system>GitHub</system>
-    <url>https://github.com/openhab/openhab-addons/issues</url>
-  </issueManagement>
-
-  <distributionManagement>
-    <repository>
-      <id>jfrog-release</id>
-      <url>${oh.repo.distBaseUrl}/libs-release-local</url>
-    </repository>
-    <snapshotRepository>
-      <id>jfrog</id>
-      <url>${oh.repo.snapshotBaseUrl}/libs-snapshot-local</url>
-    </snapshotRepository>
-  </distributionManagement>
-
-  <properties>
-    <project.build.sourceEncoding>UTF-8</project.build.sourceEncoding>
-    <project.reporting.outputEncoding>UTF-8</project.reporting.outputEncoding>
-    <oh.java.version>11</oh.java.version>
-    <maven.compiler.source>${oh.java.version}</maven.compiler.source>
-    <maven.compiler.target>${oh.java.version}</maven.compiler.target>
-    <maven.compiler.compilerVersion>${oh.java.version}</maven.compiler.compilerVersion>
-
-    <ohc.version>3.2.0-SNAPSHOT</ohc.version>
-    <bnd.version>5.3.0</bnd.version>
-    <commons.net.version>3.7.2</commons.net.version>
-    <eea.version>2.2.1</eea.version>
-    <jackson.version>2.12.3</jackson.version>
-    <karaf.version>4.3.2</karaf.version>
-    <netty.version>4.1.63.Final</netty.version>
-    <sat.version>0.11.1</sat.version>
-    <spotless.version>2.0.3</spotless.version>
-
-    <bnd.importpackage/>
-    <bnd.exportpackage/>
-    <bnd.fixupmessages/>
-    <bnd.includeresource>-${.}/NOTICE, -${.}/*.xsd</bnd.includeresource>
-
-    <feature.directory>src/main/feature/feature.xml</feature.directory>
-  </properties>
-
-  <dependencyManagement>
-    <dependencies>
-      <dependency>
-        <groupId>org.openhab.core.bom</groupId>
-        <artifactId>org.openhab.core.bom.compile</artifactId>
-        <version>${ohc.version}</version>
-        <type>pom</type>
-        <scope>provided</scope>
-      </dependency>
-      <dependency>
-        <groupId>org.openhab.core.bom</groupId>
-        <artifactId>org.openhab.core.bom.compile-model</artifactId>
-        <version>${ohc.version}</version>
-        <type>pom</type>
-        <scope>provided</scope>
-      </dependency>
-      <dependency>
-        <groupId>org.openhab.core.bom</groupId>
-        <artifactId>org.openhab.core.bom.openhab-core</artifactId>
-        <version>${ohc.version}</version>
-        <type>pom</type>
-        <scope>provided</scope>
-      </dependency>
-      <dependency>
-        <groupId>org.openhab.core.bom</groupId>
-        <artifactId>org.openhab.core.bom.runtime</artifactId>
-        <version>${ohc.version}</version>
-        <type>pom</type>
-        <scope>runtime</scope>
-      </dependency>
-      <dependency>
-        <groupId>org.openhab.core.bom</groupId>
-        <artifactId>org.openhab.core.bom.test</artifactId>
-        <version>${ohc.version}</version>
-        <type>pom</type>
-        <scope>test</scope>
-      </dependency>
-    </dependencies>
-  </dependencyManagement>
-
-  <build>
-    <pluginManagement>
-      <plugins>
-
-        <!-- BEG: bnd -->
-
-        <!-- Use the bnd-maven-plugin and assemble the symbolic names -->
-        <plugin>
-          <groupId>biz.aQute.bnd</groupId>
-          <artifactId>bnd-maven-plugin</artifactId>
-          <version>${bnd.version}</version>
-          <configuration>
-            <bnd><![CDATA[Bundle-SymbolicName: ${project.artifactId}
-Automatic-Module-Name: ${def;bsn}
-Import-Package: \\
-  io.swagger.v3.oas.annotations.*;resolution:=optional,\\
-  javax.annotation.security.*;resolution:=optional,\\
-  org.eclipse.jdt.annotation.*;resolution:=optional,\\
-  org.openhab.core.automation.annotation.*;resolution:=optional;version=!,\\
-  org.openhab.*;version=!,\\
-  com.google.common.*;version="14.0",\\
-  ${bnd.importpackage},\\
-  *
--exportcontents: \\
-  !*.internal.*,\\
-  !*.impl.*, \\
-  org.openhab.*, \\
-  ${bnd.exportpackage}
--noimportjava: true
--sources: false
--contract: *
--includeresource: ${bnd.includeresource}
--fixupmessages: ${bnd.fixupmessages}]]></bnd>
-            <!-- -dsannotations-options: norequirements -->
-            <!-- Bundle-SymbolicName: ${project.groupId}.${project.artifactId} -->
-          </configuration>
-          <executions>
-            <execution>
-              <goals>
-                <goal>bnd-process</goal>
-              </goals>
-            </execution>
-          </executions>
-        </plugin>
-        <!-- Required to make the maven-jar-plugin pick up the bnd generated manifest. Also avoid packaging empty Jars -->
-        <!-- Moved... -->
-
-        <!-- Setup the indexer for running and testing -->
-        <plugin>
-          <groupId>biz.aQute.bnd</groupId>
-          <artifactId>bnd-indexer-maven-plugin</artifactId>
-          <version>${bnd.version}</version>
-          <configuration>
-            <localURLs>REQUIRED</localURLs>
-            <attach>false</attach>
-          </configuration>
-          <executions>
-            <execution>
-              <id>index</id>
-              <goals>
-                <goal>index</goal>
-              </goals>
-              <configuration>
-                <indexName>${project.artifactId}</indexName>
-              </configuration>
-            </execution>
-            <execution>
-              <id>test-index</id>
-              <goals>
-                <goal>index</goal>
-              </goals>
-              <configuration>
-                <indexName>${project.artifactId}</indexName>
-                <outputFile>${project.build.directory}/test-index.xml</outputFile>
-                <scopes>
-                  <scope>test</scope>
-                </scopes>
-              </configuration>
-            </execution>
-          </executions>
-        </plugin>
-
-        <!-- Define the version of the resolver plugin we use -->
-        <plugin>
-          <groupId>biz.aQute.bnd</groupId>
-          <artifactId>bnd-resolver-maven-plugin</artifactId>
-          <version>${bnd.version}</version>
-          <configuration>
-            <failOnChanges>false</failOnChanges>
-            <bndruns/>
-          </configuration>
-          <executions>
-            <execution>
-              <goals>
-                <goal>resolve</goal>
-              </goals>
-            </execution>
-          </executions>
-        </plugin>
-
-        <!-- Define the version of the export plugin we use -->
-        <plugin>
-          <groupId>biz.aQute.bnd</groupId>
-          <artifactId>bnd-export-maven-plugin</artifactId>
-          <version>${bnd.version}</version>
-          <configuration>
-            <resolve>true</resolve>
-            <failOnChanges>true</failOnChanges>
-          </configuration>
-          <executions>
-            <execution>
-              <goals>
-                <goal>export</goal>
-              </goals>
-            </execution>
-          </executions>
-        </plugin>
-
-        <!-- Define the version of the testing plugin that we use -->
-        <plugin>
-          <groupId>biz.aQute.bnd</groupId>
-          <artifactId>bnd-testing-maven-plugin</artifactId>
-          <version>${bnd.version}</version>
-          <executions>
-            <execution>
-              <goals>
-                <goal>testing</goal>
-              </goals>
-            </execution>
-          </executions>
-        </plugin>
-
-        <!-- Define the version of the baseline plugin we use and avoid failing when no baseline jar exists. -->
-        <!-- (for example before the first release) -->
-        <plugin>
-          <groupId>biz.aQute.bnd</groupId>
-          <artifactId>bnd-baseline-maven-plugin</artifactId>
-          <version>${bnd.version}</version>
-          <configuration>
-            <failOnMissing>false</failOnMissing>
-          </configuration>
-          <executions>
-            <execution>
-              <goals>
-                <goal>baseline</goal>
-              </goals>
-            </execution>
-          </executions>
-        </plugin>
-
-        <!-- END: bnd -->
-
-        <plugin>
-          <groupId>org.apache.maven.plugins</groupId>
-          <artifactId>maven-clean-plugin</artifactId>
-          <version>3.0.0</version>
-        </plugin>
-
-        <plugin>
-          <groupId>org.apache.maven.plugins</groupId>
-          <artifactId>maven-compiler-plugin</artifactId>
-          <version>3.8.1</version>
-          <configuration>
-            <compilerId>eclipse</compilerId>
-            <compilerArguments>
-              <annotationpath>CLASSPATH</annotationpath>
-              <classpath>${project.build.directory}/dependency</classpath>
-            </compilerArguments>
-            <compilerArgs>
-              <arg>-err:+nullAnnot(org.eclipse.jdt.annotation.Nullable|org.eclipse.jdt.annotation.NonNull|org.eclipse.jdt.annotation.NonNullByDefault),+inheritNullAnnot,+nullAnnotConflict,-nullUncheckedConversion</arg>
-              <arg>-warn:+null,+inheritNullAnnot,-nullUncheckedConversion,+nullAnnotRedundant,+nullDereference</arg>
-            </compilerArgs>
-            <showWarnings>true</showWarnings>
-            <showDeprecation>true</showDeprecation>
-          </configuration>
-          <dependencies>
-            <dependency>
-              <groupId>org.codehaus.plexus</groupId>
-              <artifactId>plexus-compiler-eclipse</artifactId>
-              <version>2.8.8</version>
-            </dependency>
-            <dependency>
-              <groupId>org.eclipse.jdt</groupId>
-              <artifactId>ecj</artifactId>
-              <version>3.23.0</version>
-            </dependency>
-          </dependencies>
-        </plugin>
-
-        <plugin>
-          <groupId>org.apache.maven.plugins</groupId>
-          <artifactId>maven-enforcer-plugin</artifactId>
-          <version>3.0.0-M2</version>
-        </plugin>
-
-        <plugin>
-          <groupId>org.apache.maven.plugins</groupId>
-          <artifactId>maven-install-plugin</artifactId>
-          <version>2.5.2</version>
-        </plugin>
-
-        <plugin>
-          <groupId>org.apache.maven.plugins</groupId>
-          <artifactId>maven-jar-plugin</artifactId>
-          <version>3.0.2</version>
-        </plugin>
-
-        <plugin>
-          <groupId>org.apache.maven.plugins</groupId>
-          <artifactId>maven-javadoc-plugin</artifactId>
-          <version>2.10.3</version>
-          <configuration>
-            <failOnError>!${quality.skip}</failOnError>
-          </configuration>
-        </plugin>
-
-        <plugin>
-          <groupId>org.apache.maven.plugins</groupId>
-          <artifactId>maven-plugin-plugin</artifactId>
-          <version>3.6.0</version>
-        </plugin>
-
-        <plugin>
-          <groupId>org.apache.maven.plugins</groupId>
-          <artifactId>maven-release-plugin</artifactId>
-          <version>2.5.2</version>
-          <configuration>
-            <preparationGoals>clean install</preparationGoals>
-          </configuration>
-        </plugin>
-
-        <plugin>
-          <groupId>org.apache.maven.plugins</groupId>
-          <artifactId>maven-resources-plugin</artifactId>
-          <version>3.0.2</version>
-        </plugin>
-
-        <plugin>
-          <groupId>org.apache.maven.plugins</groupId>
-          <artifactId>maven-site-plugin</artifactId>
-          <version>3.7.1</version>
-        </plugin>
-
-        <plugin>
-          <groupId>org.apache.maven.plugins</groupId>
-          <artifactId>maven-source-plugin</artifactId>
-          <version>3.0.1</version>
-        </plugin>
-
-        <plugin>
-          <groupId>org.apache.maven.plugins</groupId>
-          <artifactId>maven-surefire-plugin</artifactId>
-          <version>3.0.0-M5</version>
-        </plugin>
-
-        <plugin>
-          <groupId>org.codehaus.mojo</groupId>
-          <artifactId>build-helper-maven-plugin</artifactId>
-          <version>3.0.0</version>
-        </plugin>
-
-        <plugin>
-          <groupId>com.mycila</groupId>
-          <artifactId>license-maven-plugin</artifactId>
-          <version>3.0</version>
-          <configuration>
-            <basedir>${basedir}</basedir>
-            <header>licenses/epl-2.0/header.txt</header>
-            <quiet>false</quiet>
-            <failIfMissing>true</failIfMissing>
-            <strictCheck>true</strictCheck>
-            <aggregate>true</aggregate>
-            <mapping>
-              <xml>xml-header-style</xml>
-            </mapping>
-            <headerDefinitions>
-              <headerDefinition>licenses/epl-2.0/xml-header-style.xml</headerDefinition>
-            </headerDefinitions>
-            <includes>
-              <include>**/org/openhab/**/*.java</include>
-              <include>**/features/**/header.xml</include>
-            </includes>
-            <excludes>
-              <exclude>target/**</exclude>
-              <exclude>**/pom.xml</exclude>
-              <exclude>_*.java</exclude>
-            </excludes>
-            <useDefaultExcludes>true</useDefaultExcludes>
-            <properties>
-              <year>2021</year>
-            </properties>
-            <encoding>UTF-8</encoding>
-          </configuration>
-          <executions>
-            <execution>
-              <goals>
-                <goal>check</goal>
-              </goals>
-            </execution>
-          </executions>
-        </plugin>
-
-        <!-- This plugin's configuration is used to store Eclipse m2e settings only. -->
-        <!-- It has no influence on the Maven build itself. -->
-        <plugin>
-          <groupId>org.eclipse.m2e</groupId>
-          <artifactId>lifecycle-mapping</artifactId>
-          <version>1.0.0</version>
-          <configuration>
-            <lifecycleMappingMetadata>
-              <pluginExecutions>
-                <pluginExecution>
-                  <pluginExecutionFilter>
-                    <groupId>org.apache.karaf.tooling</groupId>
-                    <artifactId>karaf-maven-plugin</artifactId>
-                    <versionRange>[4.2.1,)</versionRange>
-                    <goals>
-                      <goal>features-generate-descriptor</goal>
-                      <goal>verify</goal>
-                    </goals>
-                  </pluginExecutionFilter>
-                  <action>
-                    <ignore/>
-                  </action>
-                </pluginExecution>
-                <pluginExecution>
-                  <pluginExecutionFilter>
-                    <groupId>org.codehaus.mojo</groupId>
-                    <artifactId>exec-maven-plugin</artifactId>
-                    <versionRange>[1.4.0,)</versionRange>
-                    <goals>
-                      <goal>java</goal>
-                    </goals>
-                  </pluginExecutionFilter>
-                  <action>
-                    <ignore/>
-                  </action>
-                </pluginExecution>
-                <pluginExecution>
-                  <pluginExecutionFilter>
-                    <groupId>biz.aQute.bnd</groupId>
-                    <artifactId>bnd-indexer-maven-plugin</artifactId>
-                    <versionRange>[3.1.0,)</versionRange>
-                    <goals>
-                      <goal>index</goal>
-                      <goal>local-index</goal>
-                    </goals>
-                  </pluginExecutionFilter>
-                  <action>
-                    <ignore/>
-                  </action>
-                </pluginExecution>
-                <pluginExecution>
-                  <pluginExecutionFilter>
-                    <groupId>org.commonjava.maven.plugins</groupId>
-                    <artifactId>directory-maven-plugin</artifactId>
-                    <versionRange>[0.3.1,)</versionRange>
-                    <goals>
-                      <goal>directory-of</goal>
-                    </goals>
-                  </pluginExecutionFilter>
-                  <action>
-                    <ignore/>
-                  </action>
-                </pluginExecution>
-                <pluginExecution>
-                  <pluginExecutionFilter>
-                    <groupId>org.apache.maven.plugins</groupId>
-                    <artifactId>maven-dependency-plugin</artifactId>
-                    <versionRange>[3.0.0,)</versionRange>
-                    <goals>
-                      <goal>unpack</goal>
-                      <goal>unpack-dependencies</goal>
-                    </goals>
-                  </pluginExecutionFilter>
-                  <action>
-                    <execute/>
-                  </action>
-                </pluginExecution>
-              </pluginExecutions>
-            </lifecycleMappingMetadata>
-          </configuration>
-        </plugin>
-
-        <plugin>
-          <groupId>org.openhab.tools.sat</groupId>
-          <artifactId>sat-plugin</artifactId>
-          <version>${sat.version}</version>
-          <configuration>
-            <checkstyleProperties>${basedirRoot}/tools/static-code-analysis/checkstyle/ruleset.properties</checkstyleProperties>
-            <checkstyleFilter>${basedirRoot}/tools/static-code-analysis/checkstyle/suppressions.xml</checkstyleFilter>
-          </configuration>
-          <executions>
-            <execution>
-              <id>sat-all</id>
-              <goals>
-                <goal>checkstyle</goal>
-                <goal>pmd</goal>
-                <goal>spotbugs</goal>
-                <goal>report</goal>
-              </goals>
-              <phase>verify</phase>
-            </execution>
-          </executions>
-        </plugin>
-        <plugin>
-          <groupId>com.diffplug.spotless</groupId>
-          <artifactId>spotless-maven-plugin</artifactId>
-          <version>${spotless.version}</version>
-          <configuration>
-            <java>
-              <eclipse>
-                <file>openhab_codestyle.xml</file>
-                <version>4.13.0</version>
-              </eclipse>
-              <removeUnusedImports/>
-              <importOrder>
-                <file>openhab.importorder</file>
-              </importOrder>
-              <endWithNewline/>
-            </java>
-            <formats>
-              <format>
-                <!-- *.xml -->
-                <includes>
-                  <include>src/**/*.xml</include>
-                </includes>
-                <excludes>
-                  <exclude>**/pom.xml</exclude>
-                  <exclude>**/feature.xml</exclude>
-                  <exclude>src/main/history/**/*.xml</exclude>
-                  <exclude>src/main/resources/header.xml</exclude>
-                  <exclude>src/main/resources/footer.xml</exclude>
-                  <exclude>src/main/resources/input/rss*.xml</exclude>
-                  <exclude>src/test/resources/**/*.xml</exclude>
-                </excludes>
-                <eclipseWtp>
-                  <type>XML</type>
-                  <files>
-                    <file>openhab_wst_xml_files.prefs</file>
-                  </files>
-                  <version>4.13.0</version>
-                </eclipseWtp>
-                <trimTrailingWhitespace/>
-                <endWithNewline/>
-              </format>
-              <format>
-                <!-- feature.xml -->
-                <includes>
-                  <include>src/main/feature/feature.xml</include>
-                </includes>
-                <eclipseWtp>
-                  <type>XML</type>
-                  <files>
-                    <file>openhab_wst_feature_file.prefs</file>
-                  </files>
-                  <version>4.13.0</version>
-                </eclipseWtp>
-                <trimTrailingWhitespace/>
-                <endWithNewline/>
-              </format>
-              <format>
-                <!-- pom.xml -->
-                <includes>
-                  <include>pom.xml</include>
-                </includes>
-                <eclipseWtp>
-                  <type>XML</type>
-                  <files>
-                    <file>openhab_wst_pom_file.prefs</file>
-                  </files>
-                  <version>4.13.0</version>
-                </eclipseWtp>
-                <trimTrailingWhitespace/>
-                <endWithNewline/>
-              </format>
-            </formats>
-          </configuration>
-          <dependencies>
-            <dependency>
-              <groupId>org.openhab.tools</groupId>
-              <artifactId>openhab-codestyle</artifactId>
-              <version>${sat.version}</version>
-            </dependency>
-          </dependencies>
-          <executions>
-            <execution>
-              <id>codestyle_check</id>
-              <goals>
-                <goal>check</goal>
-              </goals>
-              <phase>initialize</phase>
-            </execution>
-          </executions>
-        </plugin>
-      </plugins>
-    </pluginManagement>
-
-    <plugins>
-      <plugin>
-        <groupId>org.commonjava.maven.plugins</groupId>
-        <artifactId>directory-maven-plugin</artifactId>
-        <version>0.3.1</version>
-        <executions>
-          <execution>
-            <id>directories</id>
-            <goals>
-              <goal>directory-of</goal>
-            </goals>
-            <phase>initialize</phase>
-            <configuration>
-              <property>basedirRoot</property>
-              <project>
-                <groupId>org.openhab.addons</groupId>
-                <artifactId>org.openhab.addons.reactor</artifactId>
-              </project>
-            </configuration>
-          </execution>
-        </executions>
-      </plugin>
-
-      <plugin>
-        <groupId>org.apache.maven.plugins</groupId>
-        <artifactId>maven-enforcer-plugin</artifactId>
-        <executions>
-          <execution>
-            <id>enforce-java</id>
-            <goals>
-              <goal>enforce</goal>
-            </goals>
-            <configuration>
-              <rules>
-                <requireJavaVersion>
-                  <version>[11.0,12.0)</version>
-                </requireJavaVersion>
-              </rules>
-            </configuration>
-          </execution>
-        </executions>
-      </plugin>
-      <plugin>
-        <groupId>com.diffplug.spotless</groupId>
-        <artifactId>spotless-maven-plugin</artifactId>
-      </plugin>
-    </plugins>
-    <extensions>
-      <extension>
-        <groupId>org.openhab.tools.sat</groupId>
-        <artifactId>sat-extension</artifactId>
-        <version>${sat.version}</version>
-      </extension>
-    </extensions>
-  </build>
-
-  <profiles>
-    <profile>
-      <id>skip-check</id>
-      <activation>
-        <property>
-          <name>skipChecks</name>
-        </property>
-      </activation>
-      <build>
-        <pluginManagement>
-          <plugins>
-            <plugin>
-              <groupId>org.openhab.tools.sat</groupId>
-              <artifactId>sat-plugin</artifactId>
-              <version>${sat.version}</version>
-              <executions>
-                <execution>
-                  <id>sat-all</id>
-                  <phase>none</phase>
-                </execution>
-              </executions>
-            </plugin>
-          </plugins>
-        </pluginManagement>
-      </build>
-    </profile>
-    <profile>
-      <id>check-bundles</id>
-      <activation>
-        <file>
-          <exists>src</exists>
-        </file>
-      </activation>
-      <build>
-        <plugins>
-          <plugin>
-            <groupId>org.openhab.tools.sat</groupId>
-            <artifactId>sat-plugin</artifactId>
-          </plugin>
-        </plugins>
-      </build>
-    </profile>
-    <profile>
-      <id>with-bnd-resolver-resolve</id>
-      <activation>
-        <property>
-          <name>withResolver</name>
-        </property>
-      </activation>
-      <build>
-        <pluginManagement>
-          <plugins>
-            <plugin>
-              <groupId>biz.aQute.bnd</groupId>
-              <artifactId>bnd-resolver-maven-plugin</artifactId>
-              <version>${bnd.version}</version>
-              <executions>
-                <execution>
-                  <goals>
-                    <goal>resolve</goal>
-                  </goals>
-                  <phase>package</phase>
-                </execution>
-              </executions>
-            </plugin>
-          </plugins>
-        </pluginManagement>
-      </build>
-    </profile>
-  </profiles>
-
-</project>
->>>>>>> 65bc6240
+</project>