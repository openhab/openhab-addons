<?xml version="1.0" encoding="UTF-8" standalone="no"?><project xmlns="http://maven.apache.org/POM/4.0.0" xmlns:xsi="http://www.w3.org/2001/XMLSchema-instance" xsi:schemaLocation="http://maven.apache.org/POM/4.0.0 http://maven.apache.org/maven-v4_0_0.xsd">
  <modelVersion>4.0.0</modelVersion>

  <parent>
    <groupId>org.openhab</groupId>
    <artifactId>pom-tycho</artifactId>
    <version>2.5.0-SNAPSHOT</version>
<<<<<<< HEAD
    <relativePath></relativePath>
=======
    <relativePath/>
>>>>>>> af628c6a
  </parent>

  <groupId>org.openhab</groupId>
  <artifactId>pom-addons2</artifactId>
<<<<<<< HEAD
  <version>2.5.0-SNAPSHOT</version>
=======
>>>>>>> af628c6a
  <packaging>pom</packaging>
  <name>openHAB 2 Add-ons</name>

  <description>This is the open Home Automation Bus (openHAB)</description>

  <organization>
    <name>openHAB.org</name>
    <url>http://www.openhab.org</url>
  </organization>

  <licenses>
    <license>
      <name>Eclipse Public License</name>
      <url>http://www.eclipse.org/legal/epl-v10.html</url>
    </license>
  </licenses>

  <modules>
    <module>addons</module>
    <module>features</module>
  </modules>

  <scm>
    <connection>scm:git:${scm.gitBaseUrl}/openhab2-addons.git</connection>
    <developerConnection>scm:git:${scm.gitBaseUrl}/openhab2-addons.git</developerConnection>
    <tag>HEAD</tag>
    <url>https://github.com/openhab/openhab2-addons</url>
  </scm>

  <issueManagement>
    <system>Github</system>
    <url>https://github.com/openhab/openhab2-addons/issues</url>
  </issueManagement>

  <distributionManagement>
    <repository>
      <id>bintray</id>
      <url>https://api.bintray.com/maven/openhab/mvn/openhab2-addons/;publish=1</url>
    </repository>
    <snapshotRepository>
      <id>jfrog</id>
      <url>https://openhab.jfrog.io/openhab/libs-snapshot-local</url>
    </snapshotRepository>
  </distributionManagement>

  <properties>
    <ohc.version>2.5.0-SNAPSHOT</ohc.version>
  </properties>

  <repositories>

    <!-- releases -->
    <repository>
      <releases>
        <enabled>true</enabled>
        <updatePolicy>never</updatePolicy>
      </releases>
      <snapshots>
        <enabled>false</enabled>
      </snapshots>
      <id>jcenter</id>
      <name>JCenter Repository</name>
      <url>https://jcenter.bintray.com/</url>
    </repository>

    <repository>
      <releases>
        <enabled>true</enabled>
        <updatePolicy>never</updatePolicy>
      </releases>
      <snapshots>
        <enabled>false</enabled>
      </snapshots>
      <id>openhab-artifactory-release</id>
      <name>JFrog Artifactory Repository</name>
      <url>https://openhab.jfrog.io/openhab/libs-release</url>
    </repository>

    <!-- snapshots -->
    <repository>
      <releases>
        <enabled>false</enabled>
      </releases>
      <snapshots>
        <enabled>true</enabled>
        <updatePolicy>always</updatePolicy>
      </snapshots>
      <id>openhab-artifactory-snapshot</id>
      <name>JFrog Artifactory Repository</name>
      <url>https://openhab.jfrog.io/openhab/libs-snapshot</url>
    </repository>

    <!-- openHAB dependencies p2 repository -->
    <repository>
      <id>p2-openhab-deps-repo</id>
      <url>https://dl.bintray.com/openhab/p2/openhab-deps-repo/${ohdr.version}</url>
      <layout>p2</layout>
    </repository>

  </repositories>

  <pluginRepositories>
    <pluginRepository>
      <releases>
        <enabled>true</enabled>
        <updatePolicy>never</updatePolicy>
      </releases>
      <snapshots>
        <enabled>false</enabled>
      </snapshots>
      <id>jcenter</id>
      <name>JCenter Repository</name>
      <url>https://jcenter.bintray.com/</url>
    </pluginRepository>
    <pluginRepository>
      <releases>
        <enabled>true</enabled>
        <updatePolicy>never</updatePolicy>
      </releases>
      <snapshots>
        <enabled>false</enabled>
      </snapshots>
      <id>artifactory</id>
      <name>JFrog Artifactory Repository</name>
      <url>https://openhab.jfrog.io/openhab/libs-release</url>
    </pluginRepository>
  </pluginRepositories>

  <build>
    <pluginManagement>
      <plugins>
        <plugin>
          <groupId>org.openhab.tools.sat</groupId>
          <artifactId>sat-plugin</artifactId>
          <version>{sat.version}</version>
          <configuration>
            <checkstyleProperties>${basedirRoot}/tools/checkstyle.properties</checkstyleProperties>
            <checkstyleFilter>${basedirRoot}/tools/checkstyle_suppressions.xml</checkstyleFilter>
          </configuration>
        </plugin>
      </plugins>
    </pluginManagement>
    <plugins>
      <plugin>
        <groupId>org.commonjava.maven.plugins</groupId>
        <artifactId>directory-maven-plugin</artifactId>
      </plugin>
    </plugins>
  </build>

</project><|MERGE_RESOLUTION|>--- conflicted
+++ resolved
@@ -5,19 +5,12 @@
     <groupId>org.openhab</groupId>
     <artifactId>pom-tycho</artifactId>
     <version>2.5.0-SNAPSHOT</version>
-<<<<<<< HEAD
     <relativePath></relativePath>
-=======
-    <relativePath/>
->>>>>>> af628c6a
   </parent>
 
   <groupId>org.openhab</groupId>
   <artifactId>pom-addons2</artifactId>
-<<<<<<< HEAD
   <version>2.5.0-SNAPSHOT</version>
-=======
->>>>>>> af628c6a
   <packaging>pom</packaging>
   <name>openHAB 2 Add-ons</name>
 
