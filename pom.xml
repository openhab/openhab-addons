--- conflicted
+++ resolved
@@ -9,11 +9,7 @@
 
   <groupId>org.openhab.addons</groupId>
   <artifactId>org.openhab.addons.reactor</artifactId>
-<<<<<<< HEAD
-  <version>3.0.0-SNAPSHOT</version>
-=======
   <version>2.5.3-SNAPSHOT</version>
->>>>>>> 393fb2d6
 
   <packaging>pom</packaging>
 
@@ -47,11 +43,7 @@
 
   <issueManagement>
     <system>GitHub</system>
-<<<<<<< HEAD
-    <url>https://github.com/openhab/openhab2-addons/issues</url>
-=======
     <url>https://github.com/openhab/openhab-addons/issues</url>
->>>>>>> 393fb2d6
   </issueManagement>
 
   <distributionManagement>
@@ -73,16 +65,10 @@
     <maven.compiler.target>${oh.java.version}</maven.compiler.target>
     <maven.compiler.compilerVersion>${oh.java.version}</maven.compiler.compilerVersion>
 
-<<<<<<< HEAD
-    <bnd.version>4.3.0</bnd.version>
-    <karaf.version>4.2.7</karaf.version>
-    <sat.version>0.8.0</sat.version>
-=======
     <ohc.version>2.5.0</ohc.version>
     <bnd.version>4.3.0</bnd.version>
     <karaf.version>4.2.7</karaf.version>
     <sat.version>0.9.0</sat.version>
->>>>>>> 393fb2d6
     <slf4j.version>1.7.21</slf4j.version>
 
     <bnd.importpackage/>
@@ -561,14 +547,11 @@
                 <excludes>
                   <exclude>**/pom.xml</exclude>
                 </excludes>
-<<<<<<< HEAD
-=======
                 <excludes>
                   <exclude>**/feature.xml</exclude>
                   <exclude>features/openhab-addons/src/main/resources/header.xml</exclude>
                   <exclude>features/openhab-addons/src/main/resources/footer.xml</exclude>
                 </excludes>
->>>>>>> 393fb2d6
                 <eclipseWtp>
                   <type>XML</type>
                   <files>
@@ -580,8 +563,6 @@
                 <endWithNewline/>
               </format>
               <format>
-<<<<<<< HEAD
-=======
                 <!-- feature.xml -->
                 <includes>
                   <include>src/main/feature/feature.xml</include>
@@ -597,7 +578,6 @@
                 <endWithNewline/>
               </format>
               <format>
->>>>>>> 393fb2d6
                 <!-- pom.xml -->
                 <includes>
                   <include>pom.xml</include>
