--- conflicted
+++ resolved
@@ -1,184 +1,3 @@
-<<<<<<< HEAD
-/**
- * Copyright (c) 2010-2021 Contributors to the openHAB project
- *
- * See the NOTICE file(s) distributed with this work for additional
- * information.
- *
- * This program and the accompanying materials are made available under the
- * terms of the Eclipse Public License 2.0 which is available at
- * http://www.eclipse.org/legal/epl-2.0
- *
- * SPDX-License-Identifier: EPL-2.0
- */
-package org.openhab.binding.wemo.internal.handler.test;
-
-import static org.hamcrest.CoreMatchers.*;
-import static org.hamcrest.MatcherAssert.assertThat;
-import static org.mockito.Mockito.*;
-import static org.openhab.binding.wemo.internal.WemoBindingConstants.*;
-
-import org.junit.jupiter.api.AfterEach;
-import org.junit.jupiter.api.BeforeEach;
-import org.junit.jupiter.api.Test;
-import org.openhab.binding.wemo.internal.WemoBindingConstants;
-import org.openhab.binding.wemo.internal.handler.WemoHandler;
-import org.openhab.binding.wemo.internal.http.WemoHttpCall;
-import org.openhab.core.library.types.DecimalType;
-import org.openhab.core.library.types.OnOffType;
-import org.openhab.core.thing.Thing;
-import org.openhab.core.thing.ThingStatus;
-import org.openhab.core.thing.ThingStatusDetail;
-import org.openhab.core.thing.ThingTypeUID;
-import org.openhab.core.thing.ThingUID;
-import org.openhab.core.types.State;
-
-/**
- * Tests for {@link WemoHandler}.
- *
- * @author Svilen Valkanov - Initial contribution
- * @author Stefan Triller - Ported Tests from Groovy to Java
- */
-public class WemoHandlerTest {
-
-    private final ThingTypeUID THING_TYPE = WemoBindingConstants.THING_TYPE_INSIGHT;
-    private final String THING_ID = "test";
-
-    private MockWemoHandler handler;
-
-    private final String SERVICE_ID = "insight";
-    private final String PARAMS_NAME = "InsightParams";
-    private WemoInsightParams insightParams;
-
-    /** Used for all tests, where expected value is time in seconds **/
-    private final int TIME_PARAM = 4702;
-
-    /** Represents a state parameter, where 1 stays for ON and 0 stays for OFF **/
-    private final int STATE_PARAM = 1;
-
-    /** Represents power in Wats **/
-    private final int POWER_PARAM = 54;
-
-    private final Thing thing = mock(Thing.class);
-
-    @BeforeEach
-    public void setUp() {
-        insightParams = new WemoInsightParams();
-        when(thing.getUID()).thenReturn(new ThingUID(THING_TYPE, THING_ID));
-        when(thing.getThingTypeUID()).thenReturn(THING_TYPE);
-        when(thing.getStatus()).thenReturn(ThingStatus.ONLINE);
-    }
-
-    @AfterEach
-    public void clear() {
-        handler.channelState = null;
-        handler.channelToWatch = null;
-    }
-
-    @Test
-    public void assertThatChannelSTATEisUpdatedOnReceivedValue() {
-        insightParams.state = STATE_PARAM;
-        State expectedStateType = OnOffType.ON;
-        String expectedChannel = CHANNEL_STATE;
-
-        testOnValueReceived(expectedChannel, expectedStateType, insightParams.toString());
-    }
-
-    @Test
-    public void assertThatChannelLASTONFORIsUpdatedOnReceivedValue() {
-        insightParams.lastOnFor = TIME_PARAM;
-        State expectedStateType = new DecimalType(TIME_PARAM);
-        String expectedChannel = CHANNEL_LASTONFOR;
-
-        testOnValueReceived(expectedChannel, expectedStateType, insightParams.toString());
-    }
-
-    @Test
-    public void assertThatChannelONTODAYIsUpdatedOnReceivedValue() {
-        insightParams.onToday = TIME_PARAM;
-        State expectedStateType = new DecimalType(TIME_PARAM);
-        String expectedChannel = CHANNEL_ONTODAY;
-
-        testOnValueReceived(expectedChannel, expectedStateType, insightParams.toString());
-    }
-
-    @Test
-    public void assertThatChannelONTOTALIsUpdatedOnReceivedValue() {
-        insightParams.onTotal = TIME_PARAM;
-        State expectedStateType = new DecimalType(TIME_PARAM);
-        String expectedChannel = CHANNEL_ONTOTAL;
-
-        testOnValueReceived(expectedChannel, expectedStateType, insightParams.toString());
-    }
-
-    @Test
-    public void assertThatChannelTIMESPANIsUpdatedOnReceivedValue() {
-        insightParams.timespan = TIME_PARAM;
-        State expectedStateType = new DecimalType(TIME_PARAM);
-        String expectedChannel = CHANNEL_TIMESPAN;
-
-        testOnValueReceived(expectedChannel, expectedStateType, insightParams.toString());
-    }
-
-    @Test
-    public void assertThatChannelAVERAGEPOWERIsUpdatedOnReceivedValue() {
-        insightParams.avgPower = POWER_PARAM;
-        State expectedStateType = new DecimalType(POWER_PARAM);
-        String expectedChannel = CHANNEL_AVERAGEPOWER;
-
-        testOnValueReceived(expectedChannel, expectedStateType, insightParams.toString());
-    }
-
-    private void testOnValueReceived(String expectedChannel, State expectedState, String insightParams) {
-        handler = new MockWemoHandler(thing, expectedChannel);
-
-        handler.onValueReceived(PARAMS_NAME, insightParams, SERVICE_ID);
-        assertThat(handler.channelState, is(notNullValue()));
-        assertThat(handler.channelState, is(expectedState));
-    }
-
-    class MockWemoHandler extends WemoHandler {
-        State channelState;
-        String channelToWatch;
-
-        public MockWemoHandler(Thing thing, String channelToWatch) {
-            super(thing, null, new WemoHttpCall());
-            this.channelToWatch = channelToWatch;
-        }
-
-        @Override
-        protected void updateState(String channelID, State channelState) {
-            if (channelID.equals(channelToWatch)) {
-                this.channelState = channelState;
-            }
-        }
-
-        @Override
-        protected void updateStatus(ThingStatus status, ThingStatusDetail statusDetail, String description) {
-        }
-
-        @Override
-        protected void updateStatus(ThingStatus status, ThingStatusDetail statusDetail) {
-        }
-
-        @Override
-        protected void updateStatus(ThingStatus status) {
-        }
-    }
-
-    class WemoInsightParams {
-        int state, lastChangedAt, lastOnFor, onToday, onTotal, timespan, avgPower, currPower, todayEnergy, totalEnergy,
-                standbyLimit;
-
-        @Override
-        public String toString() {
-            // Example string looks like "1|1427230660|4702|25528|82406|1209600|39|40880|15620649|54450534.000000|8000"
-            return state + "|" + lastChangedAt + "|" + lastOnFor + "|" + onToday + "|" + onTotal + "|" + timespan + "|"
-                    + avgPower + "|" + currPower + "|" + todayEnergy + "|" + totalEnergy + "|" + standbyLimit;
-        }
-    }
-}
-=======
 /**
  * Copyright (c) 2010-2021 Contributors to the openHAB project
  *
@@ -357,5 +176,4 @@
                     + avgPower + "|" + currPower + "|" + todayEnergy + "|" + totalEnergy + "|" + standbyLimit;
         }
     }
-}
->>>>>>> 65bc6240
+}