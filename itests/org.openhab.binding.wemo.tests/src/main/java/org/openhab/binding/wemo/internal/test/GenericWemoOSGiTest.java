<<<<<<< HEAD
/**
 * Copyright (c) 2010-2021 Contributors to the openHAB project
 *
 * See the NOTICE file(s) distributed with this work for additional
 * information.
 *
 * This program and the accompanying materials are made available under the
 * terms of the Eclipse Public License 2.0 which is available at
 * http://www.eclipse.org/legal/epl-2.0
 *
 * SPDX-License-Identifier: EPL-2.0
 */
package org.openhab.binding.wemo.internal.test;

import static org.hamcrest.CoreMatchers.*;
import static org.hamcrest.MatcherAssert.assertThat;
import static org.mockito.ArgumentMatchers.any;
import static org.mockito.Mockito.*;

import java.io.IOException;
import java.net.MalformedURLException;
import java.net.URI;
import java.net.URISyntaxException;
import java.net.URL;
import java.util.Locale;

import org.jupnp.UpnpService;
import org.jupnp.mock.MockUpnpService;
import org.jupnp.model.ValidationException;
import org.jupnp.model.meta.DeviceDetails;
import org.jupnp.model.meta.ManufacturerDetails;
import org.jupnp.model.meta.ModelDetails;
import org.jupnp.model.meta.RemoteDevice;
import org.jupnp.model.meta.RemoteDeviceIdentity;
import org.jupnp.model.meta.RemoteService;
import org.jupnp.model.types.DeviceType;
import org.jupnp.model.types.ServiceId;
import org.jupnp.model.types.ServiceType;
import org.jupnp.model.types.UDN;
import org.openhab.binding.wemo.internal.WemoBindingConstants;
import org.openhab.binding.wemo.internal.handler.AbstractWemoHandler;
import org.openhab.binding.wemo.internal.http.WemoHttpCall;
import org.openhab.core.config.core.Configuration;
import org.openhab.core.io.transport.upnp.UpnpIOService;
import org.openhab.core.library.CoreItemFactory;
import org.openhab.core.test.java.JavaOSGiTest;
import org.openhab.core.test.storage.VolatileStorageService;
import org.openhab.core.thing.Channel;
import org.openhab.core.thing.ChannelUID;
import org.openhab.core.thing.ManagedThingProvider;
import org.openhab.core.thing.Thing;
import org.openhab.core.thing.ThingRegistry;
import org.openhab.core.thing.ThingTypeUID;
import org.openhab.core.thing.ThingUID;
import org.openhab.core.thing.binding.ThingHandler;
import org.openhab.core.thing.binding.builder.ChannelBuilder;
import org.openhab.core.thing.binding.builder.ThingBuilder;
import org.openhab.core.thing.type.ChannelKind;
import org.openhab.core.thing.type.ChannelTypeBuilder;
import org.openhab.core.thing.type.ChannelTypeProvider;
import org.openhab.core.thing.type.ChannelTypeUID;

/**
 * Generic test class for all Wemo related tests that contains methods and constants used across the different test
 * classes
 *
 * @author Svilen Valkanov - Initial contribution
 * @author Stefan Triller - Ported Tests from Groovy to Java
 */
public abstract class GenericWemoOSGiTest extends JavaOSGiTest {

    public static MockUpnpService mockUpnpService;
    public static final String DEVICE_MANUFACTURER = "Belkin";

    // This port is included in the run configuration
    private final int ORG_OSGI_SERVICE_HTTP_PORT = 9090;

    // Thing information
    protected String TEST_THING_ID = "TestThing";

    // UPnP Device information
    public static String DEVICE_UDN = "Test-1_0-22124";

    private final String DEVICE_TYPE = "Test";
    private final int DEVICE_VERSION = 1;
    private final String DEVICE_URL = "http://127.0.0.1:" + ORG_OSGI_SERVICE_HTTP_PORT;
    private final String DEVICE_DESCRIPTION_PATH = "/setup.xml";

    protected final String DEVICE_FRIENDLY_NAME = "WeMo Test";
    protected final String DEVICE_CONTROL_PATH = "/upnp/control/";
    protected final ChannelTypeUID DEFAULT_CHANNEL_TYPE_UID = new ChannelTypeUID(
            WemoBindingConstants.BINDING_ID + ":channelType");

    protected ManagedThingProvider managedThingProvider;
    protected UpnpIOService upnpIOService;
    protected ThingRegistry thingRegistry;

    protected Thing thing;

    protected void setUpServices() throws IOException {
        // StorageService is required from the ManagedThingProvider
        VolatileStorageService volatileStorageService = new VolatileStorageService();
        registerService(volatileStorageService);

        // Mock the UPnP Service, that is required from the UPnP IO Service
        mockUpnpService = new MockUpnpService(false, true);
        mockUpnpService.startup();
        registerService(mockUpnpService, UpnpService.class.getName());

        managedThingProvider = getService(ManagedThingProvider.class);
        assertThat(managedThingProvider, is(notNullValue()));

        thingRegistry = getService(ThingRegistry.class);
        assertThat(thingRegistry, is(notNullValue()));

        // UPnP IO Service is required from the WemoDiscoveryService and WemoHandlerFactory
        upnpIOService = getService(UpnpIOService.class);
        assertThat(upnpIOService, is(notNullValue()));

        ChannelTypeProvider channelTypeProvider = mock(ChannelTypeProvider.class);
        when(channelTypeProvider.getChannelType(any(ChannelTypeUID.class), any(Locale.class))).thenReturn(
                ChannelTypeBuilder.state(DEFAULT_CHANNEL_TYPE_UID, "label", CoreItemFactory.SWITCH).build());
        registerService(channelTypeProvider);
    }

    protected Thing createThing(ThingTypeUID thingTypeUID, String channelID, String itemAcceptedType,
            WemoHttpCall wemoHttpCaller) {
        Configuration configuration = new Configuration();
        configuration.put(WemoBindingConstants.UDN, DEVICE_UDN);

        ThingUID thingUID = new ThingUID(thingTypeUID, TEST_THING_ID);

        ChannelUID channelUID = new ChannelUID(thingUID, channelID);
        Channel channel = ChannelBuilder.create(channelUID, itemAcceptedType).withType(DEFAULT_CHANNEL_TYPE_UID)
                .withKind(ChannelKind.STATE).withLabel("label").build();

        thing = ThingBuilder.create(thingTypeUID, thingUID).withConfiguration(configuration).withChannel(channel)
                .build();

        managedThingProvider.add(thing);

        ThingHandler handler = thing.getHandler();
        if (handler != null) {
            AbstractWemoHandler h = (AbstractWemoHandler) handler;
            h.setWemoHttpCaller(wemoHttpCaller);
        }

        return thing;
    }

    protected void addUpnpDevice(String serviceTypeID, String serviceNumber, String modelName)
            throws MalformedURLException, URISyntaxException, ValidationException {
        UDN udn = new UDN(DEVICE_UDN);
        URL deviceURL = new URL(DEVICE_URL + DEVICE_DESCRIPTION_PATH);

        RemoteDeviceIdentity identity = new RemoteDeviceIdentity(udn, WemoBindingConstants.SUBSCRIPTION_DURATION,
                deviceURL, new byte[1], null);
        DeviceType type = new DeviceType(DEVICE_MANUFACTURER, DEVICE_TYPE, DEVICE_VERSION);

        ManufacturerDetails manufacturerDetails = new ManufacturerDetails(DEVICE_MANUFACTURER);
        ModelDetails modelDetails = new ModelDetails(modelName);
        DeviceDetails details = new DeviceDetails(DEVICE_FRIENDLY_NAME, manufacturerDetails, modelDetails);

        ServiceType serviceType = new ServiceType(DEVICE_MANUFACTURER, serviceTypeID);
        ServiceId serviceId = new ServiceId(DEVICE_MANUFACTURER, serviceNumber);

        // Use the same URI for control, event subscription and device description
        URI mockURI = new URI(DEVICE_URL + DEVICE_DESCRIPTION_PATH);
        URI descriptorURI = mockURI;
        URI controlURI = mockURI;
        URI eventSubscriptionURI = mockURI;

        RemoteService service = new RemoteService(serviceType, serviceId, descriptorURI, controlURI,
                eventSubscriptionURI);

        RemoteDevice localDevice = new RemoteDevice(identity, type, details, service);
        mockUpnpService.getRegistry().addDevice(localDevice);
    }
}
=======
/**
 * Copyright (c) 2010-2021 Contributors to the openHAB project
 *
 * See the NOTICE file(s) distributed with this work for additional
 * information.
 *
 * This program and the accompanying materials are made available under the
 * terms of the Eclipse Public License 2.0 which is available at
 * http://www.eclipse.org/legal/epl-2.0
 *
 * SPDX-License-Identifier: EPL-2.0
 */
package org.openhab.binding.wemo.internal.test;

import static org.hamcrest.CoreMatchers.*;
import static org.hamcrest.MatcherAssert.assertThat;
import static org.mockito.ArgumentMatchers.any;
import static org.mockito.Mockito.*;

import java.io.IOException;
import java.net.MalformedURLException;
import java.net.URI;
import java.net.URISyntaxException;
import java.net.URL;
import java.util.Locale;

import org.jupnp.UpnpService;
import org.jupnp.mock.MockUpnpService;
import org.jupnp.model.ValidationException;
import org.jupnp.model.meta.DeviceDetails;
import org.jupnp.model.meta.ManufacturerDetails;
import org.jupnp.model.meta.ModelDetails;
import org.jupnp.model.meta.RemoteDevice;
import org.jupnp.model.meta.RemoteDeviceIdentity;
import org.jupnp.model.meta.RemoteService;
import org.jupnp.model.types.DeviceType;
import org.jupnp.model.types.ServiceId;
import org.jupnp.model.types.ServiceType;
import org.jupnp.model.types.UDN;
import org.mockito.Mockito;
import org.openhab.binding.wemo.internal.WemoBindingConstants;
import org.openhab.binding.wemo.internal.WemoHttpCallFactory;
import org.openhab.binding.wemo.internal.WemoUtil;
import org.openhab.binding.wemo.internal.http.WemoHttpCall;
import org.openhab.core.config.core.Configuration;
import org.openhab.core.io.transport.upnp.UpnpIOService;
import org.openhab.core.library.CoreItemFactory;
import org.openhab.core.test.java.JavaOSGiTest;
import org.openhab.core.test.storage.VolatileStorageService;
import org.openhab.core.thing.Channel;
import org.openhab.core.thing.ChannelUID;
import org.openhab.core.thing.ManagedThingProvider;
import org.openhab.core.thing.Thing;
import org.openhab.core.thing.ThingRegistry;
import org.openhab.core.thing.ThingTypeUID;
import org.openhab.core.thing.ThingUID;
import org.openhab.core.thing.binding.builder.ChannelBuilder;
import org.openhab.core.thing.binding.builder.ThingBuilder;
import org.openhab.core.thing.type.ChannelKind;
import org.openhab.core.thing.type.ChannelTypeBuilder;
import org.openhab.core.thing.type.ChannelTypeProvider;
import org.openhab.core.thing.type.ChannelTypeUID;

/**
 * Generic test class for all Wemo related tests that contains methods and constants used across the different test
 * classes
 *
 * @author Svilen Valkanov - Initial contribution
 * @author Stefan Triller - Ported Tests from Groovy to Java
 */
public abstract class GenericWemoOSGiTest extends JavaOSGiTest {

    public static final String DEVICE_MANUFACTURER = "Belkin";

    // This port is included in the run configuration
    private static final int ORG_OSGI_SERVICE_HTTP_PORT = 9090;

    // Thing information
    protected static final String TEST_THING_ID = "TestThing";

    // UPnP Device information
    public static final String DEVICE_UDN = "Test-1_0-22124";

    private static final String DEVICE_TYPE = "Test";
    private static final int DEVICE_VERSION = 1;
    private static final String DEVICE_URL = "http://127.0.0.1:" + ORG_OSGI_SERVICE_HTTP_PORT;
    private static final String DEVICE_DESCRIPTION_PATH = "/setup.xml";

    protected static final String DEVICE_FRIENDLY_NAME = "WeMo Test";
    protected static final String DEVICE_CONTROL_PATH = "/upnp/control/";
    protected static final ChannelTypeUID DEFAULT_CHANNEL_TYPE_UID = new ChannelTypeUID(
            WemoBindingConstants.BINDING_ID + ":channelType");

    protected ManagedThingProvider managedThingProvider;
    protected UpnpIOService upnpIOService;
    protected ThingRegistry thingRegistry;

    protected WemoHttpCall mockCaller;
    protected MockUpnpService mockUpnpService;

    protected Thing thing;

    protected void setUpServices() throws IOException {
        WemoUtil.serviceAvailableFunction = (host, port) -> true;

        // StorageService is required from the ManagedThingProvider
        VolatileStorageService volatileStorageService = new VolatileStorageService();
        registerService(volatileStorageService);

        // Mock the UPnP Service, that is required from the UPnP IO Service
        mockUpnpService = new MockUpnpService(false, true);
        mockUpnpService.startup();
        registerService(mockUpnpService, UpnpService.class.getName());

        managedThingProvider = getService(ManagedThingProvider.class);
        assertThat(managedThingProvider, is(notNullValue()));

        thingRegistry = getService(ThingRegistry.class);
        assertThat(thingRegistry, is(notNullValue()));

        // UPnP IO Service is required from the WemoDiscoveryService and WemoHandlerFactory
        upnpIOService = getService(UpnpIOService.class);
        assertThat(upnpIOService, is(notNullValue()));

        mockCaller = Mockito.spy(new WemoHttpCall());
        WemoHttpCallFactory wemoHttpCallFactory = () -> mockCaller;
        registerService(wemoHttpCallFactory, WemoHttpCallFactory.class.getName());

        ChannelTypeProvider channelTypeProvider = mock(ChannelTypeProvider.class);
        when(channelTypeProvider.getChannelType(any(ChannelTypeUID.class), any(Locale.class))).thenReturn(
                ChannelTypeBuilder.state(DEFAULT_CHANNEL_TYPE_UID, "label", CoreItemFactory.SWITCH).build());
        registerService(channelTypeProvider);
    }

    protected Thing createThing(ThingTypeUID thingTypeUID, String channelID, String itemAcceptedType) {
        Configuration configuration = new Configuration();
        configuration.put(WemoBindingConstants.UDN, DEVICE_UDN);

        ThingUID thingUID = new ThingUID(thingTypeUID, TEST_THING_ID);

        ChannelUID channelUID = new ChannelUID(thingUID, channelID);
        Channel channel = ChannelBuilder.create(channelUID, itemAcceptedType).withType(DEFAULT_CHANNEL_TYPE_UID)
                .withKind(ChannelKind.STATE).withLabel("label").build();

        thing = ThingBuilder.create(thingTypeUID, thingUID).withConfiguration(configuration).withChannel(channel)
                .build();

        managedThingProvider.add(thing);
        return thing;
    }

    protected void addUpnpDevice(String serviceTypeID, String serviceNumber, String modelName)
            throws MalformedURLException, URISyntaxException, ValidationException {
        UDN udn = new UDN(DEVICE_UDN);
        URL deviceURL = new URL(DEVICE_URL + DEVICE_DESCRIPTION_PATH);

        RemoteDeviceIdentity identity = new RemoteDeviceIdentity(udn,
                WemoBindingConstants.SUBSCRIPTION_DURATION_SECONDS, deviceURL, new byte[1], null);
        DeviceType type = new DeviceType(DEVICE_MANUFACTURER, DEVICE_TYPE, DEVICE_VERSION);

        ManufacturerDetails manufacturerDetails = new ManufacturerDetails(DEVICE_MANUFACTURER);
        ModelDetails modelDetails = new ModelDetails(modelName);
        DeviceDetails details = new DeviceDetails(DEVICE_FRIENDLY_NAME, manufacturerDetails, modelDetails);

        ServiceType serviceType = new ServiceType(DEVICE_MANUFACTURER, serviceTypeID);
        ServiceId serviceId = new ServiceId(DEVICE_MANUFACTURER, serviceNumber);

        // Use the same URI for control, event subscription and device description
        URI mockURI = new URI(DEVICE_URL + DEVICE_DESCRIPTION_PATH);
        URI descriptorURI = mockURI;
        URI controlURI = mockURI;
        URI eventSubscriptionURI = mockURI;

        RemoteService service = new RemoteService(serviceType, serviceId, descriptorURI, controlURI,
                eventSubscriptionURI);

        RemoteDevice localDevice = new RemoteDevice(identity, type, details, service);
        mockUpnpService.getRegistry().addDevice(localDevice);
    }
}
>>>>>>> 65bc6240
<|MERGE_RESOLUTION|>--- conflicted
+++ resolved
@@ -1,184 +1,3 @@
-<<<<<<< HEAD
-/**
- * Copyright (c) 2010-2021 Contributors to the openHAB project
- *
- * See the NOTICE file(s) distributed with this work for additional
- * information.
- *
- * This program and the accompanying materials are made available under the
- * terms of the Eclipse Public License 2.0 which is available at
- * http://www.eclipse.org/legal/epl-2.0
- *
- * SPDX-License-Identifier: EPL-2.0
- */
-package org.openhab.binding.wemo.internal.test;
-
-import static org.hamcrest.CoreMatchers.*;
-import static org.hamcrest.MatcherAssert.assertThat;
-import static org.mockito.ArgumentMatchers.any;
-import static org.mockito.Mockito.*;
-
-import java.io.IOException;
-import java.net.MalformedURLException;
-import java.net.URI;
-import java.net.URISyntaxException;
-import java.net.URL;
-import java.util.Locale;
-
-import org.jupnp.UpnpService;
-import org.jupnp.mock.MockUpnpService;
-import org.jupnp.model.ValidationException;
-import org.jupnp.model.meta.DeviceDetails;
-import org.jupnp.model.meta.ManufacturerDetails;
-import org.jupnp.model.meta.ModelDetails;
-import org.jupnp.model.meta.RemoteDevice;
-import org.jupnp.model.meta.RemoteDeviceIdentity;
-import org.jupnp.model.meta.RemoteService;
-import org.jupnp.model.types.DeviceType;
-import org.jupnp.model.types.ServiceId;
-import org.jupnp.model.types.ServiceType;
-import org.jupnp.model.types.UDN;
-import org.openhab.binding.wemo.internal.WemoBindingConstants;
-import org.openhab.binding.wemo.internal.handler.AbstractWemoHandler;
-import org.openhab.binding.wemo.internal.http.WemoHttpCall;
-import org.openhab.core.config.core.Configuration;
-import org.openhab.core.io.transport.upnp.UpnpIOService;
-import org.openhab.core.library.CoreItemFactory;
-import org.openhab.core.test.java.JavaOSGiTest;
-import org.openhab.core.test.storage.VolatileStorageService;
-import org.openhab.core.thing.Channel;
-import org.openhab.core.thing.ChannelUID;
-import org.openhab.core.thing.ManagedThingProvider;
-import org.openhab.core.thing.Thing;
-import org.openhab.core.thing.ThingRegistry;
-import org.openhab.core.thing.ThingTypeUID;
-import org.openhab.core.thing.ThingUID;
-import org.openhab.core.thing.binding.ThingHandler;
-import org.openhab.core.thing.binding.builder.ChannelBuilder;
-import org.openhab.core.thing.binding.builder.ThingBuilder;
-import org.openhab.core.thing.type.ChannelKind;
-import org.openhab.core.thing.type.ChannelTypeBuilder;
-import org.openhab.core.thing.type.ChannelTypeProvider;
-import org.openhab.core.thing.type.ChannelTypeUID;
-
-/**
- * Generic test class for all Wemo related tests that contains methods and constants used across the different test
- * classes
- *
- * @author Svilen Valkanov - Initial contribution
- * @author Stefan Triller - Ported Tests from Groovy to Java
- */
-public abstract class GenericWemoOSGiTest extends JavaOSGiTest {
-
-    public static MockUpnpService mockUpnpService;
-    public static final String DEVICE_MANUFACTURER = "Belkin";
-
-    // This port is included in the run configuration
-    private final int ORG_OSGI_SERVICE_HTTP_PORT = 9090;
-
-    // Thing information
-    protected String TEST_THING_ID = "TestThing";
-
-    // UPnP Device information
-    public static String DEVICE_UDN = "Test-1_0-22124";
-
-    private final String DEVICE_TYPE = "Test";
-    private final int DEVICE_VERSION = 1;
-    private final String DEVICE_URL = "http://127.0.0.1:" + ORG_OSGI_SERVICE_HTTP_PORT;
-    private final String DEVICE_DESCRIPTION_PATH = "/setup.xml";
-
-    protected final String DEVICE_FRIENDLY_NAME = "WeMo Test";
-    protected final String DEVICE_CONTROL_PATH = "/upnp/control/";
-    protected final ChannelTypeUID DEFAULT_CHANNEL_TYPE_UID = new ChannelTypeUID(
-            WemoBindingConstants.BINDING_ID + ":channelType");
-
-    protected ManagedThingProvider managedThingProvider;
-    protected UpnpIOService upnpIOService;
-    protected ThingRegistry thingRegistry;
-
-    protected Thing thing;
-
-    protected void setUpServices() throws IOException {
-        // StorageService is required from the ManagedThingProvider
-        VolatileStorageService volatileStorageService = new VolatileStorageService();
-        registerService(volatileStorageService);
-
-        // Mock the UPnP Service, that is required from the UPnP IO Service
-        mockUpnpService = new MockUpnpService(false, true);
-        mockUpnpService.startup();
-        registerService(mockUpnpService, UpnpService.class.getName());
-
-        managedThingProvider = getService(ManagedThingProvider.class);
-        assertThat(managedThingProvider, is(notNullValue()));
-
-        thingRegistry = getService(ThingRegistry.class);
-        assertThat(thingRegistry, is(notNullValue()));
-
-        // UPnP IO Service is required from the WemoDiscoveryService and WemoHandlerFactory
-        upnpIOService = getService(UpnpIOService.class);
-        assertThat(upnpIOService, is(notNullValue()));
-
-        ChannelTypeProvider channelTypeProvider = mock(ChannelTypeProvider.class);
-        when(channelTypeProvider.getChannelType(any(ChannelTypeUID.class), any(Locale.class))).thenReturn(
-                ChannelTypeBuilder.state(DEFAULT_CHANNEL_TYPE_UID, "label", CoreItemFactory.SWITCH).build());
-        registerService(channelTypeProvider);
-    }
-
-    protected Thing createThing(ThingTypeUID thingTypeUID, String channelID, String itemAcceptedType,
-            WemoHttpCall wemoHttpCaller) {
-        Configuration configuration = new Configuration();
-        configuration.put(WemoBindingConstants.UDN, DEVICE_UDN);
-
-        ThingUID thingUID = new ThingUID(thingTypeUID, TEST_THING_ID);
-
-        ChannelUID channelUID = new ChannelUID(thingUID, channelID);
-        Channel channel = ChannelBuilder.create(channelUID, itemAcceptedType).withType(DEFAULT_CHANNEL_TYPE_UID)
-                .withKind(ChannelKind.STATE).withLabel("label").build();
-
-        thing = ThingBuilder.create(thingTypeUID, thingUID).withConfiguration(configuration).withChannel(channel)
-                .build();
-
-        managedThingProvider.add(thing);
-
-        ThingHandler handler = thing.getHandler();
-        if (handler != null) {
-            AbstractWemoHandler h = (AbstractWemoHandler) handler;
-            h.setWemoHttpCaller(wemoHttpCaller);
-        }
-
-        return thing;
-    }
-
-    protected void addUpnpDevice(String serviceTypeID, String serviceNumber, String modelName)
-            throws MalformedURLException, URISyntaxException, ValidationException {
-        UDN udn = new UDN(DEVICE_UDN);
-        URL deviceURL = new URL(DEVICE_URL + DEVICE_DESCRIPTION_PATH);
-
-        RemoteDeviceIdentity identity = new RemoteDeviceIdentity(udn, WemoBindingConstants.SUBSCRIPTION_DURATION,
-                deviceURL, new byte[1], null);
-        DeviceType type = new DeviceType(DEVICE_MANUFACTURER, DEVICE_TYPE, DEVICE_VERSION);
-
-        ManufacturerDetails manufacturerDetails = new ManufacturerDetails(DEVICE_MANUFACTURER);
-        ModelDetails modelDetails = new ModelDetails(modelName);
-        DeviceDetails details = new DeviceDetails(DEVICE_FRIENDLY_NAME, manufacturerDetails, modelDetails);
-
-        ServiceType serviceType = new ServiceType(DEVICE_MANUFACTURER, serviceTypeID);
-        ServiceId serviceId = new ServiceId(DEVICE_MANUFACTURER, serviceNumber);
-
-        // Use the same URI for control, event subscription and device description
-        URI mockURI = new URI(DEVICE_URL + DEVICE_DESCRIPTION_PATH);
-        URI descriptorURI = mockURI;
-        URI controlURI = mockURI;
-        URI eventSubscriptionURI = mockURI;
-
-        RemoteService service = new RemoteService(serviceType, serviceId, descriptorURI, controlURI,
-                eventSubscriptionURI);
-
-        RemoteDevice localDevice = new RemoteDevice(identity, type, details, service);
-        mockUpnpService.getRegistry().addDevice(localDevice);
-    }
-}
-=======
 /**
  * Copyright (c) 2010-2021 Contributors to the openHAB project
  *
@@ -358,5 +177,4 @@
         RemoteDevice localDevice = new RemoteDevice(identity, type, details, service);
         mockUpnpService.getRegistry().addDevice(localDevice);
     }
-}
->>>>>>> 65bc6240
+}