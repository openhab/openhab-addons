--- conflicted
+++ resolved
@@ -1,4 +1,3 @@
-<<<<<<< HEAD
 /**
  * Copyright (c) 2010-2021 Contributors to the openHAB project
  *
@@ -15,7 +14,7 @@
 
 import static org.hamcrest.CoreMatchers.*;
 import static org.hamcrest.MatcherAssert.assertThat;
-import static org.junit.jupiter.api.Assertions.assertNotNull;
+import static org.junit.jupiter.api.Assertions.*;
 
 import java.util.Objects;
 
@@ -47,190 +46,6 @@
 
     @Test
     public void testInitializeAndSlaveEndpoint() throws EndpointNotInitializedException {
-        Configuration thingConfig = new Configuration();
-        thingConfig.put("host", "thisishost");
-        thingConfig.put("port", 44);
-        thingConfig.put("id", 9);
-        thingConfig.put("timeBetweenTransactionsMillis", 1);
-        thingConfig.put("timeBetweenReconnectMillis", 2);
-        thingConfig.put("connectMaxTries", 3);
-        thingConfig.put("reconnectAfterMillis", 4);
-        thingConfig.put("connectTimeoutMillis", 5);
-
-        EndpointPoolConfiguration expectedPoolConfiguration = new EndpointPoolConfiguration();
-        expectedPoolConfiguration.setConnectMaxTries(3);
-        expectedPoolConfiguration.setConnectTimeoutMillis(5);
-        expectedPoolConfiguration.setInterConnectDelayMillis(2);
-        expectedPoolConfiguration.setInterTransactionDelayMillis(1);
-        expectedPoolConfiguration.setReconnectAfterMillis(4);
-
-        Bridge thing = createTcpThingBuilder("tcpendpoint").withConfiguration(thingConfig).build();
-        addThing(thing);
-        assertThat(thing.getStatus(), is(equalTo(ThingStatus.ONLINE)));
-
-        ModbusTcpThingHandler thingHandler = (ModbusTcpThingHandler) thing.getHandler();
-        assertNotNull(thingHandler);
-        ModbusSlaveEndpoint slaveEndpoint = thingHandler.getEndpoint();
-        assertThat(slaveEndpoint, is(equalTo(new ModbusTCPSlaveEndpoint("thisishost", 44, false))));
-        assertThat(thingHandler.getSlaveId(), is(9));
-
-        InOrder orderedVerify = Mockito.inOrder(mockedModbusManager);
-        ModbusSlaveEndpoint endpoint = thingHandler.getEndpoint();
-        Objects.requireNonNull(endpoint);
-        orderedVerify.verify(mockedModbusManager).newModbusCommunicationInterface(endpoint, expectedPoolConfiguration);
-    }
-
-    @Test
-    public void testTwoDifferentEndpointWithDifferentParameters() {
-        // thing1
-        {
-            Configuration thingConfig = new Configuration();
-            thingConfig.put("host", "thisishost");
-            thingConfig.put("port", 44);
-            thingConfig.put("connectMaxTries", 1);
-            thingConfig.put("timeBetweenTransactionsMillis", 1);
-
-            final Bridge thing = createTcpThingBuilder("tcpendpoint").withConfiguration(thingConfig).build();
-            addThing(thing);
-            assertThat(thing.getStatus(), is(equalTo(ThingStatus.ONLINE)));
-
-            ModbusTcpThingHandler thingHandler = (ModbusTcpThingHandler) thing.getHandler();
-            assertNotNull(thingHandler);
-        }
-        {
-            Configuration thingConfig = new Configuration();
-            thingConfig.put("host", "thisishost");
-            thingConfig.put("port", 45);
-            thingConfig.put("connectMaxTries", 1);
-            thingConfig.put("timeBetweenTransactionsMillis", 100);
-
-            final Bridge thing = createTcpThingBuilder("tcpendpoint2").withConfiguration(thingConfig).build();
-            addThing(thing);
-            // Different endpoint (port 45), so should be OK even though timeBetweenTransactionsMillis is different
-            assertThat(thing.getStatus(), is(equalTo(ThingStatus.ONLINE)));
-
-            ModbusTcpThingHandler thingHandler = (ModbusTcpThingHandler) thing.getHandler();
-            assertNotNull(thingHandler);
-        }
-    }
-
-    @Test
-    public void testTwoIdenticalEndpointWithDifferentParameters() {
-        // Real implementation needed to validate this behaviour
-        swapModbusManagerToReal();
-        // thing1
-        {
-            Configuration thingConfig = new Configuration();
-            thingConfig.put("host", "thisishost");
-            thingConfig.put("port", 44);
-            thingConfig.put("connectMaxTries", 1);
-            thingConfig.put("timeBetweenTransactionsMillis", 1);
-
-            final Bridge thing = createTcpThingBuilder("tcpendpoint").withConfiguration(thingConfig).build();
-            addThing(thing);
-            assertThat(thing.getStatus(), is(equalTo(ThingStatus.ONLINE)));
-
-            ModbusTcpThingHandler thingHandler = (ModbusTcpThingHandler) thing.getHandler();
-            assertNotNull(thingHandler);
-        }
-        {
-
-            Configuration thingConfig = new Configuration();
-            thingConfig.put("host", "thisishost");
-            thingConfig.put("port", 44);
-            thingConfig.put("connectMaxTries", 1);
-            thingConfig.put("timeBetweenTransactionsMillis", 100);
-
-            final Bridge thing = createTcpThingBuilder("tcpendpoint2").withConfiguration(thingConfig).build();
-            addThing(thing);
-            assertThat(thing.getStatus(), is(equalTo(ThingStatus.OFFLINE)));
-            assertThat(thing.getStatusInfo().getStatusDetail(), is(equalTo(ThingStatusDetail.CONFIGURATION_ERROR)));
-        }
-    }
-
-    @Test
-    public void testTwoIdenticalEndpointWithSameParameters() {
-        // Real implementation needed to validate this behaviour
-        swapModbusManagerToReal();
-        // thing1
-        {
-            Configuration thingConfig = new Configuration();
-            thingConfig.put("host", "thisishost");
-            thingConfig.put("port", 44);
-            thingConfig.put("connectMaxTries", 1);
-            thingConfig.put("timeBetweenTransactionsMillis", 1);
-
-            final Bridge thing = createTcpThingBuilder("tcpendpoint").withConfiguration(thingConfig).build();
-            addThing(thing);
-            assertThat(thing.getStatus(), is(equalTo(ThingStatus.ONLINE)));
-
-            ModbusTcpThingHandler thingHandler = (ModbusTcpThingHandler) thing.getHandler();
-            assertNotNull(thingHandler);
-        }
-        {
-            Configuration thingConfig = new Configuration();
-            thingConfig.put("host", "thisishost");
-            thingConfig.put("port", 44);
-            thingConfig.put("connectMaxTries", 1);
-            thingConfig.put("timeBetweenTransactionsMillis", 1);
-            thingConfig.put("connectTimeoutMillis", 10000); // default
-
-            final Bridge thing = createTcpThingBuilder("tcpendpoint2").withConfiguration(thingConfig).build();
-            addThing(thing);
-            // Same endpoint and same parameters -> should not affect this thing
-            assertThat(thing.getStatus(), is(equalTo(ThingStatus.ONLINE)));
-        }
-    }
-}
-=======
-/**
- * Copyright (c) 2010-2021 Contributors to the openHAB project
- *
- * See the NOTICE file(s) distributed with this work for additional
- * information.
- *
- * This program and the accompanying materials are made available under the
- * terms of the Eclipse Public License 2.0 which is available at
- * http://www.eclipse.org/legal/epl-2.0
- *
- * SPDX-License-Identifier: EPL-2.0
- */
-package org.openhab.binding.modbus.tests;
-
-import static org.hamcrest.CoreMatchers.*;
-import static org.hamcrest.MatcherAssert.assertThat;
-import static org.junit.jupiter.api.Assertions.*;
-
-import java.util.Objects;
-
-import org.junit.jupiter.api.Test;
-import org.mockito.InOrder;
-import org.mockito.Mockito;
-import org.openhab.binding.modbus.handler.EndpointNotInitializedException;
-import org.openhab.binding.modbus.internal.ModbusBindingConstantsInternal;
-import org.openhab.binding.modbus.internal.handler.ModbusTcpThingHandler;
-import org.openhab.core.config.core.Configuration;
-import org.openhab.core.io.transport.modbus.endpoint.EndpointPoolConfiguration;
-import org.openhab.core.io.transport.modbus.endpoint.ModbusSlaveEndpoint;
-import org.openhab.core.io.transport.modbus.endpoint.ModbusTCPSlaveEndpoint;
-import org.openhab.core.thing.Bridge;
-import org.openhab.core.thing.ThingStatus;
-import org.openhab.core.thing.ThingStatusDetail;
-import org.openhab.core.thing.ThingUID;
-import org.openhab.core.thing.binding.builder.BridgeBuilder;
-
-/**
- * @author Sami Salonen - Initial contribution
- */
-public class ModbusTcpThingHandlerTest extends AbstractModbusOSGiTest {
-
-    private static BridgeBuilder createTcpThingBuilder(String id) {
-        return BridgeBuilder.create(ModbusBindingConstantsInternal.THING_TYPE_MODBUS_TCP,
-                new ThingUID(ModbusBindingConstantsInternal.THING_TYPE_MODBUS_TCP, id));
-    }
-
-    @Test
-    public void testInitializeAndSlaveEndpoint() throws EndpointNotInitializedException {
         // Using mocked modbus manager
         Configuration thingConfig = new Configuration();
         thingConfig.put("host", "thisishost");
@@ -396,5 +211,4 @@
             assertThat(thing.getStatus(), is(equalTo(ThingStatus.ONLINE)));
         }
     }
-}
->>>>>>> 65bc6240
+}