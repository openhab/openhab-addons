/**
 * Copyright (c) 2010-2017 by the respective copyright holders.
 *
 * All rights reserved. This program and the accompanying materials
 * are made available under the terms of the Eclipse Public License v1.0
 * which accompanies this distribution, and is available at
 * http://www.eclipse.org/legal/epl-v10.html
 */
package org.openhab.binding.kodi;

import java.util.Set;

import org.eclipse.smarthome.core.thing.ThingTypeUID;

import com.google.common.collect.ImmutableSet;

/**
 * The {@link KodiBinding} class defines common constants, which are used across
 * the whole binding.
 *
 * @author Paul Frank - Initial contribution
 */
public class KodiBindingConstants {

    public static final String BINDING_ID = "kodi";

    // List of all Thing Type UIDs
    public static final ThingTypeUID THING_TYPE_KODI = new ThingTypeUID(BINDING_ID, "kodi");
    public static final Set<ThingTypeUID> SUPPORTED_THING_TYPES_UIDS = ImmutableSet.of(THING_TYPE_KODI);

    // List of thing parameters names
    public static final String HOST_PARAMETER = "ipAddress";
    public static final String PORT_PARAMETER = "port";

    // List of all Channel ids
<<<<<<< HEAD
    public final static String CHANNEL_MUTE = "mute";
    public final static String CHANNEL_VOLUME = "volume";
    public final static String CHANNEL_STOP = "stop";
    public final static String CHANNEL_CONTROL = "control";
    public final static String CHANNEL_PLAYURI = "playuri";
    public final static String CHANNEL_PVROPENTV = "pvropentv";
    public final static String CHANNEL_PVROPENRADIO = "pvropenradio";
    public final static String CHANNEL_SHOWNOTIFICATION = "shownotification";

    public final static String CHANNEL_INPUT = "input";
    public final static String CHANNEL_INPUTTEXT = "inputtext";
    public final static String CHANNEL_SYSTEMCOMMAND = "systemcommand";

    public final static String CHANNEL_ARTIST = "artist";
    public final static String CHANNEL_TITLE = "title";
    public final static String CHANNEL_SHOWTITLE = "showtitle";
    public final static String CHANNEL_ALBUM = "album";
    public final static String CHANNEL_MEDIATYPE = "mediatype";
    public final static String CHANNEL_PVRCHANNEL = "pvrchannel";
=======
    public static final String CHANNEL_MUTE = "mute";
    public static final String CHANNEL_VOLUME = "volume";
    public static final String CHANNEL_STOP = "stop";
    public static final String CHANNEL_CONTROL = "control";
    public static final String CHANNEL_PLAYURI = "playuri";
    public static final String CHANNEL_SHOWNOTIFICATION = "shownotification";

    public static final String CHANNEL_INPUT = "input";
    public static final String CHANNEL_INPUTTEXT = "inputtext";
    public static final String CHANNEL_SYSTEMCOMMAND = "systemcommand";

    public static final String CHANNEL_ARTIST = "artist";
    public static final String CHANNEL_TITLE = "title";
    public static final String CHANNEL_SHOWTITLE = "showtitle";
    public static final String CHANNEL_ALBUM = "album";
    public static final String CHANNEL_MEDIATYPE = "mediatype";
>>>>>>> cab8ac08

    // Module Properties
    public static final String PROPERTY_VERSION = "version";

    // Used for Discovery service
    public static final String MANUFACTURER = "XBMC Foundation";
    public static final String UPNP_DEVICE_TYPE = "MediaRenderer";

}<|MERGE_RESOLUTION|>--- conflicted
+++ resolved
@@ -33,32 +33,13 @@
     public static final String PORT_PARAMETER = "port";
 
     // List of all Channel ids
-<<<<<<< HEAD
-    public final static String CHANNEL_MUTE = "mute";
-    public final static String CHANNEL_VOLUME = "volume";
-    public final static String CHANNEL_STOP = "stop";
-    public final static String CHANNEL_CONTROL = "control";
-    public final static String CHANNEL_PLAYURI = "playuri";
-    public final static String CHANNEL_PVROPENTV = "pvropentv";
-    public final static String CHANNEL_PVROPENRADIO = "pvropenradio";
-    public final static String CHANNEL_SHOWNOTIFICATION = "shownotification";
-
-    public final static String CHANNEL_INPUT = "input";
-    public final static String CHANNEL_INPUTTEXT = "inputtext";
-    public final static String CHANNEL_SYSTEMCOMMAND = "systemcommand";
-
-    public final static String CHANNEL_ARTIST = "artist";
-    public final static String CHANNEL_TITLE = "title";
-    public final static String CHANNEL_SHOWTITLE = "showtitle";
-    public final static String CHANNEL_ALBUM = "album";
-    public final static String CHANNEL_MEDIATYPE = "mediatype";
-    public final static String CHANNEL_PVRCHANNEL = "pvrchannel";
-=======
     public static final String CHANNEL_MUTE = "mute";
     public static final String CHANNEL_VOLUME = "volume";
     public static final String CHANNEL_STOP = "stop";
     public static final String CHANNEL_CONTROL = "control";
     public static final String CHANNEL_PLAYURI = "playuri";
+    public static final String CHANNEL_PVROPENTV = "pvropentv";
+    public static final String CHANNEL_PVROPENRADIO = "pvropenradio";
     public static final String CHANNEL_SHOWNOTIFICATION = "shownotification";
 
     public static final String CHANNEL_INPUT = "input";
@@ -70,7 +51,7 @@
     public static final String CHANNEL_SHOWTITLE = "showtitle";
     public static final String CHANNEL_ALBUM = "album";
     public static final String CHANNEL_MEDIATYPE = "mediatype";
->>>>>>> cab8ac08
+    public static final String CHANNEL_PVRCHANNEL = "pvrchannel";
 
     // Module Properties
     public static final String PROPERTY_VERSION = "version";
