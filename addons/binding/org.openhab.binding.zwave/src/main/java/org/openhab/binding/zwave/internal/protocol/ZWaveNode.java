/**
 * Copyright (c) 2014-2016 by the respective copyright holders.
 *
 * All rights reserved. This program and the accompanying materials
 * are made available under the terms of the Eclipse Public License v1.0
 * which accompanies this distribution, and is available at
 * http://www.eclipse.org/legal/epl-v10.html
 */
package org.openhab.binding.zwave.internal.protocol;

import java.util.ArrayList;
import java.util.Calendar;
import java.util.Collection;
import java.util.Collections;
import java.util.Date;
import java.util.HashMap;
import java.util.HashSet;
import java.util.List;
import java.util.Map;
import java.util.Set;

import org.openhab.binding.zwave.internal.HexToIntegerConverter;
import org.openhab.binding.zwave.internal.protocol.SerialMessage.SerialMessageClass;
import org.openhab.binding.zwave.internal.protocol.ZWaveDeviceClass.Basic;
import org.openhab.binding.zwave.internal.protocol.ZWaveDeviceClass.Generic;
import org.openhab.binding.zwave.internal.protocol.ZWaveDeviceClass.Specific;
import org.openhab.binding.zwave.internal.protocol.commandclass.ZWaveCommandClass;
import org.openhab.binding.zwave.internal.protocol.commandclass.ZWaveCommandClass.CommandClass;
import org.openhab.binding.zwave.internal.protocol.commandclass.ZWaveMultiInstanceCommandClass;
import org.openhab.binding.zwave.internal.protocol.commandclass.ZWaveSecurityCommandClass;
import org.openhab.binding.zwave.internal.protocol.commandclass.ZWaveVersionCommandClass;
import org.openhab.binding.zwave.internal.protocol.commandclass.ZWaveWakeUpCommandClass;
import org.openhab.binding.zwave.internal.protocol.event.ZWaveEvent;
import org.openhab.binding.zwave.internal.protocol.event.ZWaveNodeStatusEvent;
import org.openhab.binding.zwave.internal.protocol.initialization.ZWaveNodeInitStage;
import org.openhab.binding.zwave.internal.protocol.initialization.ZWaveNodeInitStageAdvancer;
import org.slf4j.Logger;
import org.slf4j.LoggerFactory;

import com.thoughtworks.xstream.annotations.XStreamAlias;
import com.thoughtworks.xstream.annotations.XStreamConverter;
import com.thoughtworks.xstream.annotations.XStreamOmitField;

/**
 * Z-Wave node class. Represents a node in the Z-Wave network.
 *
 * @author Chris Jackson
 * @author Brian Crosby
 */
@XStreamAlias("node")
public class ZWaveNode {

    @XStreamOmitField
    private static final Logger logger = LoggerFactory.getLogger(ZWaveNode.class);

    private final ZWaveDeviceClass deviceClass;
    @XStreamOmitField
    private ZWaveController controller;
    @XStreamOmitField
    private ZWaveNodeInitStageAdvancer nodeInitStageAdvancer;
    @XStreamOmitField
    private ZWaveNodeState nodeState;

    @XStreamConverter(HexToIntegerConverter.class)
    private int homeId = Integer.MAX_VALUE;
    private int nodeId = Integer.MAX_VALUE;
    private int version = Integer.MAX_VALUE;

    @XStreamConverter(HexToIntegerConverter.class)
    private int manufacturer = Integer.MAX_VALUE;
    @XStreamConverter(HexToIntegerConverter.class)
    private int deviceId = Integer.MAX_VALUE;
    @XStreamConverter(HexToIntegerConverter.class)
    private int deviceType = Integer.MAX_VALUE;

    private boolean listening; // i.e. sleeping
    private boolean frequentlyListening;
    private boolean routing;
    @SuppressWarnings("unused")
    private boolean security;
    private boolean beaming;
    @SuppressWarnings("unused")
    private int maxBaudRate;

    // Keep the NIF - just used for information and debug in the XML
    @SuppressWarnings("unused")
    private List<CommandClass> nodeInformationFrame = null;

    private Map<CommandClass, ZWaveCommandClass> supportedCommandClasses = new HashMap<CommandClass, ZWaveCommandClass>();
    private final Set<CommandClass> securedCommandClasses = new HashSet<CommandClass>();

    // Stores the list of association groups
    private Map<Integer, ZWaveAssociationGroup> associationGroups = new HashMap<Integer, ZWaveAssociationGroup>();

    private List<Integer> nodeNeighbors = new ArrayList<Integer>();
    private Date lastSent = null;
    private Date lastReceived = null;

    @XStreamOmitField
    private boolean applicationUpdateReceived = false;

    @XStreamOmitField
    private int resendCount = 0;

    @XStreamOmitField
    private int receiveCount = 0;
    @XStreamOmitField
    private int sendCount = 0;
    @XStreamOmitField
    private int deadCount = 0;
    @XStreamOmitField
    private Date deadTime;
    @XStreamOmitField
    private int retryCount = 0;

    /**
     * Constructor. Creates a new instance of the ZWaveNode class.
     *
     * @param homeId the home ID to use.
     * @param nodeId the node ID to use.
     * @param controller the wave controller instance
     */
    public ZWaveNode(int homeId, int nodeId, ZWaveController controller) {
        nodeState = ZWaveNodeState.INITIALIZING;
        this.homeId = homeId;
        this.nodeId = nodeId;
        this.controller = controller;
        this.nodeInitStageAdvancer = new ZWaveNodeInitStageAdvancer(this, controller);
        this.deviceClass = new ZWaveDeviceClass(Basic.NOT_KNOWN, Generic.NOT_KNOWN, Specific.NOT_USED);
    }

    /**
     * Configures the node after it's been restored from file.
     * NOTE: XStream doesn't run any default constructor. So, any initialisation
     * made in a constructor, or statically, won't be performed!!!
     * Set defaults here if it's important!!!
     *
     * @param controller the wave controller instance
     */
    public void setRestoredFromConfigfile(ZWaveController controller) {
        nodeState = ZWaveNodeState.INITIALIZING;

        this.controller = controller;

        // Create the initialisation advancer and tell it we've loaded from file
        nodeInitStageAdvancer = new ZWaveNodeInitStageAdvancer(this, controller);
        nodeInitStageAdvancer.setRestoredFromConfigfile();
        nodeInitStageAdvancer.startInitialisation(ZWaveNodeInitStage.EMPTYNODE);
    }

    /**
     * Gets the node ID.
     *
     * @return the node id
     */
    public int getNodeId() {
        return nodeId;
    }

    /**
     * Gets whether the node is listening.
     *
     * @return boolean indicating whether the node is listening or not.
     */
    public boolean isListening() {
        return listening;
    }

    /**
     * Sets whether the node is listening.
     *
     * @param listening
     */
    public void setListening(boolean listening) {
        this.listening = listening;
    }

    /**
     * Gets whether the node is frequently listening.
     * Frequently listening is responding to a beam signal. Apart from
     * increased latency, nothing else is noticeable from the serial api
     * side.
     *
     * @return boolean indicating whether the node is frequently
     *         listening or not.
     */
    public boolean isFrequentlyListening() {
        return frequentlyListening;
    }

    /**
     * Sets whether the node is frequently listening.
     * Frequently listening is responding to a beam signal. Apart from
     * increased latency, nothing else is noticeable from the serial api
     * side.
     *
     * @param frequentlyListening indicating whether the node is frequently
     *            listening or not.
     */
    public void setFrequentlyListening(boolean frequentlyListening) {
        this.frequentlyListening = frequentlyListening;
    }

    /**
     * Gets whether the node is dead.
     *
     * @return
     */
    public boolean isDead() {
        if (nodeState == ZWaveNodeState.DEAD || nodeState == ZWaveNodeState.FAILED) {
            return true;
        } else {
            return false;
        }
    }

    /**
     * Sets the node to be 'undead'.
     */
    public void setNodeState(ZWaveNodeState state) {
        // Make sure we only handle real state changes
        if (state == nodeState) {
            return;
        }

        switch (state) {
            case ALIVE:
                logger.debug("NODE {}: Node is ALIVE. Init stage is {}:{}.", nodeId, getNodeInitStage().toString());

                // Reset the resend counter
                resendCount = 0;
                break;

            case DEAD:
                // If the node is failed, then we don't allow transitions to DEAD
                // The only valid state change from FAILED is to ALIVE
                if (nodeState == ZWaveNodeState.FAILED) {
                    return;
                }
            case FAILED:
                deadCount++;
                deadTime = Calendar.getInstance().getTime();
                logger.debug("NODE {}: Node is DEAD.", nodeId);
                break;
            case INITIALIZING:
                break;
        }

        // Don't alert state changes while we're still initialising
        // if (nodeStageAdvancer.isInitializationComplete() == true) {
        ZWaveEvent zEvent = new ZWaveNodeStatusEvent(this.getNodeId(), state);
        controller.notifyEventListeners(zEvent);
        // } else {
        // logger.debug("NODE {}: Initialisation incomplete, not signalling state change.", this.nodeId);
        // }

        nodeState = state;
    }

    /**
     * Gets the home ID
     *
     * @return the homeId
     */
    public Integer getHomeId() {
        return homeId;
    }

    /**
     * Gets the manufacturer of the node.
     *
     * @return the manufacturer. If not set Integer.MAX_VALUE is returned.
     */
    public int getManufacturer() {
        return manufacturer;
    }

    /**
     * Sets the manufacturer of the node.
     *
     * @param tempMan the manufacturer to set
     */
    public void setManufacturer(int manufacturer) {
        this.manufacturer = manufacturer;
    }

    /**
     * Gets the device id of the node.
     *
     * @return the deviceId. If not set Integer.MAX_VALUE is returned.
     */
    public int getDeviceId() {
        return deviceId;
    }

    /**
     * Sets the device id of the node.
     *
     * @param deviceId the device to set
     */
    public void setDeviceId(int deviceId) {
        this.deviceId = deviceId;
    }

    /**
     * Gets the device type of the node.
     *
     * @return the deviceType. If not set Integer.MAX_VALUE is returned.
     */
    public int getDeviceType() {
        return deviceType;
    }

    /**
     * Sets the device type of the node.
     *
     * @param deviceType the deviceType to set
     */
    public void setDeviceType(int deviceType) {
        this.deviceType = deviceType;
    }

    /**
     * Get the date/time the node was last updated (ie a frame was received from it).
     *
     * @return the lastUpdated time
     */
    public Date getLastReceived() {
        return lastReceived;
    }

    /**
     * Get the date/time we last sent a frame to the node.
     *
     * @return the lastSent
     */
    public Date getLastSent() {
        return lastSent;
    }

    /**
     * Gets the node state.
     *
     * @return the nodeState
     */
    public ZWaveNodeState getNodeState() {
        return nodeState;
    }

    /**
     * Gets the node stage.
     *
     * @return the nodeStage
     */
    public ZWaveNodeInitStage getNodeInitStage() {
        return nodeInitStageAdvancer.getCurrentStage();
    }

    /**
     * Gets the initialization state
     *
     * @return true if initialization has been completed
     */
    public boolean isInitializationComplete() {
        return nodeInitStageAdvancer.isInitializationComplete();
    }

    /**
     * Sets the node stage.
     *
     * @param nodeStage the nodeStage to set
     */
    public void setNodeStage(ZWaveNodeInitStage nodeStage) {
        nodeInitStageAdvancer.startInitialisation(nodeStage);
    }

    /**
     * Gets the node version
     *
     * @return the version
     */
    public int getVersion() {
        return version;
    }

    /**
     * Sets the node version.
     *
     * @param version the version to set
     */
    public void setVersion(int version) {
        this.version = version;
    }

    /**
     * Gets the node application firmware version
     *
     * @return the version
     */
    public String getApplicationVersion() {
        ZWaveVersionCommandClass versionCmdClass = (ZWaveVersionCommandClass) this
                .getCommandClass(CommandClass.VERSION);
        if (versionCmdClass == null) {
            return "0.0";
        }

        String appVersion = versionCmdClass.getApplicationVersion();
        if (appVersion == null) {
            logger.trace("NODE {}: App version requested but version is unknown", this.getNodeId());
            return "0.0";
        }

        return appVersion;
    }

    /**
     * Gets whether the node is routing messages.
     *
     * @return the routing
     */
    public boolean isRouting() {
        return routing;
    }

    /**
     * Sets whether the node is routing messages.
     *
     * @param routing the routing to set
     */
    public void setRouting(boolean routing) {
        this.routing = routing;
    }

    /**
     * Gets the time stamp the node was last queried.
     *
     * @return the queryStageTimeStamp
     */
    public Date getQueryStageTimeStamp() {
        return nodeInitStageAdvancer.getQueryStageTimeStamp();
    }

    /**
     * Increments the resend counter.
     * On three increments the node stage is set to DEAD and no
     * more messages will be sent.
     * This is only used for SendData messages.
     */
    public void incrementResendCount() {
        if (++resendCount >= 3) {
            setNodeState(ZWaveNodeState.DEAD);
        }
        retryCount++;
    }

    /**
     * Resets the resend counter and possibly resets the
     * node stage to DONE when previous initialization was
     * complete.
     * Note that if the node is DEAD, then the nodeStage stays DEAD
     */
    public void resetResendCount() {
        resendCount = 0;
        if (nodeInitStageAdvancer.isInitializationComplete() && isDead() == false) {
            nodeInitStageAdvancer.startInitialisation(ZWaveNodeInitStage.DONE);
        }
    }

    /**
     * Returns the device class of the node.
     *
     * @return the deviceClass
     */
    public ZWaveDeviceClass getDeviceClass() {
        return deviceClass;
    }

    /**
     * Returns the Command classes this node implements.
     *
     * @return the command classes.
     */
    public Collection<ZWaveCommandClass> getCommandClasses() {
        return supportedCommandClasses.values();
    }

    /**
     * Returns a commandClass object this node implements.
     * Returns null if command class is not supported by this node.
     *
     * @param commandClass The command class to get.
     * @return the command class.
     */
    public ZWaveCommandClass getCommandClass(CommandClass commandClass) {
        return supportedCommandClasses.get(commandClass);
    }

    /**
     * Returns whether a node supports this command class.
     *
     * @param commandClass the command class to check
     * @return true if the command class is supported, false otherwise.
     */
    public boolean supportsCommandClass(CommandClass commandClass) {
        return supportedCommandClasses.containsKey(commandClass);
    }

    /**
     * Adds a command class to the list of supported command classes by this node.
     * Does nothing if command class is already added.
     *
     * @param commandClass the command class instance to add.
     */
    public void addCommandClass(ZWaveCommandClass commandClass) {
        CommandClass key = commandClass.getCommandClass();

        if (!supportedCommandClasses.containsKey(key)) {
            logger.debug("NODE {}: Adding command class {} to the list of supported command classes.", nodeId,
                    commandClass.getCommandClass().getLabel());
            supportedCommandClasses.put(key, commandClass);

            if (commandClass instanceof ZWaveEventListener) {
                this.controller.addEventListener((ZWaveEventListener) commandClass);
            }
        }
    }

    /**
     * Removes a command class from the node.
     * This is used to remove classes that a node may report it supports
     * but it doesn't respond to.
     *
     * @param commandClass The command class key
     */
    public void removeCommandClass(CommandClass commandClass) {
        supportedCommandClasses.remove(commandClass);
    }

    /**
     * Resolves a command class for this node. First endpoint is checked.
     * If endpoint == 0 or (endpoint != 1 and version of the multi instance
     * command == 1) then return a supported command class on the node itself.
     * If endpoint != 1 and version of the multi instance command == 2 then
     * first try command classes of endpoints. If not found the return a
     * supported command class on the node itself.
     * Returns null if a command class is not found.
     *
     * @param commandClass The command class to resolve.
     * @param endpointId the endpoint / instance to resolve this command class for.
     * @return the command class.
     */
    public ZWaveCommandClass resolveCommandClass(CommandClass commandClass, int endpointId) {
        if (commandClass == null) {
            return null;
        }

        if (endpointId == 0) {
            return getCommandClass(commandClass);
        }

        ZWaveMultiInstanceCommandClass multiInstanceCommandClass = (ZWaveMultiInstanceCommandClass) supportedCommandClasses
                .get(CommandClass.MULTI_INSTANCE);
        if (multiInstanceCommandClass == null) {
            return null;
        } else if (multiInstanceCommandClass.getVersion() == 2) {
            ZWaveEndpoint endpoint = multiInstanceCommandClass.getEndpoint(endpointId);

            if (endpoint != null) {
                ZWaveCommandClass result = endpoint.getCommandClass(commandClass);
                if (result != null) {
                    return result;
                }
            }
        } else if (multiInstanceCommandClass.getVersion() == 1) {
            ZWaveCommandClass result = getCommandClass(commandClass);
            if (result != null && endpointId <= result.getInstances()) {
                return result;
            }
        } else {
            logger.warn("NODE {}: Unsupported multi instance command version: {}.", nodeId,
                    multiInstanceCommandClass.getVersion());
        }

        return null;
    }

    /**
     * Initialise the node
     */
    public void initialiseNode() {
        nodeInitStageAdvancer.startInitialisation();
    }

    public void initialiseNode(ZWaveNodeInitStage startStage) {
        nodeInitStageAdvancer.startInitialisation(startStage);
    }

    /**
     * Encapsulates a serial message for sending to a
     * multi-instance instance/ multi-channel endpoint on
     * a node.
     *
     * @param serialMessage the serial message to encapsulate
     * @param commandClass the command class used to generate the message.
     * @param endpointId the instance / endpoint to encapsulate the message for
     * @param node the destination node.
     * @return SerialMessage on success, null on failure.
     */
    public SerialMessage encapsulate(SerialMessage serialMessage, ZWaveCommandClass commandClass, int endpointId) {
        ZWaveMultiInstanceCommandClass multiInstanceCommandClass;

        if (serialMessage == null) {
            return null;
        }

        // no encapsulation necessary.
        if (endpointId == 0) {
            return serialMessage;
        }

        multiInstanceCommandClass = (ZWaveMultiInstanceCommandClass) this.getCommandClass(CommandClass.MULTI_INSTANCE);

        if (multiInstanceCommandClass != null) {
            logger.debug("NODE {}: Encapsulating message, instance / endpoint {}", this.getNodeId(), endpointId);
            switch (multiInstanceCommandClass.getVersion()) {
                case 2:
                    if (commandClass.getEndpoint() != null) {
                        serialMessage = multiInstanceCommandClass.getMultiChannelEncapMessage(serialMessage,
                                commandClass.getEndpoint());
                        return serialMessage;
                    }
                    break;
                case 1:
                default:
                    if (commandClass.getInstances() >= endpointId) {
                        serialMessage = multiInstanceCommandClass.getMultiInstanceEncapMessage(serialMessage,
                                endpointId);
                        return serialMessage;
                    }
                    break;
            }
        }

        logger.warn("NODE {}: Encapsulating message, instance / endpoint {} failed, will discard message.",
                this.getNodeId(), endpointId);
        return null;
    }

    /**
     * Return a list with the nodes neighbors
     *
     * @return list of node IDs
     */
    public List<Integer> getNeighbors() {
        return nodeNeighbors;
    }

    /**
     * Clear the neighbor list
     */
    public void clearNeighbors() {
        nodeNeighbors.clear();
    }

    /**
     * Updates a nodes routing information
     * Generation of routes uses associations
     *
     * @param nodeId
     */
    public Set<Integer> getRoutingList() {
        logger.debug("NODE {}: Generate return routes list", nodeId);

        // Create a list of nodes this device is configured to talk to
        Set<Integer> routedNodes = new HashSet<Integer>();

        // Only update routes if this is a routing node
        if (isRouting() == false) {
            logger.debug("NODE {}: Node is not a routing node. No routes can be set.", nodeId);
            return Collections.emptySet();
        }

        // Get the number of association groups reported by this node
<<<<<<< HEAD
        int groups = associationGroups.size();
=======
        ZWaveAssociationCommandClass associationCmdClass = (ZWaveAssociationCommandClass) getCommandClass(
                CommandClass.ASSOCIATION);
        if (associationCmdClass == null) {
            logger.debug("NODE {}: Node has no association class. No routes can be set.", nodeId);
            return Collections.emptySet();
        }

        int groups = associationCmdClass.getGroupCount();
>>>>>>> f5cb9738
        if (groups != 0) {
            // Loop through each association group and add the node ID to the list
            for (int group = 1; group <= groups; group++) {
                if (associationGroups.get(group) == null) {
                    continue;
                }
                for (ZWaveAssociation associationNode : associationGroups.get(group).getAssociations()) {
                    routedNodes.add(associationNode.getNode());
                }
            }
        }

        // Add the wakeup destination node to the list for battery devices
        ZWaveWakeUpCommandClass wakeupCmdClass = (ZWaveWakeUpCommandClass) getCommandClass(CommandClass.WAKE_UP);
        if (wakeupCmdClass != null) {
            Integer wakeupNodeId = wakeupCmdClass.getTargetNodeId();
            routedNodes.add(wakeupNodeId);
        }

        // Are there any nodes to which we need to set routes?
        if (routedNodes.size() == 0) {
            logger.debug("NODE {}: No return routes required.", nodeId);
            return Collections.emptySet();
        }

        return routedNodes;
    }

    /**
     * Add a node ID to the neighbor list
     *
     * @param nodeId the node to add
     */
    public void addNeighbor(Integer nodeId) {
        nodeNeighbors.add(nodeId);
    }

    /**
     * Gets the number of times the node has been determined as DEAD
     *
     * @return dead count
     */
    public int getDeadCount() {
        return deadCount;
    }

    /**
     * Gets the number of times the node has been determined as DEAD
     *
     * @return dead count
     */
    public Date getDeadTime() {
        return deadTime;
    }

    /**
     * Gets the number of packets that have been resent to the node
     *
     * @return retry count
     */
    public int getRetryCount() {
        return retryCount;
    }

    /**
     * Increments the sent packet counter and records the last sent time
     * This is simply used for statistical purposes to assess the health
     * of a node.
     */
    public void incrementSendCount() {
        sendCount++;
        lastSent = Calendar.getInstance().getTime();
    }

    /**
     * Increments the received packet counter and records the last received time
     * This is simply used for statistical purposes to assess the health
     * of a node.
     */
    public void incrementReceiveCount() {
        receiveCount++;
        lastReceived = Calendar.getInstance().getTime();
    }

    /**
     * Gets the number of packets sent to the node
     *
     * @return send count
     */
    public int getSendCount() {
        return sendCount;
    }

    /**
     * Gets the applicationUpdateReceived flag.
     * This is set to indicate that we have received the required information from the device
     *
     * @return true if information received
     */
    public boolean getApplicationUpdateReceived() {
        return applicationUpdateReceived;
    }

    /**
     * Sets the applicationUpdateReceived flag.
     * This is set to indicate that we have received the required information from the device
     *
     * @param received true if received
     */
    public void setApplicationUpdateReceived(boolean received) {
        applicationUpdateReceived = received;
    }

    @Override
    public String toString() {
        return String.format("Node %d. Manufacturer %04X, Type %04X, Id %04X", nodeId, manufacturer, deviceType,
                deviceId);
    }

    /**
     * Updates the list of classes in the NIF.
     *
     * @param nif
     */
    public void updateNifClasses(List<CommandClass> nif) {
        nodeInformationFrame = nif;
    }

    public void setSecurity(boolean security) {
        this.security = security;
    }

    /**
     * Gets whether the node supports beaming
     *
     * @return true if the node supports beaming
     */
    public boolean isBeaming() {
        return beaming;
    }

    /**
     * Sets whether the node supports beaming.
     *
     * @param beaming true if beaming is supported
     */
    public void setBeaming(boolean beaming) {
        this.beaming = beaming;
    }

    public void setMaxBaud(int maxBaudRate) {
        this.maxBaudRate = maxBaudRate;
    }

    /**
     * Invoked by {@link ZWaveSecurityCommandClass} when a
     * {@link ZWaveSecurityCommandClass#SECURITY_SUPPORTED_REPORT} is received.
     *
     * @param data the class id for each class which must be encrypted in transmission
     */
    public void setSecuredClasses(byte[] data) {
        logger.debug("NODE {}:  Setting secured command classes for node with {}", this.getNodeId(),
                SerialMessage.bb2hex(data));
        boolean afterMark = false;
        securedCommandClasses.clear(); // reset the existing list
        for (final byte aByte : data) {
            // TODO: DB support extended commandClass format by checking for 0xF1 - 0xFF
            if (ZWaveSecurityCommandClass.bytesAreEqual(aByte, ZWaveSecurityCommandClass.COMMAND_CLASS_MARK)) {
                /**
                 * Marks the end of the list of supported command classes. The remaining classes are those
                 * that can be controlled by the device. These classes are created without values.
                 * Messages received cause notification events instead.
                 */
                afterMark = true;
                continue;
            }

            // Check if this is a commandClass that is already registered with the node
            final CommandClass commandClass = CommandClass.getCommandClass((aByte & 0xFF));
            if (commandClass == null) {
                // Not supported by OpenHab
                logger.error(
                        "NODE {}: setSecuredClasses requested secure "
                                + "class NOT supported by OpenHab: {}   afterMark={}",
                        this.getNodeId(), commandClass, afterMark);
            } else {
                // Sometimes security will be transmitted as a secure class, but it
                // can't be set that way since it's the one doing the encryption work So ignore that.
                if (commandClass == CommandClass.SECURITY) {
                    continue;
                } else if (afterMark) {
                    // Nothing to do, we don't track devices that control other devices
                    logger.info("NODE {}: is after mark for commandClass {}", this.getNodeId(), commandClass);
                    break;
                } else {
                    if (!this.supportsCommandClass(commandClass)) {
                        logger.info(
                                "NODE {}: Adding secured command class to supported that wasn't in original list {}",
                                this.getNodeId(), commandClass.getLabel());
                        final ZWaveCommandClass classInstance = ZWaveCommandClass.getInstance((aByte & 0xFF), this,
                                controller);
                        if (classInstance != null) {
                            addCommandClass(classInstance);
                        }
                    }
                    securedCommandClasses.add(commandClass);
                    logger.info("NODE {}: (Secured) {}", this.getNodeId(), commandClass.getLabel());
                }
            }
        }
        if (logger.isInfoEnabled()) {
            // show which classes are still insecure after the update
            final StringBuilder buf = new StringBuilder(
                    "NODE " + this.getNodeId() + ": After update, INSECURE command classes are: ");
            for (final ZWaveCommandClass zwCommandClass : this.getCommandClasses()) {
                if (!securedCommandClasses.contains(zwCommandClass.getCommandClass())) {
                    buf.append(zwCommandClass.getCommandClass() + ", ");
                }
            }
            logger.info(buf.toString().substring(0, buf.toString().length() - 1));
        }
    }

    public boolean doesMessageRequireSecurityEncapsulation(SerialMessage serialMessage) {
        boolean result = false;
        if (serialMessage.getMessageClass() != SerialMessageClass.SendData) {
            result = false;
        } else if (!supportedCommandClasses.containsKey(CommandClass.SECURITY)) {
            // Does this node support security at all?
            result = false;
        } else {
            int commandClassCode;
            try {
                commandClassCode = (byte) serialMessage.getMessagePayloadByte(2) & 0xFF;
            } catch (ZWaveSerialMessageException e) {
                logger.error("NODE {}: Exception processing message. Treating as INSECURE %s", getNodeId(),
                        e.getMessage());
                return false;
            }
            final CommandClass commandClassOfMessage = CommandClass.getCommandClass(commandClassCode);
            if (commandClassOfMessage == null) {
                // not sure how we would ever get here
                logger.warn(String.format("NODE %d: CommandClass not found for 0x%02X so treating as INSECURE %s",
                        getNodeId(), commandClassCode, serialMessage));
                result = false;
            } else if (CommandClass.SECURITY == commandClassOfMessage) {
                // CommandClass.SECURITY is a special case because only some commands get encrypted
                try {
                    final Byte messageCode = Byte.valueOf((byte) (serialMessage.getMessagePayloadByte(3) & 0xFF));
                    result = ZWaveSecurityCommandClass.doesCommandRequireSecurityEncapsulation(messageCode);
                } catch (ZWaveSerialMessageException e) {
                    logger.error("NODE {}: Exception processing message. Treating as INSECURE %s", getNodeId(),
                            e.getMessage());
                    return false;
                }
            } else if (commandClassOfMessage == CommandClass.NO_OPERATION) { // TODO: DB
                // On controller startup, PING seems to fail whenever it's encrypted, so don't
                // TODO: DB try again
                result = false;
            } else {
                result = securedCommandClasses.contains(commandClassOfMessage);
                if (!result) {
                    // Certain messages must always be sent securely per the Z-Wave spec
                    if (commandClassOfMessage == CommandClass.DOOR_LOCK
                            || commandClassOfMessage == CommandClass.USER_CODE) { // TODO: DB what else?
                        logger.warn("NODE {}: CommandClass {} is not marked as secure but should be, forcing secure",
                                getNodeId(), commandClassOfMessage);
                        result = true;
                    }
                }
            }
            if (result) {
                logger.trace("NODE {}: Message {} requires security encapsulation", getNodeId(), serialMessage);
            }
        }
        return result;
    }

    /**
     * Get an association group
     *
     * @param group
     * @return
     */
    public ZWaveAssociationGroup getAssociationGroup(int group) {
        return associationGroups.get(group);
    }

    /**
     * Set an association group
     *
     * @param group
     */
    public void setAssociationGroup(ZWaveAssociationGroup group) {
        associationGroups.put(group.getIndex(), group);
    }

    /**
     * Return a list of all association groups
     *
     * @return
     */
    public Map<Integer, ZWaveAssociationGroup> getAssociationGroups() {
        return associationGroups;
    }
}<|MERGE_RESOLUTION|>--- conflicted
+++ resolved
@@ -681,18 +681,7 @@
         }
 
         // Get the number of association groups reported by this node
-<<<<<<< HEAD
         int groups = associationGroups.size();
-=======
-        ZWaveAssociationCommandClass associationCmdClass = (ZWaveAssociationCommandClass) getCommandClass(
-                CommandClass.ASSOCIATION);
-        if (associationCmdClass == null) {
-            logger.debug("NODE {}: Node has no association class. No routes can be set.", nodeId);
-            return Collections.emptySet();
-        }
-
-        int groups = associationCmdClass.getGroupCount();
->>>>>>> f5cb9738
         if (groups != 0) {
             // Loop through each association group and add the node ID to the list
             for (int group = 1; group <= groups; group++) {
