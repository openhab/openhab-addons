--- conflicted
+++ resolved
@@ -270,16 +270,6 @@
     }
 
     /**
-<<<<<<< HEAD
-=======
-     * {@inheritDoc}
-     */
-    @Override
-    public int getMaxVersion() {
-        return MAX_SUPPORTED_VERSION;
-    }
-
-    /**
      * Return the supported binary sensor types as reported by the device.
      *
      * @return the supported sensor types
@@ -289,7 +279,6 @@
     }
 
     /**
->>>>>>> 621c3860
      * Z-Wave SensorType enumeration. The sensor type indicates the type of sensor that is reported.
      *
      * @author Chris Jackson
