--- conflicted
+++ resolved
@@ -590,14 +590,8 @@
                 // Get the association command class - we'll use the multi_instance version if it exists.
                 ZWaveAssociationCommandClass associationCommandClass = (ZWaveAssociationCommandClass) node
                         .getCommandClass(CommandClass.ASSOCIATION);
-<<<<<<< HEAD
                 ZWaveMultiAssociationCommandClass associationCommandClassMulti = (ZWaveMultiAssociationCommandClass) node
                         .getCommandClass(CommandClass.MULTI_INSTANCE_ASSOCIATION);
-=======
-                // ZWaveAssociationCommandClass associationCommandClassMulti = (ZWaveAssociationCommandClass)
-                // node
-                // .getCommandClass(CommandClass.ASSOCIATION);
->>>>>>> 9506e4ed
 
                 // Get the configuration information.
                 // This should be an array of nodes, and/or nodes and endpoints
