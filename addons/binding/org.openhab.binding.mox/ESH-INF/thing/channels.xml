<?xml version="1.0" encoding="UTF-8"?>

<thing:thing-descriptions bindingId="mox"
	xmlns:xsi="http://www.w3.org/2001/XMLSchema-instance"
	xmlns:thing="http://eclipse.org/smarthome/schemas/thing-description/v1.0.0"
	xsi:schemaLocation="http://eclipse.org/smarthome/schemas/thing-description/v1.0.0 http://eclipse.org/smarthome/schemas/thing-description-1.0.0.xsd">

	<channel-type id="switchState">
		<item-type>Switch</item-type>
		<label>Switch</label>
		<description>Turns the power on or off</description>
		<category>Switch</category>
	</channel-type>
	
	<channel-type id="dimmerState">
		<item-type>Dimmer</item-type>
		<label>Dimmer</label>
<<<<<<< HEAD
		<description>The dimmer channel allows to control the brightness of a light.
            It is also possible to switch the light on and off.Turns the power on or off</description>
		<category>Switch</category>
=======
		<description>Dim and on or off</description>
		<category>Dimmer</category>
>>>>>>> dadc897f
	</channel-type>
	
	<channel-type id="activePower">
		<item-type>Number</item-type>
		<label>Active Power</label>
		<description>The active power consumption</description>
		<category>Energy</category>
		<tags>
			<tag>active-power</tag>
		</tags>
		<state pattern="%.3f W" readOnly="true" min="0" />
	</channel-type>

	<channel-type id="reactivePower">
		<item-type>Number</item-type>
		<label>Power</label>
		<description>The reactive power consumption</description>
		<category>Energy</category>
		<tags>
			<tag>reactive-power</tag>
		</tags>
		<state pattern="%.3f var" readOnly="true" min="0" />
	</channel-type>

	<channel-type id="apparentPower">
		<item-type>Number</item-type>
		<label>Power</label>
		<description>The apparent power consumption</description>
		<category>Energy</category>
		<tags>
			<tag>apparent-power</tag>
		</tags>
		<state pattern="%.3f VA" readOnly="true" min="0" />
	</channel-type>

	<channel-type id="activeEnergy">
		<item-type>Number</item-type>
		<label>Active Energy</label>
		<description>The sum of energy consumed</description>
		<category>Energy</category>
		<tags>
			<tag>active-energy</tag>
		</tags>
		<state pattern="%.6f kWh" readOnly="true" min="0" />
	</channel-type>
	
	<channel-type id="powerFactor">
		<item-type>Number</item-type>
		<label>Power Factor</label>
		<description>The power factor</description>
		<category>Energy</category>
		<state pattern="%.3f" readOnly="true" min="0" max="1" />
	</channel-type>
	
</thing:thing-descriptions><|MERGE_RESOLUTION|>--- conflicted
+++ resolved
@@ -15,14 +15,9 @@
 	<channel-type id="dimmerState">
 		<item-type>Dimmer</item-type>
 		<label>Dimmer</label>
-<<<<<<< HEAD
 		<description>The dimmer channel allows to control the brightness of a light.
             It is also possible to switch the light on and off.Turns the power on or off</description>
-		<category>Switch</category>
-=======
-		<description>Dim and on or off</description>
 		<category>Dimmer</category>
->>>>>>> dadc897f
 	</channel-type>
 	
 	<channel-type id="activePower">
