<?xml version="1.0" encoding="UTF-8"?>
<project xmlns="http://maven.apache.org/POM/4.0.0" xmlns:xsi="http://www.w3.org/2001/XMLSchema-instance" xsi:schemaLocation="http://maven.apache.org/POM/4.0.0 http://maven.apache.org/maven-v4_0_0.xsd">

  <parent>
    <groupId>org.openhab.addons</groupId>
    <artifactId>pom</artifactId>
    <version>2.1.0-SNAPSHOT</version>
  </parent>

  <modelVersion>4.0.0</modelVersion>
  <groupId>org.openhab.binding</groupId>
  <artifactId>pom</artifactId>

  <name>openHAB Bindings</name>

  <packaging>pom</packaging>

  <modules>
    <module>org.openhab.binding.airquality</module>
    <module>org.openhab.binding.allplay</module>
    <module>org.openhab.binding.amazondashbutton</module>
    <module>org.openhab.binding.atlona</module>
    <module>org.openhab.binding.autelis</module>
    <module>org.openhab.binding.avmfritz</module>
    <module>org.openhab.binding.bigassfan</module>
    <module>org.openhab.binding.boschindego</module>
    <module>org.openhab.binding.chromecast</module>
    <module>org.openhab.binding.coolmasternet</module>
    <module>org.openhab.binding.dlinksmarthome</module>
    <module>org.openhab.binding.dscalarm</module>
    <module>org.openhab.binding.exec</module>
    <module>org.openhab.binding.feed</module>
    <module>org.openhab.binding.feed.test</module>
    <module>org.openhab.binding.folding</module>
    <module>org.openhab.binding.freebox</module>
    <module>org.openhab.binding.gardena</module>
    <module>org.openhab.binding.harmonyhub</module>
    <module>org.openhab.binding.hdanywhere</module>
    <module>org.openhab.binding.hdpowerview</module>
    <module>org.openhab.binding.homematic</module>
    <module>org.openhab.binding.globalcache</module>
    <module>org.openhab.binding.ipp</module>
    <module>org.openhab.binding.keba</module>
    <module>org.openhab.binding.kodi</module>
    <module>org.openhab.binding.kostalinverter</module>
    <module>org.openhab.binding.lgtvserial</module>
    <module>org.openhab.binding.lutron</module>
    <module>org.openhab.binding.max</module>
    <module>org.openhab.binding.max.test</module>
    <module>org.openhab.binding.meteostick</module>
    <module>org.openhab.binding.miele</module>
    <module>org.openhab.binding.milight</module>
    <module>org.openhab.binding.minecraft</module>
    <module>org.openhab.binding.netatmo</module>
    <module>org.openhab.binding.network</module>
    <module>org.openhab.binding.nikohomecontrol</module>
    <module>org.openhab.binding.oceanic</module>
    <module>org.openhab.binding.onebusaway</module>
    <module>org.openhab.binding.onkyo</module>
    <module>org.openhab.binding.opensprinkler</module>
    <module>org.openhab.binding.orvibo</module>
    <module>org.openhab.binding.pioneeravr</module>
    <module>org.openhab.binding.pulseaudio</module>
    <module>org.openhab.binding.rme</module>
    <module>org.openhab.binding.rfxcom</module>
    <module>org.openhab.binding.rfxcom.test</module>
    <module>org.openhab.binding.russound</module>
    <module>org.openhab.binding.samsungtv</module>
    <module>org.openhab.binding.sensebox</module>
    <module>org.openhab.binding.silvercrestwifisocket</module>
    <module>org.openhab.binding.sleepiq</module>
    <module>org.openhab.binding.smaenergymeter</module>
    <module>org.openhab.binding.squeezebox</module>
    <module>org.openhab.binding.synopanalyzer</module>
    <module>org.openhab.binding.systeminfo</module>
    <module>org.openhab.binding.systeminfo.test</module>
    <module>org.openhab.binding.tankerkoenig</module>
    <module>org.openhab.binding.tellstick</module>
    <module>org.openhab.binding.tesla</module>
    <module>org.openhab.binding.toon</module>
    <module>org.openhab.binding.urtsi</module>
    <module>org.openhab.binding.vitotronic</module>
    <module>org.openhab.binding.wifiled</module>
    <module>org.openhab.binding.windcentrale</module>
    <module>org.openhab.binding.yamahareceiver</module>
<<<<<<< HEAD
    <module>org.openhab.binding.rf24</module>
    <module>org.openhab.binding.supla</module>
=======
    <module>org.openhab.binding.zoneminder</module>
    <module>org.openhab.binding.zway</module>
>>>>>>> 3e670d2c
  </modules>

</project><|MERGE_RESOLUTION|>--- conflicted
+++ resolved
@@ -83,13 +83,8 @@
     <module>org.openhab.binding.wifiled</module>
     <module>org.openhab.binding.windcentrale</module>
     <module>org.openhab.binding.yamahareceiver</module>
-<<<<<<< HEAD
-    <module>org.openhab.binding.rf24</module>
-    <module>org.openhab.binding.supla</module>
-=======
     <module>org.openhab.binding.zoneminder</module>
     <module>org.openhab.binding.zway</module>
->>>>>>> 3e670d2c
   </modules>
 
 </project>