<?xml version="1.0" encoding="UTF-8"?>
<project xmlns="http://maven.apache.org/POM/4.0.0" xmlns:xsi="http://www.w3.org/2001/XMLSchema-instance" xsi:schemaLocation="http://maven.apache.org/POM/4.0.0 http://maven.apache.org/maven-v4_0_0.xsd">

  <parent>
    <groupId>org.openhab.addons</groupId>
    <artifactId>pom</artifactId>
    <version>2.0.0-SNAPSHOT</version>
  </parent>

  <modelVersion>4.0.0</modelVersion>
  <groupId>org.openhab.binding</groupId>
  <artifactId>pom</artifactId>

  <name>openHAB Bindings</name>

  <packaging>pom</packaging>
 
  <modules>
    <module>org.openhab.binding.astro</module>
    <module>org.openhab.binding.autelis</module>
    <module>org.openhab.binding.avmfritz</module>
    <module>org.openhab.binding.dscalarm</module>
    <module>org.openhab.binding.freebox</module>
    <module>org.openhab.binding.harmonyhub</module>
    <module>org.openhab.binding.hdanywhere</module>
    <module>org.openhab.binding.hdpowerview</module>
    <module>org.openhab.binding.homematic</module>
    <module>org.openhab.binding.ipp</module>
    <module>org.openhab.binding.keba</module>
    <module>org.openhab.binding.kostalinverter</module>
    <module>org.openhab.binding.lutron</module>
    <module>org.openhab.binding.max</module>
    <module>org.openhab.binding.max.test</module>
    <module>org.openhab.binding.meteostick</module>
    <module>org.openhab.binding.milight</module>
    <module>org.openhab.binding.netatmo</module>
    <module>org.openhab.binding.network</module>
    <module>org.openhab.binding.onkyo</module>
    <module>org.openhab.binding.opensprinkler</module>
    <module>org.openhab.binding.orvibo</module>
    <module>org.openhab.binding.pioneeravr</module>
    <module>org.openhab.binding.pulseaudio</module>
    <module>org.openhab.binding.rme</module>
    <module>org.openhab.binding.rfxcom</module>
    <module>org.openhab.binding.samsungtv</module>
    <module>org.openhab.binding.smaenergymeter</module>
    <module>org.openhab.binding.squeezebox</module>
    <module>org.openhab.binding.tesla</module>
    <module>org.openhab.binding.urtsi</module>
    <module>org.openhab.binding.vitotronic</module>
<<<<<<< HEAD
    <module>org.openhab.binding.zigbee</module>
    <module>org.openhab.binding.zwave</module>
=======
    <module>org.openhab.binding.yamahareceiver</module>
    <module>org.openhab.binding.systeminfo</module>
    <module>org.openhab.binding.systeminfo.test</module>
>>>>>>> 65f9011c
  </modules>

</project><|MERGE_RESOLUTION|>--- conflicted
+++ resolved
@@ -48,14 +48,10 @@
     <module>org.openhab.binding.tesla</module>
     <module>org.openhab.binding.urtsi</module>
     <module>org.openhab.binding.vitotronic</module>
-<<<<<<< HEAD
-    <module>org.openhab.binding.zigbee</module>
-    <module>org.openhab.binding.zwave</module>
-=======
     <module>org.openhab.binding.yamahareceiver</module>
     <module>org.openhab.binding.systeminfo</module>
     <module>org.openhab.binding.systeminfo.test</module>
->>>>>>> 65f9011c
+    <module>org.openhab.binding.zigbee</module>
   </modules>
 
 </project>