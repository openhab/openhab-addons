<?xml version="1.0" encoding="UTF-8"?>
<project xmlns="http://maven.apache.org/POM/4.0.0" xmlns:xsi="http://www.w3.org/2001/XMLSchema-instance" xsi:schemaLocation="http://maven.apache.org/POM/4.0.0 http://maven.apache.org/maven-v4_0_0.xsd">

  <parent>
    <groupId>org.openhab.addons</groupId>
    <artifactId>pom</artifactId>
    <version>2.0.0-SNAPSHOT</version>
  </parent>

  <modelVersion>4.0.0</modelVersion>
  <groupId>org.openhab.binding</groupId>
  <artifactId>pom</artifactId>

  <name>openHAB Bindings</name>

  <packaging>pom</packaging>

  <modules>
    <module>org.openhab.binding.astro</module>
    <module>org.openhab.binding.autelis</module>
    <module>org.openhab.binding.avmfritz</module>
    <module>org.openhab.binding.dscalarm</module>
    <module>org.openhab.binding.freebox</module>
    <module>org.openhab.binding.hdanywhere</module>
    <module>org.openhab.binding.ipp</module>
    <module>org.openhab.binding.keba</module>
    <module>org.openhab.binding.kostalinverter</module>
    <module>org.openhab.binding.lutron</module>
    <module>org.openhab.binding.max</module>
    <module>org.openhab.binding.max.test</module>
    <module>org.openhab.binding.network</module>
    <module>org.openhab.binding.opensprinkler</module>
    <module>org.openhab.binding.pioneeravr</module>
    <module>org.openhab.binding.pulseaudio</module>
    <module>org.openhab.binding.rme</module>
    <module>org.openhab.binding.rfxcom</module>
    <module>org.openhab.binding.samsungtv</module>
    <module>org.openhab.binding.smaenergymeter</module>
    <module>org.openhab.binding.squeezebox</module>
    <module>org.openhab.binding.tesla</module>
    <module>org.openhab.binding.vitotronic</module>
<<<<<<< HEAD
    <module>org.openhab.binding.mysensors</module>
=======
    <module>org.openhab.binding.zwave</module>
>>>>>>> 9a38eb2a
  </modules>

</project><|MERGE_RESOLUTION|>--- conflicted
+++ resolved
@@ -39,11 +39,8 @@
     <module>org.openhab.binding.squeezebox</module>
     <module>org.openhab.binding.tesla</module>
     <module>org.openhab.binding.vitotronic</module>
-<<<<<<< HEAD
     <module>org.openhab.binding.mysensors</module>
-=======
     <module>org.openhab.binding.zwave</module>
->>>>>>> 9a38eb2a
   </modules>
 
 </project>