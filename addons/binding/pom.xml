<?xml version="1.0" encoding="UTF-8"?>
<project xmlns="http://maven.apache.org/POM/4.0.0" xmlns:xsi="http://www.w3.org/2001/XMLSchema-instance" xsi:schemaLocation="http://maven.apache.org/POM/4.0.0 http://maven.apache.org/maven-v4_0_0.xsd">

  <parent>
    <groupId>org.openhab.addons</groupId>
    <artifactId>pom</artifactId>
    <version>2.0.0-SNAPSHOT</version>
  </parent>

  <modelVersion>4.0.0</modelVersion>
  <groupId>org.openhab.binding</groupId>
  <artifactId>pom</artifactId>

  <name>openHAB Bindings</name>

  <packaging>pom</packaging>
 
  <modules>
    <module>org.openhab.binding.astro</module>
    <module>org.openhab.binding.autelis</module>
    <module>org.openhab.binding.avmfritz</module>
    <module>org.openhab.binding.dscalarm</module>
    <module>org.openhab.binding.freebox</module>
    <module>org.openhab.binding.hdanywhere</module>
    <module>org.openhab.binding.ipp</module>
    <module>org.openhab.binding.keba</module>
    <module>org.openhab.binding.kostalinverter</module>
    <module>org.openhab.binding.lutron</module>
    <module>org.openhab.binding.max</module>
    <module>org.openhab.binding.max.test</module>
    <module>org.openhab.binding.network</module>
    <module>org.openhab.binding.opensprinkler</module>
    <module>org.openhab.binding.pioneeravr</module>
    <module>org.openhab.binding.pulseaudio</module>
    <module>org.openhab.binding.rme</module>
    <module>org.openhab.binding.rfxcom</module>
    <module>org.openhab.binding.samsungtv</module>
    <module>org.openhab.binding.smaenergymeter</module>
    <module>org.openhab.binding.squeezebox</module>
    <module>org.openhab.binding.tesla</module>
    <module>org.openhab.binding.vitotronic</module>
<<<<<<< HEAD
    <module>org.openhab.binding.orvibo</module>
=======
    <module>org.openhab.binding.zwave</module>
>>>>>>> e35f9252
  </modules>

</project><|MERGE_RESOLUTION|>--- conflicted
+++ resolved
@@ -39,11 +39,8 @@
     <module>org.openhab.binding.squeezebox</module>
     <module>org.openhab.binding.tesla</module>
     <module>org.openhab.binding.vitotronic</module>
-<<<<<<< HEAD
     <module>org.openhab.binding.orvibo</module>
-=======
     <module>org.openhab.binding.zwave</module>
->>>>>>> e35f9252
   </modules>
 
 </project>