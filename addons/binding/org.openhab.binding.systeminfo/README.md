# Systeminfo Binding

System information Binding provides operating system and hardware information including:

 - Operating system name, version and manufacturer
 - CPU average recent load and load for last 1, 5, 15 minutes, name, description, number of physical and logical cores, running threads number, system uptime
 - Free, total and available memory
 - Free, total and available swap memory
 - Hard drive name, model and serial number
 - Free, total, available storage space and storage type (NTSFS, FAT32 ..)
 - Battery information - estimated remaining time, capacity, name
 - Sensors information - CPU voltage and temperature, fan speeds 
 - Display information
 - Network IP,name and adapter name, mac, data sent and received, packages sent and received
 - Process information - size of RAM memory used, CPU load, process name, path, number of threads 
 
 The binding uses [oshi](https://github.com/dblock/oshi) API to access this information regardless of the underlying platform and does not need any native parts.
 
## Supported Things

The binding supports only one thing type - **computer**. This thing represents a system with one storage volume, one display device and one network adapter.

The thing has the following properties:
 - `cpu_logicalCores` - Number of CPU logical cores
 - `cpu_physicalCores` - Number of CPU physical cores
 - `os_manufacturer` - The manufacturer of the operating system
 - `os_version` - The version of the operating system
 - `os_family` - The family of the operating system

If multiple storage or display devices support is needed, new thing type has to be defined. This is workaround until [this issue] (https://github.com/eclipse/smarthome/issues/588) is resolved and it is possible to add dynamically channels to DSL defined thing.

## Discovery

The discovery service implementation tries to resolve the computer name. If the resolving process fails, the computer name is set to "Unknown". In both cases it creates a Discovery Result with thing type  **computer**.

When [this issue] (https://github.com/eclipse/smarthome/issues/1118)  is resolved it will be possible to implement creation of dynamic channels (e.g. the binding will scan how much storage devices are present and create channel groups for them). At the moment this is not supported.
## Binding configuration

No binding configuration required.

## Thing configuration
The configuration of the Thing gives the user the possibility to update channels at different intervals.

The thing has two configuration parameters:
   * **interval_high** - refresh interval in seconds for channels with 'High' priority configuration. Default value is 1 s.
   * **interval_medium** - refresh interval in seconds for channels with 'Medium' priority configuration. Default value is 60s.

That means that by default configuration:
   * channels with priority set to 'High' are updated every second
   * channels with priority set to 'Medium' - every minute 
   * channels with priority set to 'Low' only at initializing or at Refresh command.

For more info see [channel configuration](#channel-configuration)
## Channels

The binding support several channel group. Each channel group, contains one or more channels. In the list below, you can find, how are channel group and channels id`s related.

**thing** `computer`
   * **group** `memory`
         **channel** `available, total, used, available_percent`
   * **group** `swap`
         **channel** `available, total, used, available_percent`
   * **group** `storage` (deviceIndex)
         **channel** `available, total, used, available_percent, name, description, type`
   * **group** `drive` (deviceIndex)
         **channel** `name, model, serial`
   * **group** `display` (deviceIndex)
         **channel** `information`
   * **group** `battery` (deviceIndex)
         **channel** `name, remainingCapacity, remainingTime`
   * **group** `cpu` 
         **channel** `name, description, load, load1, load5, load15, uptime`
   * **group** `sensors`
         **channel** `cpuTemp, cpuVoltage, fanSpeed`
   * **group** `network` (deviceIndex)
         **channel** `ip, mac, networkDisplayName, networkName, packagesSent, packagesReceived, dataSent, dataReceived`
   * **group** `process` (pid)
         **channel** `load, used, name, threads, path`
The groups marked with "deviceIndex" may have device index attached to the Channel Group.
 - channel ::= chnanel_group & (deviceIndex) & # channel_id
 - deviceIndex ::= number > 0
 - (e.g. *storage1#available*)
 
 The group `process` is using a configuration parameter "pid" instead of "deviceIndex". This makes possible to changed the tracked process at runtime. 
 
 The binding uses this index to get information about a specific device from a list of devices.
 (e.g on a single computer could be installed several local disks with names C:\, D:\, E:\ - the first will have deviceIndex=0, the second deviceIndex=1 ant etc). If device with this index is not existing, the binding will display an error message on the console.

In the table is shown more detailed information about each Channel type.
The binding introduces the following channels:

| Chnanel ID | Channel Description | Supported item type | Default priority | Advanced |
| ------------- | ------------- |------------|----------|----------|
| load  | Recent load in percents  | Number | High | False |
| load1 | Load in percents for the last 1 minutes | Number | Medium | True |
| load5 | Load in percents for the last 5 minutes | Number | Medium | True |
| load15 | Load in percents for the last 1 minutes | Number | Medium | True |
| threads | Number of threads currently running | Number | Medium | True |
| uptime | System uptime (time after start) in minutes | Number | Medium | True |
| name | Name of the device  | String | Low | False |
| available  | Available size in MB  | Number | High | False |
| used  | Used size in MB  | Number | High | False |
| total  | Total size in MB  | Number | Low | False |
| availablePercent  | Available size in %  | Number | High | False |
| model  | The model of the device  | String | Low | True |
| serial  | The serial number of the device  | String | Low | True |
| description  | Description of the device  | String | Low | True |
| type  | Storage type  | String | Low | True |
| cpuTemp  | CPU Temperature in Celsius degrees  | Number | High | True |
| cpuVoltage  | CPU Voltage in V  | Number | Medium | True |
| fanSpeed  | Fan speed in rpm  | Number | Medium | True |
| remainingTime  | Remaining time in minutes | Number | Medium | False |
| remainingCapacity  | Remaining capacity in percents  | Number | Medium | False |
| information  | Product, manufacturer, SN, width and height of the display in cm  | String | Low | True |
| ip  | Host IP address of the network  | String | Low | False |
| mac  | MAC address | String | Low | True |
| networkName  | The name of the network.  | String | Low | False |
| networkDisplayName  | The display name of the network  | String | Low | False |
| packagesSent  | Number of packages sent | Number | Medium | True |
| packagesReceived  | Number of packages received | Number | Medium | True |
| dataSent  | Data sent in MB | Number | Medium | True |
| dataReceived  | Data received in MB | Number | Medium | True |

<<<<<<< HEAD

##Channel configuration
All the channels can change its configuration parameters at runtime. The binding will trigger the necessary changes (reduce or increase the refresh time, change channel priority or the process that is being tracked).
=======
## Channel configuration
>>>>>>> 029a74de

Each of the channels has a default configuration parameter - priority. It has the following options:
 - **High**
 - **Medium**
 - **Low**
 
 Channels from group ''process'' have additional configuration parameter - PID (Process identifier). This parameter is used as 'deviceIndex' and defines which process is tracked from the channel. This makes the channels from this groups very flexible - they can change its PID dynamically.
 
 Parameter PID has a default value 0 - this is the PID of the System Idle process in Windows OS.
## Full example

Things:

```
systeminfo:computer:work [interval_high=3, interval_medium=60] 
```

Items:

```
/* Network information*/
String Network_AdapterName          { channel="systeminfo:computer:work:network#networkDisplayName" }
String Network_Name                 { channel="systeminfo:computer:work:network#networkName" }
String Network_IP                   { channel="systeminfo:computer:work:network#ip" }
String Network_Mac                  { channel="systeminfo:computer:work:network#mac" }
Number Network_DataSent             { channel="systeminfo:computer:work:network#dataSent" }
Number Network_DataRecevied         { channel="systeminfo:computer:work:network#dataReceived" }
Number Network_PackagesSent         { channel="systeminfo:computer:work:network#packagesSent" }
Number Network_PackagesRecevied     { channel="systeminfo:computer:work:network#packagesReceived" }

/* CPU information*/
String CPU_Name                     { channel="systeminfo:computer:work:cpu#name" }
String CPU_Description              { channel="systeminfo:computer:work:cpu#description" }
Number CPU_Load                     { channel="systeminfo:computer:work:cpu#load"} 
Number CPU_Load1                    { channel="systeminfo:computer:work:cpu#load1" }
Number CPU_Load5                    { channel="systeminfo:computer:work:cpu#load5" }
Number CPU_Load15                   { channel="systeminfo:computer:work:cpu#load15" }
Number CPU_Load1                    { channel="systeminfo:computer:work:cpu#load1" }
Number CPU_Threads                  { channel="systeminfo:computer:work:cpu#threads" }
Number CPU_Uptime                   { channel="systeminfo:computer:work:cpu#uptime" }

/* Drive information*/
String Drive_Name                    { channel="systeminfo:computer:work:drive#name" }
String Drive_Model                   { channel="systeminfo:computer:work:drive#model" }
String Drive_Serial                  { channel="systeminfo:computer:work:drive#serial" }

/* Storage information*/
String Storage_Name                  { channel="systeminfo:computer:work:storage#name" }
String Storage_Type                  { channel="systeminfo:computer:work:storage#type" }
String Storage_Description           { channel="systeminfo:computer:work:storage#description" }
Number Storage_Available             { channel="systeminfo:computer:work:storage#available" }
Number Storage_Used                  { channel="systeminfo:computer:work:storage#used" }
Number Storage_Total                 { channel="systeminfo:computer:work:storage#total" }
Number Storage_Available_Percent     { channel="systeminfo:computer:work:storage#availablePercent" }

/* Memory information*/
Number Memory_Available              { channel="systeminfo:computer:work:memory#available" }
Number Memory_Used                   { channel="systeminfo:computer:work:memory#used" }
Number Memory_Total                  { channel="systeminfo:computer:work:memory#total" }
Number Memory_Available_Percent      { channel="systeminfo:computer:work:memory#availablePercent" }

/* Swap memory information*/
Number Swap_Available                { channel="systeminfo:computer:work:swap#available" }
Number Swap_Used                     { channel="systeminfo:computer:work:swap#used" }
Number Swap_Total                    { channel="systeminfo:computer:work:swap#total" }
Number Swap_Available_Percent        { channel="systeminfo:computer:work:swap#availablePercent" }

/* Battery information*/
String Battery_Name                  { channel="systeminfo:computer:work:battery#name" }
Number Battery_RemainingCapacity     { channel="systeminfo:computer:work:battery#remainingCapacity" }
Number Battery_RemainingTime         { channel="systeminfo:computer:work:battery#remainingTime" }

/* Display information*/
String Display_Description           { channel="systeminfo:computer:work:display#information" }

/* Sensors information*/
Number Sensor_CPUTemp                { channel="systeminfo:computer:work:sensors#cpuTemp" }
Number Sensor_CPUVoltage             { channel="systeminfo:computer:work:sensors#cpuVoltage" }
Number Sensor_FanSpeed               { channel="systeminfo:computer:work:sensors#fanSpeed" }

/* Process information*/
Number Process_load                  { channel="systeminfo:computer:SvilenV-L540:process#load" }
Number Process_used                  { channel="systeminfo:computer:SvilenV-L540:process#used" }
String Process_name                  { channel="systeminfo:computer:SvilenV-L540:process#name" }
Number Process_threads               { channel="systeminfo:computer:SvilenV-L540:process#threads" }
String Process_path                  { channel="systeminfo:computer:SvilenV-L540:process#path" }
```<|MERGE_RESOLUTION|>--- conflicted
+++ resolved
@@ -121,22 +121,19 @@
 | dataSent  | Data sent in MB | Number | Medium | True |
 | dataReceived  | Data received in MB | Number | Medium | True |
 
-<<<<<<< HEAD
-
-##Channel configuration
-All the channels can change its configuration parameters at runtime. The binding will trigger the necessary changes (reduce or increase the refresh time, change channel priority or the process that is being tracked).
-=======
 ## Channel configuration
->>>>>>> 029a74de
+
+All channels can change its configuration parameters at runtime. The binding will trigger the necessary changes (reduce or increase the refresh time, change channel priority or the process that is being tracked).
 
 Each of the channels has a default configuration parameter - priority. It has the following options:
  - **High**
  - **Medium**
  - **Low**
  
- Channels from group ''process'' have additional configuration parameter - PID (Process identifier). This parameter is used as 'deviceIndex' and defines which process is tracked from the channel. This makes the channels from this groups very flexible - they can change its PID dynamically.
- 
- Parameter PID has a default value 0 - this is the PID of the System Idle process in Windows OS.
+Channels from group ''process'' have additional configuration parameter - PID (Process identifier). This parameter is used as 'deviceIndex' and defines which process is tracked from the channel. This makes the channels from this groups very flexible - they can change its PID dynamically.
+ 
+Parameter PID has a default value 0 - this is the PID of the System Idle process in Windows OS.
+
 ## Full example
 
 Things:
