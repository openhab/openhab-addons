--- conflicted
+++ resolved
@@ -66,19 +66,13 @@
             SystemInformation info = bridgeHandler.reqSystemInformation();
             isLumina = info.getModel() == 36 || info.getModel() == 37;
             generateAreas();
-<<<<<<< HEAD
-            // generateUnits();
-            // generateZones();
-            // generateButtons();
-            discoverThermostats();
-=======
             generateUnits();
             generateZones();
             generateButtons();
+            discoverThermostats();
 
             // generate consoles is throwing and error
             // generateConsoles();
->>>>>>> 2a83caa5
         } catch (OmniInvalidResponseException | OmniUnknownMessageTypeException | BridgeOfflineException e) {
             logger.debug("Received error during discovery", e);
         }
@@ -116,44 +110,6 @@
         }
     }
 
-<<<<<<< HEAD
-    /**
-     * Calculate the area filter the a supplied area
-     *
-     * @param area Area to calculate filter for.
-     * @return Calculated Bit Filter for the supplied area. Bit 0 is area 1, bit 2 is area 2 and so on.
-     */
-    private static int bitFilterForArea(AreaProperties areaProperties) {
-        return BigInteger.ZERO.setBit(areaProperties.getNumber() - 1).intValue();
-    }
-
-    private void discoverThermostats()
-            throws OmniInvalidResponseException, OmniUnknownMessageTypeException, BridgeOfflineException {
-
-        for (AreaProperties areaProperties : areas) {
-            int areaFilter = bitFilterForArea(areaProperties);
-
-            ObjectPropertyRequest objectPropertyRequest = new ObjectPropertyRequest(bridgeHandler,
-                    Message.OBJ_TYPE_THERMO, ObjectProperties.FILTER_1_NAMED, areaFilter,
-                    ObjectProperties.FILTER_3_NONE);
-
-            for (ObjectProperties objectProperties : objectPropertyRequest) {
-
-                ThingUID thingUID = new ThingUID(OmnilinkBindingConstants.THING_TYPE_THERMOSTAT,
-                        Integer.toString(objectProperties.getNumber()));
-
-                Map<String, Object> properties = new HashMap<>();
-                properties.put(OmnilinkBindingConstants.THING_PROPERTIES_NUMBER, objectProperties.getNumber());
-                properties.put(OmnilinkBindingConstants.THING_PROPERTIES_NAME, objectProperties.getName());
-                properties.put(OmnilinkBindingConstants.THING_PROPERTIES_AREA, areaProperties.getNumber());
-
-                DiscoveryResult discoveryResult = DiscoveryResultBuilder.create(thingUID).withProperties(properties)
-                        .withBridge(this.bridgeHandler.getThing().getUID()).withLabel(objectProperties.getName())
-                        .build();
-                thingDiscovered(discoveryResult);
-            }
-
-=======
     private void generateConsoles()
             throws OmniInvalidResponseException, OmniUnknownMessageTypeException, BridgeOfflineException {
 
@@ -183,7 +139,45 @@
                         .withBridge(this.bridgeHandler.getThing().getUID()).withLabel(o.getName()).build();
                 thingDiscovered(discoveryResult);
             }
->>>>>>> 2a83caa5
+        }
+    }
+
+    /**
+     * Calculate the area filter the a supplied area
+     *
+     * @param area Area to calculate filter for.
+     * @return Calculated Bit Filter for the supplied area. Bit 0 is area 1, bit 2 is area 2 and so on.
+     */
+    private static int bitFilterForArea(AreaProperties areaProperties) {
+        return BigInteger.ZERO.setBit(areaProperties.getNumber() - 1).intValue();
+    }
+
+    private void discoverThermostats()
+            throws OmniInvalidResponseException, OmniUnknownMessageTypeException, BridgeOfflineException {
+
+        for (AreaProperties areaProperties : areas) {
+            int areaFilter = bitFilterForArea(areaProperties);
+
+            ObjectPropertyRequest objectPropertyRequest = new ObjectPropertyRequest(bridgeHandler,
+                    Message.OBJ_TYPE_THERMO, ObjectProperties.FILTER_1_NAMED, areaFilter,
+                    ObjectProperties.FILTER_3_NONE);
+
+            for (ObjectProperties objectProperties : objectPropertyRequest) {
+
+                ThingUID thingUID = new ThingUID(OmnilinkBindingConstants.THING_TYPE_THERMOSTAT,
+                        Integer.toString(objectProperties.getNumber()));
+
+                Map<String, Object> properties = new HashMap<>();
+                properties.put(OmnilinkBindingConstants.THING_PROPERTIES_NUMBER, objectProperties.getNumber());
+                properties.put(OmnilinkBindingConstants.THING_PROPERTIES_NAME, objectProperties.getName());
+                properties.put(OmnilinkBindingConstants.THING_PROPERTIES_AREA, areaProperties.getNumber());
+
+                DiscoveryResult discoveryResult = DiscoveryResultBuilder.create(thingUID).withProperties(properties)
+                        .withBridge(this.bridgeHandler.getThing().getUID()).withLabel(objectProperties.getName())
+                        .build();
+                thingDiscovered(discoveryResult);
+            }
+
         }
     }
 
