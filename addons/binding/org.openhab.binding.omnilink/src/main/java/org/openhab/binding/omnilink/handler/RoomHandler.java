package org.openhab.binding.omnilink.handler;

import org.eclipse.smarthome.core.library.types.DecimalType;
import org.eclipse.smarthome.core.library.types.OnOffType;
import org.eclipse.smarthome.core.thing.ChannelUID;
import org.eclipse.smarthome.core.thing.Thing;
import org.eclipse.smarthome.core.thing.UID;
import org.eclipse.smarthome.core.types.Command;
import org.eclipse.smarthome.core.types.RefreshType;
import org.openhab.binding.omnilink.OmnilinkBindingConstants;
import org.slf4j.Logger;
import org.slf4j.LoggerFactory;

import com.digitaldan.jomnilinkII.MessageTypes.statuses.UnitStatus;

public class RoomHandler extends AbstractOmnilinkHandler implements UnitHandler {

    private Logger logger = LoggerFactory.getLogger(RoomHandler.class);

    public RoomHandler(Thing thing) {
        super(thing);
    }

    @Override
    public void handleCommand(ChannelUID channelUID, Command command) {
        logger.debug("handleCommand, channel id: {}, command: {}", channelUID, command);
        String[] channelParts = channelUID.getAsString().split(UID.SEPARATOR);
        int unitNum = Integer.parseInt(channelParts[2]);

        if (RefreshType.REFRESH.equals(command)) {
            logger.debug("Must implement refresh: {} ", channelUID);
            return;
        }
        if (channelParts[3].startsWith("scene") && OnOffType.ON.equals(command)) {

            int param1 = 0;
            int linkNum = -1;
            switch (channelParts[3]) {
                case "scenea":
                    linkNum = 0;
                    break;
                case "sceneb":
                    linkNum = 1;
                    break;
                case "scenec":
                    linkNum = 2;
                    break;
                case "scened":
                    linkNum = 3;
                    break;
                default:
                    logger.error("Unexpected scene: {}", channelUID);
            }
            if (linkNum > -1) {
                int roomNum = (unitNum + 7) / 8;
                int param2 = ((roomNum * 6) - 3) + linkNum;
                getOmnilinkBridgeHander().sendOmnilinkCommand(OmniLinkCmd.CMD_UNIT_UPB_LINK_ON.getNumber(), param1,
                        param2);
            }
        } else if (OmnilinkBindingConstants.CHANNEL_ROOM_SWITCH.equals(channelParts[3])) {
            int cmd;
            if (OnOffType.ON.equals(command)) {
                cmd = OmniLinkCmd.CMD_UNIT_ON.getNumber();
            } else {
                cmd = OmniLinkCmd.CMD_UNIT_OFF.getNumber();
            }
            getOmnilinkBridgeHander().sendOmnilinkCommand(cmd, 0, unitNum);
        } else if (OmnilinkBindingConstants.CHANNEL_ROOM_ON.equals(channelParts[3]) && OnOffType.ON.equals(command)) {
            int cmd;
            cmd = OmniLinkCmd.CMD_UNIT_ON.getNumber();
            getOmnilinkBridgeHander().sendOmnilinkCommand(cmd, 0, unitNum);
        } else if (OmnilinkBindingConstants.CHANNEL_ROOM_OFF.equals(channelParts[3]) && OnOffType.ON.equals(command)) {
            getOmnilinkBridgeHander().sendOmnilinkCommand(OmniLinkCmd.CMD_UNIT_OFF.getNumber(), 0, unitNum);
        } else if (OmnilinkBindingConstants.CHANNEL_ROOM_STATE.equals(channelParts[3])) {
            int cmd = -1;
            int param2 = -1;
            if (command instanceof DecimalType) {
                int cmdValue = ((DecimalType) command).intValue();
                switch (cmdValue) {
                    case 0:
                        cmd = OmniLinkCmd.CMD_UNIT_OFF.getNumber();
                        param2 = unitNum;
                        break;
                    case 1:
                        cmd = OmniLinkCmd.CMD_UNIT_ON.getNumber();
                        param2 = unitNum;
                        break;
                    case 2:
                    case 3:
                    case 4:
                    case 5:
                        cmd = OmniLinkCmd.CMD_UNIT_UPB_LINK_ON.getNumber();
                        // little magic with link #. 0 and 1 are off, on. So A ends up being 2, but omnilink expects
                        // offset of 0. Thats why subtracting the 2
                        int roomNum = (unitNum + 7) / 8;
                        param2 = ((roomNum * 6) - 3) + cmdValue - 2;
                        break;

                }
                if (cmd > -1 && param2 > -1) {
                    getOmnilinkBridgeHander().sendOmnilinkCommand(cmd, 0, param2);
                } else {
                    logger.debug("Not sending message for scene, cmd: {}, param2: {}", cmd, param2);
                }
            }
        }
        // cmd = OmniLinkCmd.CMD_UNIT_UPB_LINK_ON.getNumber();

        // getOmnilinkBridgeHander().sendOmnilinkCommand(OmniLinkCmd.CMD_UNIT_UPB_LINK_ON, param1, param2);
    }

    @Override
    public void handleUnitStatus(UnitStatus unitStatus) {
        logger.debug("need to handle status update{}", unitStatus);
        // updateState(OmnilinkBindingConstants.CHANNEL_ROOM_SWITCH,
        // unitStatus.getStatus() == UNIT_ON ? OnOffType.ON : OnOffType.OFF);
<<<<<<< HEAD
=======

>>>>>>> 2a3b3d7a
        updateState(OmnilinkBindingConstants.CHANNEL_ROOM_STATE, new DecimalType(unitStatus.getStatus()));
        // the on/off and scene buttons are only 1 can be on
        if (unitStatus.getStatus() != 0) {
            updateState(OmnilinkBindingConstants.CHANNEL_ROOM_OFF, OnOffType.OFF);
        }
        if (unitStatus.getStatus() != 1) {
            updateState(OmnilinkBindingConstants.CHANNEL_ROOM_ON, OnOffType.OFF);
        }
        if (unitStatus.getStatus() != 2) {
            updateState(OmnilinkBindingConstants.CHANNEL_ROOM_SCENEA, OnOffType.OFF);
        }
        if (unitStatus.getStatus() != 3) {
            updateState(OmnilinkBindingConstants.CHANNEL_ROOM_SCENEB, OnOffType.OFF);
        }
        if (unitStatus.getStatus() != 4) {
            updateState(OmnilinkBindingConstants.CHANNEL_ROOM_SCENEC, OnOffType.OFF);
        }
        if (unitStatus.getStatus() != 5) {
            updateState(OmnilinkBindingConstants.CHANNEL_ROOM_SCENED, OnOffType.OFF);
        }

    }

}<|MERGE_RESOLUTION|>--- conflicted
+++ resolved
@@ -112,12 +112,7 @@
     @Override
     public void handleUnitStatus(UnitStatus unitStatus) {
         logger.debug("need to handle status update{}", unitStatus);
-        // updateState(OmnilinkBindingConstants.CHANNEL_ROOM_SWITCH,
-        // unitStatus.getStatus() == UNIT_ON ? OnOffType.ON : OnOffType.OFF);
-<<<<<<< HEAD
-=======
 
->>>>>>> 2a3b3d7a
         updateState(OmnilinkBindingConstants.CHANNEL_ROOM_STATE, new DecimalType(unitStatus.getStatus()));
         // the on/off and scene buttons are only 1 can be on
         if (unitStatus.getStatus() != 0) {
