--- conflicted
+++ resolved
@@ -22,17 +22,15 @@
 import org.openhab.binding.lutron.handler.KeypadHandler;
 import org.openhab.binding.lutron.handler.OccupancySensorHandler;
 import org.openhab.binding.lutron.handler.SwitchHandler;
+import org.openhab.binding.lutron.internal.grxprg.GrafikEyeHandler;
 import org.openhab.binding.lutron.internal.grxprg.PrgBridgeHandler;
 import org.openhab.binding.lutron.internal.grxprg.PrgConstants;
-<<<<<<< HEAD
 import org.openhab.binding.lutron.internal.hw.HwConstants;
 import org.openhab.binding.lutron.internal.hw.HwDimmerHandler;
 import org.openhab.binding.lutron.internal.hw.HwSerialBridgeHandler;
-=======
 import org.openhab.binding.lutron.internal.radiora.RadioRAConstants;
 import org.openhab.binding.lutron.internal.radiora.handler.RS232Handler;
 import org.openhab.binding.lutron.internal.radiora.handler.PhantomButtonHandler;
->>>>>>> 2e54a961
 
 import com.google.common.collect.ImmutableSet;
 
@@ -43,6 +41,8 @@
  * @author Allan Tong - Initial contribution
  */
 public class LutronHandlerFactory extends BaseThingHandlerFactory {
+
+
     // Used by LutronDeviceDiscoveryService to discover these types
     public static final Set<ThingTypeUID> DISCOVERABLE_DEVICE_TYPES_UIDS = ImmutableSet.of(THING_TYPE_DIMMER,
             THING_TYPE_SWITCH, THING_TYPE_OCCUPANCYSENSOR, THING_TYPE_KEYPAD);
@@ -53,14 +53,9 @@
 
     // Other types that can be initiated but not discovered
     private static final Set<ThingTypeUID> SUPPORTED_THING_TYPES_UIDS = ImmutableSet.of(THING_TYPE_IPBRIDGE,
-<<<<<<< HEAD
-            PrgConstants.THING_TYPE_PRGBRIDGE, PrgConstants.THING_TYPE_GRAFIKEYE,
-            HwConstants.THING_TYPE_HWSERIALBRIDGE);
-=======
             PrgConstants.THING_TYPE_PRGBRIDGE, PrgConstants.THING_TYPE_GRAFIKEYE, RadioRAConstants.THING_TYPE_RS232,
             RadioRAConstants.THING_TYPE_DIMMER, RadioRAConstants.THING_TYPE_SWITCH,
-            RadioRAConstants.THING_TYPE_PHANTOM);
->>>>>>> 2e54a961
+            RadioRAConstants.THING_TYPE_PHANTOM, HwConstants.THING_TYPE_HWSERIALBRIDGE);
 
     @Override
     public boolean supportsThingType(ThingTypeUID thingTypeUID) {
@@ -86,12 +81,6 @@
             return new KeypadHandler(thing);
         } else if (thingTypeUID.equals(PrgConstants.THING_TYPE_PRGBRIDGE)) {
             return new PrgBridgeHandler((Bridge) thing);
-<<<<<<< HEAD
-        } else if (thingTypeUID.equals(HwConstants.THING_TYPE_HWSERIALBRIDGE)) {
-            return new HwSerialBridgeHandler((Bridge) thing);
-        } else if (thingTypeUID.equals(HwConstants.THING_TYPE_HWDIMMER)) {
-            return new HwDimmerHandler(thing);
-=======
         } else if (thingTypeUID.equals(PrgConstants.THING_TYPE_GRAFIKEYE)) {
             return new GrafikEyeHandler(thing);
         } else if (thingTypeUID.equals(RadioRAConstants.THING_TYPE_RS232)) {
@@ -102,7 +91,10 @@
             return new org.openhab.binding.lutron.internal.radiora.handler.SwitchHandler(thing);
         } else if (thingTypeUID.equals(RadioRAConstants.THING_TYPE_PHANTOM)) {
             return new PhantomButtonHandler(thing);
->>>>>>> 2e54a961
+        } else if (thingTypeUID.equals(HwConstants.THING_TYPE_HWSERIALBRIDGE)) {
+            return new HwSerialBridgeHandler((Bridge) thing);
+        } else if (thingTypeUID.equals(HwConstants.THING_TYPE_HWDIMMER)) {
+            return new HwDimmerHandler(thing);
         }
 
         return null;
