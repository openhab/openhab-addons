--- conflicted
+++ resolved
@@ -1,5 +1,4 @@
 <?xml version="1.0" encoding="UTF-8"?>
-<<<<<<< HEAD
 <thing:thing-descriptions bindingId="lutron" xmlns:xsi="http://www.w3.org/2001/XMLSchema-instance"
 	xmlns:thing="http://eclipse.org/smarthome/schemas/thing-description/v1.0.0"
 	xsi:schemaLocation="http://eclipse.org/smarthome/schemas/thing-description/v1.0.0 http://eclipse.org/smarthome/schemas/thing-description-1.0.0.xsd">
@@ -226,7 +225,8 @@
 			</parameter>
 			<parameter name="userName" type="text">
 				<label>User Name</label>
-				<description>The user name to log in to the PRG access point (typically "nwk" for connection 1 or "nwk2" for connection 2)</description>
+				<description>The user name to log in to the PRG access point (typically "nwk" for connection 1 or "nwk2" for
+					connection 2)</description>
 				<default>nwk</default>
 			</parameter>
 			<parameter name="retryPolling" type="integer">
@@ -419,17 +419,17 @@
 				<context>network_address</context>
 				<label>HomeWorks Bridge Serial Port</label>
 				<description>
-				    The serial port name for the HomeWorks processor. Valid values
-                    are e.g. COM1 for Windows and /dev/ttyS0 or /dev/ttyUSB0 for Linux.
-                </description>
+					The serial port name for the HomeWorks processor. Valid values
+					are e.g. COM1 for Windows and /dev/ttyS0 or /dev/ttyUSB0 for Linux.
+				</description>
 			</parameter>
 
 			<parameter name="baudRate" type="integer" required="false">
 				<label>Baud Rate</label>
 				<description>
-				    The baud rate to use for the RS232 connection. 
-				    Valid values are 300, 600, 1200, 2400, 4800, 9600 (default), 
-				    19200, 38400, 57600, and 115200.
+					The baud rate to use for the RS232 connection.
+					Valid values are 300, 600, 1200, 2400, 4800, 9600 (default),
+					19200, 38400, 57600, and 115200.
 				</description>
 				<default>9600</default>
 				<limitToOptions>true</limitToOptions>
@@ -446,16 +446,16 @@
 					<option value="115200">115200</option>
 				</options>
 			</parameter>
-			
-	       <parameter name="updateTime" type="boolean" required="false">
-	           <default>false</default>
-	           <label>Update Processor Time</label>
-	           <description>
-	               The older HomeWorks processors seem to have difficulty keeping track of the time, 
-	               especially where daylight savings is concerned.  If this option is selected, the HomeWorks 
-	               bridge will automatically update the processor on initialization and once per day thereafter.
-	           </description>	           
-	       </parameter>
+
+			<parameter name="updateTime" type="boolean" required="false">
+				<default>false</default>
+				<label>Update Processor Time</label>
+				<description>
+					The older HomeWorks processors seem to have difficulty keeping track of the time,
+					especially where daylight savings is concerned. If this option is selected, the HomeWorks
+					bridge will automatically update the processor on initialization and once per day thereafter.
+				</description>
+			</parameter>
 
 		</config-description>
 	</bridge-type>
@@ -486,6 +486,88 @@
 				<label>Default Level</label>
 				<description>The default dimmer level to use when turning the light on</description>
 				<default>100</default>
+			</parameter>
+		</config-description>
+	</thing-type>
+
+	<bridge-type id="ra-rs232">
+		<label>Lutron RadioRA RS232</label>
+		<description>RS-232 access to Lutron RadioRA</description>
+
+		<config-description>
+			<parameter name="portName" type="text" required="true">
+				<context>serial-port</context>
+				<label>Serial Port</label>
+				<description>The serial port to use to communicate with a Lutron RadioRA system</description>
+			</parameter>
+			<parameter name="baud" type="text" required="false">
+				<label>Baud Rate</label>
+				<description>Baud Rate (defaults to 9600)</description>
+			</parameter>
+		</config-description>
+	</bridge-type>
+
+	<thing-type id="ra-dimmer">
+		<supported-bridge-type-refs>
+			<bridge-type-ref id="ra-rs232" />
+		</supported-bridge-type-refs>
+		<label>RadioRA Dimmer</label>
+		<description>RadioRA Dimmer</description>
+
+		<channels>
+			<channel id="lightlevel" typeId="lightDimmer" />
+		</channels>
+
+		<config-description>
+			<parameter name="zoneNumber" type="integer" required="true">
+				<label>Zone Number</label>
+				<description>Assigned Zone Number within the Lutron RadioRA system.</description>
+			</parameter>
+			<parameter name="fadeOutSec" type="integer" required="false">
+				<label>Fade Out (sec)</label>
+				<description>Time in seconds dimmer should take when lowering the level</description>
+			</parameter>
+			<parameter name="fadeInSec" type="integer" required="false">
+				<label>Fade In (sec)</label>
+				<description>Time in seconds dimmer should take when increasing the level</description>
+			</parameter>
+		</config-description>
+	</thing-type>
+
+	<thing-type id="ra-switch">
+		<supported-bridge-type-refs>
+			<bridge-type-ref id="ra-rs232" />
+		</supported-bridge-type-refs>
+		<label>RadioRA Switch</label>
+		<description>RadioRA Switch</description>
+
+		<channels>
+			<channel id="switchstatus" typeId="switchState" />
+		</channels>
+
+		<config-description>
+			<parameter name="zoneNumber" type="integer" required="true">
+				<label>Zone Number</label>
+				<description>Assigned Zone Number within the Lutron RadioRA system.</description>
+			</parameter>
+		</config-description>
+	</thing-type>
+
+	<thing-type id="ra-phantomButton">
+		<supported-bridge-type-refs>
+			<bridge-type-ref id="ra-rs232" />
+		</supported-bridge-type-refs>
+		<label>RadioRA Phantom Button</label>
+		<description>RadioRA Phantom Button</description>
+
+		<channels>
+			<channel id="switchstatus" typeId="switchState" />
+		</channels>
+
+		<config-description>
+			<parameter name="buttonNumber" type="integer" required="true">
+				<label>Phantom Button Number</label>
+				<description>Phantom Button Number within the Lutron RadioRA system.</description>
 			</parameter>
 		</config-description>
 	</thing-type>
@@ -626,7 +708,8 @@
 	<channel-type id="zonefade">
 		<item-type>Number</item-type>
 		<label>Zone Fade (in seconds)</label>
-		<description>Specifies the fade (in seconds [truncated to nearest minute if more than 60 seconds]) when applying intensity changes</description>
+		<description>Specifies the fade (in seconds [truncated to nearest minute if more than 60 seconds]) when applying
+			intensity changes</description>
 		<category>Zone</category>
 		<state min="1" max="3600" />
 	</channel-type>
@@ -646,655 +729,4 @@
 		<category>Zone</category>
 		<state min="0" max="5" />
 	</channel-type>
-=======
-<thing:thing-descriptions bindingId="lutron"
-        xmlns:xsi="http://www.w3.org/2001/XMLSchema-instance"
-        xmlns:thing="http://eclipse.org/smarthome/schemas/thing-description/v1.0.0"
-        xsi:schemaLocation="http://eclipse.org/smarthome/schemas/thing-description/v1.0.0 http://eclipse.org/smarthome/schemas/thing-description-1.0.0.xsd">
-
-    <bridge-type id="ipbridge">
-        <label>Lutron IP Access Point</label>
-        <description>Ethernet access point to Lutron lighting control system</description>
-
-        <config-description>
-            <parameter name="ipAddress" type="text" required="true">
-                <context>network-address</context>
-                <label>IP or Host Name</label>
-                <description>The IP or host name of the Lutron integration access point</description>
-            </parameter>
-            <parameter name="user" type="text">
-                <label>User Name</label>
-                <description>The user name to log in to the integration access point</description>
-            </parameter>
-            <parameter name="password" type="text">
-                <context>password</context>
-                <label>Password</label>
-                <description>The user password to log in to the integration access point</description>
-            </parameter>
-        </config-description>
-    </bridge-type>
-
-    <thing-type id="dimmer">
-        <supported-bridge-type-refs>
-            <bridge-type-ref id="ipbridge"/>
-        </supported-bridge-type-refs>
-
-        <label>Maestro Dimmer</label>
-        <description>Controls dimmable loads</description>
-
-        <channels>
-            <channel id="lightlevel" typeId="lightDimmer"/>
-        </channels>
-
-        <config-description>
-            <parameter name="integrationId" type="integer" required="true">
-                <label>Integration ID</label>
-                <description>Address of dimmer in the Lutron lighting system</description>
-            </parameter>
-            <parameter name="fadeInTime" type="decimal">
-                <label>Fade In Time</label>
-                <description>Fade time in seconds when turning on the light</description>
-            </parameter>
-            <parameter name="fadeOutTime" type="decimal">
-                <label>Fade Out Time</label>
-                <description>Fade time in seconds when turning off the light</description>
-            </parameter>
-        </config-description>
-    </thing-type>
-
-    <thing-type id="switch">
-        <supported-bridge-type-refs>
-            <bridge-type-ref id="ipbridge"/>
-        </supported-bridge-type-refs>
-
-        <label>Maestro Switch</label>
-        <description>On/off switch</description>
-
-        <channels>
-            <channel id="switchstatus" typeId="switchState"/>
-        </channels>
-
-        <config-description>
-            <parameter name="integrationId" type="integer" required="true">
-                <label>Integration ID</label>
-                <description>Address of switch in the Lutron lighting system</description>
-            </parameter>
-        </config-description>
-    </thing-type>
-
-    <thing-type id="occupancysensor">
-        <supported-bridge-type-refs>
-            <bridge-type-ref id="ipbridge"/>
-        </supported-bridge-type-refs>
-
-        <label>Radio Powr Savr Sensor</label>
-        <description>Motion sensor to detect occupancy status</description>
-
-        <channels>
-            <channel id="occupancystatus" typeId="occupiedState"/>
-        </channels>
-
-        <config-description>
-            <parameter name="integrationId" type="integer" required="true">
-                <label>Integration ID</label>
-                <description>Address of sensor in the Lutron lighting system</description>
-            </parameter>
-        </config-description>
-    </thing-type>
-
-    <thing-type id="keypad">
-        <supported-bridge-type-refs>
-            <bridge-type-ref id="ipbridge"/>
-        </supported-bridge-type-refs>
-
-        <label>seeTouch Keypad</label>
-        <description>Button keypad</description>
-
-        <channels>
-            <channel id="button1" typeId="button">
-                <label>Button 1</label>
-            </channel>
-            <channel id="button2" typeId="button">
-                <label>Button 2</label>
-            </channel>
-            <channel id="button3" typeId="button">
-                <label>Button 3</label>
-            </channel>
-            <channel id="button4" typeId="button">
-                <label>Button 4</label>
-            </channel>
-            <channel id="button5" typeId="button">
-                <label>Button 5</label>
-            </channel>
-            <channel id="button6" typeId="button">
-                <label>Button 6</label>
-            </channel>
-            <channel id="button7" typeId="button">
-                <label>Button 7</label>
-            </channel>
-            <channel id="buttontopraise" typeId="button">
-                <label>Button Top Raise</label>
-            </channel>
-            <channel id="buttontoplower" typeId="button">
-                <label>Button Top Lower</label>
-            </channel>
-            <channel id="buttonbottomraise" typeId="button">
-                <label>Button Bottom Raise</label>
-            </channel>
-            <channel id="buttonbottomlower" typeId="button">
-                <label>Button Bottom Lower</label>
-            </channel>
-            <channel id="led1" typeId="ledIndicator">
-                <label>LED 1</label>
-            </channel>
-            <channel id="led2" typeId="ledIndicator">
-                <label>LED 2</label>
-            </channel>
-            <channel id="led3" typeId="ledIndicator">
-                <label>LED 3</label>
-            </channel>
-            <channel id="led4" typeId="ledIndicator">
-                <label>LED 4</label>
-            </channel>
-            <channel id="led5" typeId="ledIndicator">
-                <label>LED 5</label>
-            </channel>
-            <channel id="led6" typeId="ledIndicator">
-                <label>LED 6</label>
-            </channel>
-            <channel id="led7" typeId="ledIndicator">
-                <label>LED 7</label>
-            </channel>
-        </channels>
-
-        <config-description>
-            <parameter name="integrationId" type="integer" required="true">
-                <label>Integration ID</label>
-                <description>Address of keypad in the Lutron lighting system</description>
-            </parameter>
-        </config-description>
-    </thing-type>
-
-    <bridge-type id="prgbridge">
-        <label>Lutron GRX-PRG or GRX-CI-PRG Bridge</label>
-        <description>Ethernet access point to Lutron Grafik Eye 3x/4x Systems</description>
-
-        <channels>
-            <channel id="buttonpress" typeId="buttonpress"/>
-            <channel id="zonelowerstop" typeId="button">
-                <label>All zone lower stop</label>
-                <description>Stopping all ramping down on all Control Units</description>
-            </channel>
-            <channel id="zoneraisestop" typeId="button">
-                <label>All zone raise stop</label>
-                <description>Stopping all ramping up on all Control Units</description>
-            </channel>
-            <channel id="timeclock" typeId="timeclock"/>
-            <channel id="schedule" typeId="schedule"/>
-            <channel id="sunrise" typeId="sunrisesunset">
-                <label>Sunrise</label>
-                <description>Today's sunrise</description>
-            </channel>
-            <channel id="sunset" typeId="sunrisesunset">
-                <label>Sunset</label>
-                <description>Today's sunset</description>
-            </channel>
-            <channel id="ssstart" typeId="superschedulebutton">
-                <label>Super Schedule Start</label>
-                <description>Start the super schedule</description>
-            </channel>
-            <channel id="sspause" typeId="superschedulebutton">
-                <label>Super Schedule Pause</label>
-                <description>Pause the super schedule</description>
-            </channel>
-            <channel id="ssresume" typeId="superschedulebutton">
-                <label>Super Schedule Resume</label>
-                <description>Resume the super schedule</description>
-            </channel>
-            <channel id="ssstatus" typeId="superschedulestatus"/>
-            <channel id="ssnextstep" typeId="superscheduleinfo">
-                <label>Super Schedule Next Step</label>
-                <description>The next step number in the Super Schedule</description>
-            </channel>
-            <channel id="ssnextminute" typeId="superscheduleinfo">
-                <label>Super Schedule Next Minute</label>
-                <description>Minutes until the next step in the super schedule</description>
-            </channel>
-            <channel id="ssnextsecond" typeId="superscheduleinfo">
-                <label>Super Schedule Next Seconds</label>
-                <description>Seconds until the next step in the super schedule</description>
-            </channel>
-        </channels>
-
-        <config-description>
-            <parameter name="ipAddress" type="text" required="true">
-                <context>network-address</context>
-                <label>IP or Host Name</label>
-                <description>The IP or host name of the PRG access point</description>
-            </parameter>
-            <parameter name="userName" type="text">
-                <label>User Name</label>
-                <description>The user name to log in to the PRG access point (typically "nwk" for connection 1 or "nwk2" for connection 2)</description>
-                <default>nwk</default>
-            </parameter>
-            <parameter name="retryPolling" type="integer">
-                <label>Polling Interval to try to reconnect</label>
-                <description>Interval (in seconds) to try to (re)connect to the matrix</description>
-                <default>30</default>
-            </parameter>            
-        </config-description>
-    </bridge-type>
-
-    <thing-type id="grafikeye">
-        <supported-bridge-type-refs>
-            <bridge-type-ref id="prgbridge"/>
-        </supported-bridge-type-refs>
-
-        <label>Grafik Eye</label>
-        <description>Controls a Grafik Eye</description>
-
-        <channels>
-            <channel id="scene" typeId="scene"/>
-            <channel id="scenelock" typeId="scenelock"/>
-            <channel id="sceneseq" typeId="sceneseq"/>
-            <channel id="zonelock" typeId="zonelock"/>
-            <channel id="zonelower1" typeId="zonerampdown">
-                <label>Ramps Zone 1 Down</label>
-                <description>Starts the ramping of Zone 1 down (in zonefade seconds)</description>
-            </channel>
-            <channel id="zonelower2" typeId="zonerampdown">
-                <label>Ramps Zone 2 Down</label>
-                <description>Starts the ramping of Zone 2 down (in zonefade seconds)</description>
-            </channel>
-            <channel id="zonelower3" typeId="zonerampdown">
-                <label>Ramps Zone 3 Down</label>
-                <description>Starts the ramping of Zone 3 down (in zonefade seconds)</description>
-            </channel>
-            <channel id="zonelower4" typeId="zonerampdown">
-                <label>Ramps Zone 4 Down</label>
-                <description>Starts the ramping of Zone 4 down (in zonefade seconds)</description>
-            </channel>
-            <channel id="zonelower5" typeId="zonerampdown">
-                <label>Ramps Zone 5 Down</label>
-                <description>Starts the ramping of Zone 5 down (in zonefade seconds)</description>
-            </channel>
-            <channel id="zonelower6" typeId="zonerampdown">
-                <label>Ramps Zone 6 Down</label>
-                <description>Starts the ramping of Zone 6 down (in zonefade seconds)</description>
-            </channel>
-            <channel id="zonelower7" typeId="zonerampdown">
-                <label>Ramps Zone 7 Down</label>
-                <description>Starts the ramping of Zone 7 down (in zonefade seconds)</description>
-            </channel>
-            <channel id="zonelower8" typeId="zonerampdown">
-                <label>Ramps Zone 8 Down</label>
-                <description>Starts the ramping of Zone 8 down (in zonefade seconds)</description>
-            </channel>
-            <channel id="zoneraise1" typeId="zonerampup">
-                <label>Ramps Zone 1 Up</label>
-                <description>Starts the ramping of Zone 1 up (in zonefade seconds)</description>
-            </channel>
-            <channel id="zoneraise2" typeId="zonerampup">
-                <label>Ramps Zone 2 Up</label>
-                <description>Starts the ramping of Zone 2 up (in zonefade seconds)</description>
-            </channel>
-            <channel id="zoneraise3" typeId="zonerampup">
-                <label>Ramps Zone 3 Up</label>
-                <description>Starts the ramping of Zone 3 up (in zonefade seconds)</description>
-            </channel>
-            <channel id="zoneraise4" typeId="zonerampup">
-                <label>Ramps Zone 4 Up</label>
-                <description>Starts the ramping of Zone 4 up (in zonefade seconds)</description>
-            </channel>
-            <channel id="zoneraise5" typeId="zonerampup">
-                <label>Ramps Zone 5 Up</label>
-                <description>Starts the ramping of Zone 5 up (in zonefade seconds)</description>
-            </channel>
-            <channel id="zoneraise6" typeId="zonerampup">
-                <label>Ramps Zone 6 Up</label>
-                <description>Starts the ramping of Zone 6 up (in zonefade seconds)</description>
-            </channel>
-            <channel id="zoneraise7" typeId="zonerampup">
-                <label>Ramps Zone 7 Up</label>
-                <description>Starts the ramping of Zone 7 up (in zonefade seconds)</description>
-            </channel>
-            <channel id="zoneraise8" typeId="zonerampup">
-                <label>Ramps Zone 8 Up</label>
-                <description>Starts the ramping of Zone 8 up (in zonefade seconds)</description>
-            </channel>
-            <channel id="zonefade" typeId="zonefade"/>
-            <channel id="zoneintensity1" typeId="zoneintensity">
-                <label>Zone 1 Intensity</label>
-                <description>The intensity level of zone 1</description>
-            </channel>
-            <channel id="zoneintensity2" typeId="zoneintensity">
-                <label>Zone 2 Intensity</label>
-                <description>The intensity level of zone 2</description>
-            </channel>
-            <channel id="zoneintensity3" typeId="zoneintensity">
-                <label>Zone 3 Intensity</label>
-                <description>The intensity level of zone 3</description>
-            </channel>
-            <channel id="zoneintensity4" typeId="zoneintensity">
-                <label>Zone 4 Intensity</label>
-                <description>The intensity level of zone 4</description>
-            </channel>
-            <channel id="zoneintensity5" typeId="zoneintensity">
-                <label>Zone 5 Intensity</label>
-                <description>The intensity level of zone 5</description>
-            </channel>
-            <channel id="zoneintensity6" typeId="zoneintensity">
-                <label>Zone 6 Intensity</label>
-                <description>The intensity level of zone 6</description>
-            </channel>
-            <channel id="zoneintensity7" typeId="zoneintensity">
-                <label>Zone 7 Intensity</label>
-                <description>The intensity level of zone 7</description>
-            </channel>
-            <channel id="zoneintensity8" typeId="zoneintensity">
-                <label>Zone 8 Intensity</label>
-                <description>The intensity level of zone 8</description>
-            </channel>
-            <channel id="zoneshade1" typeId="zoneshade">
-                <label>Zone 1 Shade</label>
-                <description>The shade status of zone 1</description>
-            </channel>
-            <channel id="zoneshade2" typeId="zoneshade">
-                <label>Zone 2 Shade</label>
-                <description>The shade status of zone 2</description>
-            </channel>
-            <channel id="zoneshade3" typeId="zoneshade">
-                <label>Zone 3 Shade</label>
-                <description>The shade status of zone 3</description>
-            </channel>
-            <channel id="zoneshade4" typeId="zoneshade">
-                <label>Zone 4 Shade</label>
-                <description>The shade status of zone 4</description>
-            </channel>
-            <channel id="zoneshade5" typeId="zoneshade">
-                <label>Zone 5 Shade</label>
-                <description>The shade status of zone 5</description>
-            </channel>
-            <channel id="zoneshade6" typeId="zoneshade">
-                <label>Zone 6 Shade</label>
-                <description>The shade status of zone 6</description>
-            </channel>
-            <channel id="zoneshade7" typeId="zoneshade">
-                <label>Zone 7 Shade</label>
-                <description>The shade status of zone 7</description>
-            </channel>
-            <channel id="zoneshade8" typeId="zoneshade">
-                <label>Zone 8 Shade</label>
-                <description>The shade status of zone 8</description>
-            </channel>
-        </channels>
-
-        <config-description>
-            <parameter name="controlUnit" type="integer">
-                <label>Integration ID</label>
-                <description>Address of dimmer in the Lutron lighting system</description>
-                <default>1</default>
-            </parameter>
-            <parameter name="fade" type="integer">
-                <label>Default Zone Intensity Fade Time</label>
-                <description>Default fade time (in seconds) to new intensity</description>
-                <default>5</default>
-            </parameter>
-            <parameter name="shadeZones" type="text">
-                <label>Shade Zone(s)</label>
-                <description>Comma delimited list of zones that are QED shades</description>
-                <default></default>
-            </parameter>
-            <parameter name="polling" type="integer">
-                <label>Polling Interval</label>
-                <description>Interval (in seconds) to poll the actual state of the Matrix</description>
-                <default>60</default>
-            </parameter>            
-            <parameter name="shadeZones" type="text">
-                <label>Shade Zones</label>
-                <description>Comma separated list of zones that are shades</description>
-                <default></default>
-            </parameter>            
-        </config-description>
-    </thing-type>
-    
-    <bridge-type id="ra-rs232">
-        <label>Lutron RadioRA RS232</label>
-        <description>RS-232 access to Lutron RadioRA</description>
-        
-        <config-description>
-            <parameter name="portName" type="text" required="true">
-                <context>serial-port</context>
-                <label>Serial Port</label>
-                <description>The serial port to use to communicate with a Lutron RadioRA system</description>
-            </parameter>
-            <parameter name="baud" type="text" required="false">
-                <label>Baud Rate</label>
-                <description>Baud Rate (defaults to 9600)</description>
-            </parameter>
-        </config-description>
-    </bridge-type>
-    
-    <thing-type id="ra-dimmer">
-        <supported-bridge-type-refs>
-            <bridge-type-ref id="ra-rs232"/>
-        </supported-bridge-type-refs>
-        <label>RadioRA Dimmer</label>
-        <description>RadioRA Dimmer</description>
-
-        <channels>
-            <channel id="lightlevel" typeId="lightDimmer"/>
-        </channels>
-        
-        <config-description>
-            <parameter name="zoneNumber" type="integer" required="true">
-                <label>Zone Number</label>
-                <description>Assigned Zone Number within the Lutron RadioRA system.</description>
-            </parameter>
-            <parameter name="fadeOutSec" type="integer" required="false">
-                <label>Fade Out (sec)</label>
-                <description>Time in seconds dimmer should take when lowering the level</description>
-            </parameter>
-            <parameter name="fadeInSec" type="integer" required="false">
-                <label>Fade In (sec)</label>
-                <description>Time in seconds dimmer should take when increasing the level</description>
-            </parameter>
-        </config-description>
-    </thing-type>
-
-    <thing-type id="ra-switch">
-        <supported-bridge-type-refs>
-            <bridge-type-ref id="ra-rs232"/>
-        </supported-bridge-type-refs>
-        <label>RadioRA Switch</label>
-        <description>RadioRA Switch</description>
-
-        <channels>
-            <channel id="switchstatus" typeId="switchState"/>
-        </channels>
-        
-        <config-description>
-            <parameter name="zoneNumber" type="integer" required="true">
-                <label>Zone Number</label>
-                <description>Assigned Zone Number within the Lutron RadioRA system.</description>
-            </parameter>
-        </config-description>
-    </thing-type>
-    
-    <thing-type id="ra-phantomButton">
-        <supported-bridge-type-refs>
-            <bridge-type-ref id="ra-rs232"/>
-        </supported-bridge-type-refs>
-        <label>RadioRA Phantom Button</label>
-        <description>RadioRA Phantom Button</description>
-
-        <channels>
-            <channel id="switchstatus" typeId="switchState"/>
-        </channels>
-        
-        <config-description>
-            <parameter name="buttonNumber" type="integer" required="true">
-                <label>Phantom Button Number</label>
-                <description>Phantom Button Number within the Lutron RadioRA system.</description>
-            </parameter>
-        </config-description>
-    </thing-type>
-
-    <channel-type id="lightDimmer">
-        <item-type>Dimmer</item-type>
-        <label>Light Level</label>
-        <description>Increase/decrease the light level</description>
-        <category>DimmableLight</category>
-        <state min="0" max="100" pattern="%d %%"/>
-    </channel-type>
-
-    <channel-type id="switchState">
-        <item-type>Switch</item-type>
-        <label>Switch State</label>
-        <description>On/off status of the switch</description>
-        <category>Switch</category>
-    </channel-type>
-
-    <channel-type id="occupiedState">
-        <item-type>Switch</item-type>
-        <label>Occupied State</label>
-        <description>Occupancy status</description>
-        <category>Motion</category>
-        <state readOnly="true"/>
-    </channel-type>
-
-    <channel-type id="button">
-        <item-type>Switch</item-type>
-        <label>Keypad button</label>
-        <description>Button to trigger a scene or rule</description>
-        <category>Switch</category>
-    </channel-type>
-
-    <channel-type id="ledIndicator">
-        <item-type>Switch</item-type>
-        <label>Keypad button LED indicator</label>
-        <description>LED indicator for the associated button</description>
-        <category>Light</category>
-    </channel-type>
-
-    <channel-type id="buttonpress">
-        <item-type>Text</item-type>
-        <label>Last Button Press</label>
-        <description>Last button pressed</description>
-        <state readOnly="true"/>
-    </channel-type>
-
-    <channel-type id="timeclock">
-        <item-type>DateTime</item-type>
-        <label>Time Clock</label>
-        <description>Current time on the PRG</description>
-        <category>Schedule</category>
-    </channel-type>
-
-    <channel-type id="schedule">
-        <item-type>Number</item-type>
-        <label>Schedule Number</label>
-        <description>The schedule set on the PRG (0=suspend, 1=weekday, 2=weekend)</description>
-        <category>Schedule</category>
-        <state min="0" max="2"/>
-    </channel-type>
-    
-    <channel-type id="sunrisesunset">
-        <item-type>DateTime</item-type>
-        <label>Sunrise</label>
-        <description>Today's sunrise</description>
-        <category>Schedule</category>
-        <state readOnly="true"/>
-    </channel-type>
-    
-    <channel-type id="superschedulebutton">
-        <item-type>Switch</item-type>
-        <label>Superschedule</label>
-        <description>superschedule</description>
-        <category>Super Schedule</category>
-    </channel-type>
-    
-    <channel-type id="superschedulestatus">
-        <item-type>String</item-type>
-        <label>Super Schedule Status</label>
-        <description>Status of the Super Schedule</description>
-        <category>Super Schedule</category>
-        <state readOnly="true"/>
-    </channel-type>
-    
-    <channel-type id="superscheduleinfo">
-        <item-type>Number</item-type>
-        <label>Super Schedule Number</label>
-        <description>Somenumber</description>
-        <state readOnly="true"/>
-        <!--<category>Super Schedule</category>-->
-    </channel-type>
-        
-    <channel-type id="scene">
-        <item-type>Number</item-type>
-        <label>Scene Selection</label>
-        <description>Scene selection</description>
-        <category>Super Schedule</category>
-        <state min="0" max="16"/>
-    </channel-type>
-        
-    <channel-type id="scenelock">
-        <item-type>Switch</item-type>
-        <label>Scene Lock</label>
-        <description>Locks/Unlocks the scene</description>
-        <category>Scene</category>
-    </channel-type>
-        
-    <channel-type id="sceneseq">
-        <item-type>Switch</item-type>
-        <label>Sequence Scenes</label>
-        <description>Adds/Removes sequencing of scenes</description>
-        <category>Scene</category>
-    </channel-type>
-        
-    <channel-type id="zonelock">
-        <item-type>Switch</item-type>
-        <label>Zone lockout</label>
-        <description>Locks/Unlocks the zone</description>
-        <category>Zone</category>
-    </channel-type>
-        
-    <channel-type id="zonerampdown">
-        <item-type>Switch</item-type>
-        <label>Ramps down the zone</label>
-        <description>Starts ramping down the zone</description>
-        <category>Zone</category>
-    </channel-type>
-        
-    <channel-type id="zonerampup">
-        <item-type>Switch</item-type>
-        <label>Ramps up the zone</label>
-        <description>Starts ramping up the zone</description>
-        <category>Zone</category>
-    </channel-type>
-        
-    <channel-type id="zonefade">
-        <item-type>Number</item-type>
-        <label>Zone Fade (in seconds)</label>
-        <description>Specifies the fade (in seconds [truncated to nearest minute if more than 60 seconds]) when applying intensity changes</description>
-        <category>Zone</category>
-        <state min="1" max="3600"/>
-    </channel-type>
-        
-    <channel-type id="zoneintensity">
-        <item-type>Dimmer</item-type>
-        <label>Zone Intensity</label>
-        <description>Specifies the intensity of the zone</description>
-        <category>Zone</category>
-        <state min="0" max="100"/>
-    </channel-type>
-        
-    <channel-type id="zoneshade">
-        <item-type>Rollershutter</item-type>
-        <label>Zone Shade</label>
-        <description>Specifies the QED shade for the zone</description>
-        <category>Zone</category>
-        <state min="0" max="5"/>
-    </channel-type>
->>>>>>> 2e54a961
 </thing:thing-descriptions>