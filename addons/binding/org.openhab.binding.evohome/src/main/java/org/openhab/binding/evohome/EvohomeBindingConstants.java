--- conflicted
+++ resolved
@@ -38,19 +38,14 @@
     public static final String SYSTEM_MODE_CHANNEL = "SystemMode";
 
     // List of Discovery properties
-<<<<<<< HEAD
-    public static final String LOCATION_NAME = "Location Name";
-    public static final String LOCATION_ID   = "Location Id";
-    public static final String DEVICE_NAME   = "Device Name";
-    public static final String DEVICE_ID     = "Device Id";
-=======
-    public static final String LOCATION_NAME         = "LOCATION_NAME";
-    public static final String LOCATION_ID           = "LOCATION_ID";
-    public static final String ZONE_ID               = "ZONE_ID";
-    public static final String ZONE_NAME             = "ZONE_NAME";
-    public static final String ZONE_TYPE             = "ZONE_TYPE";
-    public static final String ZONE_MODEL_TYPE       = "ZONE_MODEL_TYPE";
->>>>>>> 1b3ea2cc
+    public static final String LOCATION_NAME   = "LOCATION_NAME";
+    public static final String LOCATION_ID     = "LOCATION_ID";
+    public static final String DEVICE_NAME     = "DEVICE_NAME";
+    public static final String DEVICE_ID       = "DEVICE_ID";
+    public static final String ZONE_ID         = "ZONE_ID";
+    public static final String ZONE_NAME       = "ZONE_NAME";
+    public static final String ZONE_TYPE       = "ZONE_TYPE";
+    public static final String ZONE_MODEL_TYPE = "ZONE_MODEL_TYPE";s
 
     // List of all addressable things in OH = SUPPORTED_DEVICE_THING_TYPES_UIDS + the virtual bridge
     public static final Set<ThingTypeUID> SUPPORTED_THING_TYPES_UIDS = ImmutableSet.of(
