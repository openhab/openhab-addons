package org.openhab.binding.evohome.internal.api;

import java.io.UnsupportedEncodingException;
import java.net.URLEncoder;
import java.util.ArrayList;
import java.util.HashMap;
import java.util.Map;

import org.eclipse.jetty.client.HttpClient;
import org.eclipse.jetty.http.HttpMethod;
import org.eclipse.jetty.util.ssl.SslContextFactory;
import org.openhab.binding.evohome.configuration.EvohomeGatewayConfiguration;
import org.openhab.binding.evohome.internal.api.models.ControlSystem;
import org.openhab.binding.evohome.internal.api.models.v1.DataModelResponse;
import org.openhab.binding.evohome.internal.api.models.v2.ControlSystemAndStatus;
import org.openhab.binding.evohome.internal.api.models.v2.ControlSystemV2;
import org.openhab.binding.evohome.internal.api.models.v2.response.Authentication;
import org.openhab.binding.evohome.internal.api.models.v2.response.Gateway;
import org.openhab.binding.evohome.internal.api.models.v2.response.GatewayStatus;
import org.openhab.binding.evohome.internal.api.models.v2.response.Location;
import org.openhab.binding.evohome.internal.api.models.v2.response.LocationStatus;
import org.openhab.binding.evohome.internal.api.models.v2.response.Locations;
import org.openhab.binding.evohome.internal.api.models.v2.response.LocationsStatus;
import org.openhab.binding.evohome.internal.api.models.v2.response.TemperatureControlSystem;
import org.openhab.binding.evohome.internal.api.models.v2.response.TemperatureControlSystemStatus;
import org.openhab.binding.evohome.internal.api.models.v2.response.UserAccount;
import org.openhab.binding.evohome.internal.api.models.v2.response.ZoneStatus;
import org.slf4j.Logger;
import org.slf4j.LoggerFactory;

public class EvohomeApiClientV2 implements EvohomeApiClient {
    private final Logger logger = LoggerFactory.getLogger(EvohomeApiClientV2.class);

<<<<<<< HEAD
    private final SslContextFactory sslContextFactory = new SslContextFactory();
    private final HttpClient httpClient = new HttpClient(sslContextFactory);
=======
    private EvohomeGatewayConfiguration configuration = null;
    private ApiAccess apiAccess = null;
    private final HttpClient httpClient;
>>>>>>> 1b3ea2cc

    private EvohomeGatewayConfiguration          configuration      = null;
    private ApiAccess                            apiAccess          = null;
    private UserAccount                          useraccount        = null;
    private Locations                            locations          = null;
    private LocationsStatus                      locationsStatus    = null;
    private Map<Integer, ControlSystemAndStatus> controlSystemCache = null;

    public EvohomeApiClientV2(EvohomeGatewayConfiguration configuration) {
        this.configuration = configuration;
<<<<<<< HEAD
        logger.info("Creating Evohome API client.");

        try {
            httpClient.start();
        } catch (Exception e) {
            logger.error("Could not start http client.", e);
        }

=======
        SslContextFactory sslContextFactory = new SslContextFactory();
        httpClient = new HttpClient(sslContextFactory);
        httpClient.start();        

>>>>>>> 1b3ea2cc
        apiAccess = new ApiAccess(httpClient);
        if (configuration != null) {
            apiAccess.setApplicationId(configuration.applicationId);
        }
    }

    public void close() {
        apiAccess.setAuthentication(null);
        useraccount     = null;
        locations       = null;
        locationsStatus = null;

        if (httpClient.isStarted()) {
            try {
                httpClient.stop();
            } catch (Exception e) {
                logger.error("Could not stop http client.", e);

            }
        }
    }

    private UserAccount requestUserAccount() {
        String url = EvohomeApiConstants.URL_V2_BASE + EvohomeApiConstants.URL_V2_ACCOUNT;

        UserAccount userAccount =  new UserAccount();
        userAccount = apiAccess.doAuthenticatedRequest(HttpMethod.GET, url, null, null, userAccount);

        return userAccount;
    }

    private Locations requestLocations() {
        Locations locations = null;
        if (useraccount != null) {
            String url = EvohomeApiConstants.URL_V2_BASE + EvohomeApiConstants.URL_V2_LOCATIONS;
            url = String.format(url, useraccount.userId);

            locations = new Locations();
            locations = apiAccess.doAuthenticatedRequest(HttpMethod.GET, url, null, null, locations);
        }

        return locations;
    }

    private LocationsStatus requestLocationsStatus() {
        LocationsStatus locationsStatus = new LocationsStatus();

        if (locations != null) {
            for(Location location : locations) {
                String url = EvohomeApiConstants.URL_V2_BASE + EvohomeApiConstants.URL_V2_STATUS;
                url = String.format(url, location.locationInfo.locationId);
                LocationStatus status = new LocationStatus();
                status = apiAccess.doAuthenticatedRequest(HttpMethod.GET, url, null, null, status);
                locationsStatus.add(status);
            }
        }

        return locationsStatus;
    }

    @Override
    public boolean login() {
<<<<<<< HEAD
       boolean success = authenticate();
=======
        boolean success = false;
        try {
            // Building the HTTP request discretely here, as it is the only one with a deviant content type
            Request request = httpClient.newRequest(EvohomeApiConstants.URL_V2_AUTH);
            request.method(HttpMethod.POST);
            request.header("Authorization", "Basic YjAxM2FhMjYtOTcyNC00ZGJkLTg4OTctMDQ4YjlhYWRhMjQ5OnRlc3Q=");
            request.header("Accept", "application/json, application/xml, text/json, text/x-json, text/javascript, text/xml");

            String data = "Username=" + URLEncoder.encode(configuration.username, "UTF-8") + "&"
                    + "Password=" + URLEncoder.encode(configuration.password, "UTF-8") + "&"
                    + "Host=rs.alarmnet.com%2F&"
                    + "Pragma=no-cache&"
                    + "Cache-Control=no-store+no-cache&"
                    + "scope=EMEA-V1-Basic+EMEA-V1-Anonymous+EMEA-V1-Get-Current-User-Account&"
                    + "grant_type=password&"
                    + "Content-Type=application%2Fx-www-form-urlencoded%3B+charset%3Dutf-8&"
                    + "Connection=Keep-Alive";

            request.content(new StringContentProvider(data), "application/x-www-form-urlencoded");

            ContentResponse response = request.send();
            if (response.getStatus() == 200) {
                String reply = response.getContentAsString();
                success = true;
                apiAccess.setAuthentication(new Gson().fromJson(reply, Authentication.class));
            }
        } catch (Exception e) {
            apiAccess.setAuthentication(null);
            logger.error("Authorization failed", e);
        }
>>>>>>> 1b3ea2cc

        // If the authentication succeeded, gather the basic intel as well
        if (success == true) {
            useraccount = requestUserAccount();
            locations   = requestLocations();
            controlSystemCache = populateCache();
        } else {
            apiAccess.setAuthentication(null);
            logger.error("Authorization failed");
        }

        return success;
    }

    private boolean authenticate() {
        Authentication authentication = new Authentication();

        try {
            String data = "Username=" + URLEncoder.encode(configuration.username, "UTF-8") + "&"
                        + "Password=" + URLEncoder.encode(configuration.password, "UTF-8") + "&"
                        + "Host=rs.alarmnet.com%2F&"
                        + "Pragma=no-cache&"
                        + "Cache-Control=no-store+no-cache&"
                        + "scope=EMEA-V1-Basic+EMEA-V1-Anonymous+EMEA-V1-Get-Current-User-Account&"
                        + "grant_type=password&"
                        + "Content-Type=application%2Fx-www-form-urlencoded%3B+charset%3Dutf-8&"
                        + "Connection=Keep-Alive";

        HashMap<String,String> headers = new HashMap<String,String>();
        headers.put("Authorization", "Basic YjAxM2FhMjYtOTcyNC00ZGJkLTg4OTctMDQ4YjlhYWRhMjQ5OnRlc3Q=");
        headers.put("Accept", "application/json, application/xml, text/json, text/x-json, text/javascript, text/xml");

        authentication  = apiAccess.doRequest(
                HttpMethod.POST, EvohomeApiConstants.URL_V2_AUTH,
                headers, data, "application/x-www-form-urlencoded", authentication);

        apiAccess.setAuthentication(authentication);

        } catch (UnsupportedEncodingException e) {
            logger.error("Credential conversion failed", e);
        }

        return (authentication != null);
    }

<<<<<<< HEAD
    private Map<Integer, ControlSystemAndStatus> populateCache() throws NullPointerException {
=======
    @Override
    public ControlSystem[] getControlSystems() {
        if(locationsStatus == null){
            update();
        }
        //TODO move this to after login to save time
>>>>>>> 1b3ea2cc
        Map<Integer, ControlSystemAndStatus> map = new HashMap<Integer, ControlSystemAndStatus>();

        // Add metadata to the map
        for (Location location : locations) {
            for (Gateway gateway : location.gateways) {
                for (TemperatureControlSystem system: gateway.temperatureControlSystems) {
                    ControlSystemAndStatus status = new ControlSystemAndStatus();
                    status.controlSystem = system;
                    map.put(system.systemId, status);
                }
            }
        }

        return map;
    }

    private void updateCache() throws NullPointerException {
        // Add all statuses to the map
        for (LocationStatus location : locationsStatus) {
            for (GatewayStatus gateway : location.gateways) {
                for (TemperatureControlSystemStatus system: gateway.temperatureControlSystems) {
                    ControlSystemAndStatus status = controlSystemCache.get(system.systemId);
                    if (status != null) {
                        status.controlSystemStatus = system;
                        controlSystemCache.put(system.systemId, status);
                    }
                }
            }
        }
    }

    @Override
    public void logout() {
        close();
    }

    @Override
    public void update() {
        locationsStatus = requestLocationsStatus();
        updateCache();
    }

    @Override
    public DataModelResponse[] getData() {
        return new DataModelResponse[0];
    }

    @Override
    public ControlSystem[] getControlSystems() {
        ArrayList<ControlSystem> result = new ArrayList<ControlSystem>();
        for (ControlSystemAndStatus item : controlSystemCache.values()) {
            result.add(new ControlSystemV2(apiAccess, item.controlSystem, item.controlSystemStatus));
        }

        return result.toArray(new ControlSystem[result.size()]);
    }

    @Override
    public ControlSystem getControlSystem(int id) {
        for (ControlSystem controlSystem : getControlSystems()) {
            if (controlSystem.getId() == id) {
                return controlSystem;
            }
        }

        return null;
    }

<<<<<<< HEAD
    @Override
    public void refresh() {
        //TODO add check on token expired, use refresh token to update access token
        authenticate(); // crude workaround
    }
=======
    /**
     * Returns the specified Heating Zone or null if one can't be found
     * @return
     */
    @Override
    public ZoneStatus getHeatingZone(int locationId, int zoneId) {
        LocationsStatus myLocationsStatus = getLocationStatus();
        for(LocationStatus myLocationStatus : myLocationsStatus){
            for(GatewayStatus gatewayStatus : myLocationStatus.Gateways){
                for(TemperatureControlSystemStatus temperatureControlSystem : gatewayStatus.TemperatureControlSystems){
                    if(temperatureControlSystem.SystemId == locationId){
                        for(ZoneStatus zone : temperatureControlSystem.Zones){
                            if(zone.ZoneId == zoneId){
                                return zone;
                            }
                        }
                    }
                }
            }

        }
        return null;
    }

    private LocationsStatus getLocationStatus(){
        if(locationsStatus == null){
            update();
        }
        return locationsStatus;
    }

>>>>>>> 1b3ea2cc
}<|MERGE_RESOLUTION|>--- conflicted
+++ resolved
@@ -31,14 +31,8 @@
 public class EvohomeApiClientV2 implements EvohomeApiClient {
     private final Logger logger = LoggerFactory.getLogger(EvohomeApiClientV2.class);
 
-<<<<<<< HEAD
     private final SslContextFactory sslContextFactory = new SslContextFactory();
     private final HttpClient httpClient = new HttpClient(sslContextFactory);
-=======
-    private EvohomeGatewayConfiguration configuration = null;
-    private ApiAccess apiAccess = null;
-    private final HttpClient httpClient;
->>>>>>> 1b3ea2cc
 
     private EvohomeGatewayConfiguration          configuration      = null;
     private ApiAccess                            apiAccess          = null;
@@ -49,7 +43,6 @@
 
     public EvohomeApiClientV2(EvohomeGatewayConfiguration configuration) {
         this.configuration = configuration;
-<<<<<<< HEAD
         logger.info("Creating Evohome API client.");
 
         try {
@@ -58,12 +51,6 @@
             logger.error("Could not start http client.", e);
         }
 
-=======
-        SslContextFactory sslContextFactory = new SslContextFactory();
-        httpClient = new HttpClient(sslContextFactory);
-        httpClient.start();        
-
->>>>>>> 1b3ea2cc
         apiAccess = new ApiAccess(httpClient);
         if (configuration != null) {
             apiAccess.setApplicationId(configuration.applicationId);
@@ -126,40 +113,7 @@
 
     @Override
     public boolean login() {
-<<<<<<< HEAD
        boolean success = authenticate();
-=======
-        boolean success = false;
-        try {
-            // Building the HTTP request discretely here, as it is the only one with a deviant content type
-            Request request = httpClient.newRequest(EvohomeApiConstants.URL_V2_AUTH);
-            request.method(HttpMethod.POST);
-            request.header("Authorization", "Basic YjAxM2FhMjYtOTcyNC00ZGJkLTg4OTctMDQ4YjlhYWRhMjQ5OnRlc3Q=");
-            request.header("Accept", "application/json, application/xml, text/json, text/x-json, text/javascript, text/xml");
-
-            String data = "Username=" + URLEncoder.encode(configuration.username, "UTF-8") + "&"
-                    + "Password=" + URLEncoder.encode(configuration.password, "UTF-8") + "&"
-                    + "Host=rs.alarmnet.com%2F&"
-                    + "Pragma=no-cache&"
-                    + "Cache-Control=no-store+no-cache&"
-                    + "scope=EMEA-V1-Basic+EMEA-V1-Anonymous+EMEA-V1-Get-Current-User-Account&"
-                    + "grant_type=password&"
-                    + "Content-Type=application%2Fx-www-form-urlencoded%3B+charset%3Dutf-8&"
-                    + "Connection=Keep-Alive";
-
-            request.content(new StringContentProvider(data), "application/x-www-form-urlencoded");
-
-            ContentResponse response = request.send();
-            if (response.getStatus() == 200) {
-                String reply = response.getContentAsString();
-                success = true;
-                apiAccess.setAuthentication(new Gson().fromJson(reply, Authentication.class));
-            }
-        } catch (Exception e) {
-            apiAccess.setAuthentication(null);
-            logger.error("Authorization failed", e);
-        }
->>>>>>> 1b3ea2cc
 
         // If the authentication succeeded, gather the basic intel as well
         if (success == true) {
@@ -205,16 +159,7 @@
         return (authentication != null);
     }
 
-<<<<<<< HEAD
     private Map<Integer, ControlSystemAndStatus> populateCache() throws NullPointerException {
-=======
-    @Override
-    public ControlSystem[] getControlSystems() {
-        if(locationsStatus == null){
-            update();
-        }
-        //TODO move this to after login to save time
->>>>>>> 1b3ea2cc
         Map<Integer, ControlSystemAndStatus> map = new HashMap<Integer, ControlSystemAndStatus>();
 
         // Add metadata to the map
@@ -283,13 +228,12 @@
         return null;
     }
 
-<<<<<<< HEAD
     @Override
     public void refresh() {
         //TODO add check on token expired, use refresh token to update access token
         authenticate(); // crude workaround
     }
-=======
+
     /**
      * Returns the specified Heating Zone or null if one can't be found
      * @return
@@ -321,5 +265,4 @@
         return locationsStatus;
     }
 
->>>>>>> 1b3ea2cc
 }