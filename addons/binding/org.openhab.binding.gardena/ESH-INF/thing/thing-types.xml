<?xml version="1.0" encoding="UTF-8"?>
<thing:thing-descriptions bindingId="gardena" xmlns:xsi="http://www.w3.org/2001/XMLSchema-instance"
	xmlns:thing="http://eclipse.org/smarthome/schemas/thing-description/v1.0.0"
	xsi:schemaLocation="http://eclipse.org/smarthome/schemas/thing-description/v1.0.0 http://eclipse.org/smarthome/schemas/thing-description-1.0.0.xsd">

	<!-- ############################### Mower ############################### -->
	<thing-type id="mower">
<<<<<<< HEAD
        <supported-bridge-type-refs>
            <bridge-type-ref id="account"/>
        </supported-bridge-type-refs>
	
=======
		<supported-bridge-type-refs>
			<bridge-type-ref id="bridge" />
		</supported-bridge-type-refs>

>>>>>>> f7d62c90
		<label>Gardena Smart Sileno mower</label>
		<description>A Gardena Smart Sileno mower</description>

		<channel-groups>
			<channel-group id="device_info" typeId="deviceInfo" />
			<channel-group id="battery" typeId="rechargeableBattery" />
			<channel-group id="radio" typeId="radio" />
			<channel-group id="internal_temperature" typeId="internalTemperature" />
			<channel-group id="mower" typeId="mower" />
		</channel-groups>
		<properties>
			<!-- device info -->
			<property name="manufacturer" />
			<property name="product" />
			<property name="serialNumber" />
			<property name="sgtin" />
			<property name="version" />
			<property name="category" />
		</properties>
	</thing-type>

	<channel-group-type id="deviceInfo">
		<label>Device Info</label>
		<description>Information about the device</description>
		<channels>
			<channel id="last_time_online" typeId="lastTimeOnline" />
		</channels>
	</channel-group-type>

	<channel-group-type id="rechargeableBattery">
		<label>Battery Info</label>
		<description>Information about the rechargeable battery</description>
		<channels>
			<channel id="level" typeId="system.battery-level" />
			<channel id="rechargable_battery_status" typeId="rechargableBatteryStatus" />
			<channel id="charging" typeId="charging" />
		</channels>
	</channel-group-type>

	<channel-group-type id="radio">
		<label>Radio Link</label>
		<description>Information about the radio link</description>
		<channels>
			<channel id="quality" typeId="radioQuality" />
			<channel id="connection_status" typeId="connectionStatus" />
			<channel id="state" typeId="radioState" />
		</channels>
	</channel-group-type>

	<channel-group-type id="mower">
		<label>Robotic Mower</label>
		<description>Information about the robotic mower</description>
		<channels>
			<channel id="manual_operation" typeId="manualOperation" />
			<channel id="status" typeId="status" />
			<channel id="error" typeId="error" />
			<channel id="source_for_next_start" typeId="sourceForNextStart" />
			<channel id="timestamp_next_start" typeId="timestampNextStart" />
			<channel id="override_end_time" typeId="overrideEndTime" />
			<channel id="park_until_further_notice_command" typeId="parkUntilFurtherNotice" />
			<channel id="park_until_next_timer_command" typeId="parkUntilNextTimerCommand" />
			<channel id="start_resume_schedule_command" typeId="startResumeSchedule" />
			<channel id="start_override_timer_command" typeId="startOverrideTimer" />
			<channel id="mower_command_duration" typeId="mowerCommandDuration" />
		</channels>
	</channel-group-type>

	<channel-group-type id="internalTemperature">
		<label>Internal Temperature</label>
		<description>The internal temperature of the robotic mower</description>
		<channels>
			<channel id="temperature" typeId="temperature" />
		</channels>
	</channel-group-type>


	<channel-type id="mowerCommandDuration">
		<item-type>Number</item-type>
		<label>Mowing time</label>
		<description>Mowing time in minutes</description>
		<state pattern="%d min" min="1" max="1440" step="1" />
	</channel-type>

	<channel-type id="parkUntilFurtherNotice">
		<item-type>Switch</item-type>
		<label>Park And Pause All Timers</label>
		<description>Park and pause all timers</description>
	</channel-type>

	<channel-type id="parkUntilNextTimerCommand">
		<item-type>Switch</item-type>
		<label>Park Until Next Timer</label>
		<description>Park until next timer</description>
	</channel-type>

	<channel-type id="startResumeSchedule">
		<item-type>Switch</item-type>
		<label>Start Resume Schedule</label>
		<description>Start resume schedule</description>
	</channel-type>

	<channel-type id="startOverrideTimer">
		<item-type>Switch</item-type>
		<label>Override Timer</label>
		<description>Starts the mower for the specified duration</description>
	</channel-type>

	<channel-type id="lastTimeOnline">
		<item-type>DateTime</item-type>
		<label>Last Time Online</label>
		<description>Last time the device was online</description>
		<state readOnly="true" />
	</channel-type>

	<channel-type id="rechargableBatteryStatus" advanced="true">
		<item-type>String</item-type>
		<label>Rechargable Battery Status</label>
		<description>The status of the rechargable battery</description>
		<state readOnly="true">
			<options>
				<option value="weak">Weak</option>
				<option value="ok">OK</option>
				<option value="undefined">Undefined</option>
			</options>
		</state>
	</channel-type>

	<channel-type id="charging" advanced="true">
		<item-type>Switch</item-type>
		<label>Battery Charging</label>
		<description>Battery Charging</description>
		<state readOnly="true" />
	</channel-type>

	<channel-type id="radioQuality" advanced="true">
		<item-type>Number</item-type>
		<label>Radio Link Quality</label>
		<description>Radio Link Quality</description>
		<state pattern="%d %%" readOnly="true" />
	</channel-type>

	<channel-type id="connectionStatus">
		<item-type>String</item-type>
		<label>Connection Status</label>
		<description>Connection Status</description>
		<state readOnly="true">
			<options>
				<option value="status_device_unreachable">Device unreachable</option>
				<option value="status_device_alive">Device alive</option>
				<option value="unknown">Unknown</option>
			</options>
		</state>
	</channel-type>

	<channel-type id="radioState" advanced="true">
		<item-type>String</item-type>
		<label>Connection State</label>
		<description>Connection State</description>
		<state readOnly="true">
			<options>
				<option value="poor">Poor</option>
				<option value="good">Good</option>
				<option value="excellent">Excellent</option>
				<option value="undefined">Undefined</option>
			</options>
		</state>
	</channel-type>

<<<<<<< HEAD
    <channel-type id="manualOperation" advanced="true">
        <item-type>String</item-type>
        <label>Manual Operation</label>
        <description>The mower is controlled manually</description>
        <state readOnly="true" />
    </channel-type>

    <channel-type id="status">
        <item-type>String</item-type>
        <label>Mower Status</label>
        <description>The mower status</description>
        <state readOnly="true">
            <options>
                <option value="paused">Paused</option>
                <option value="ok_cutting">Mowing</option>
                <option value="ok_searching">Searching charging station</option>
                <option value="ok_charging">Charging</option>
                <option value="ok_leaving">Mowing</option>
                <option value="wait_updating">Updating ...</option>
                <option value="wait_power_up">Powering up ...</option>
                <option value="parked_timer">Parked on schedule</option>
                <option value="parked_park_selected">Parked</option>
                <option value="off_disabled">The mower is turned off</option>
                <option value="off_hatch_open">Disabled. Hatch open</option>
                <option value="unknown">Unknown</option>
                <option value="error">Error</option>
                <option value="error_at_power_up">Error</option>
                <option value="off_hatch_closed">Disabled. Manual start needed</option>
                <option value="ok_cutting_timer_overridden">Manual mowing</option>
                <option value="parked_autotimer">Parked due to SensorControl</option>
                <option value="parked_daily_limit_reached">Completed</option>
                <option value="undefined">Undefined</option>
            </options>
        </state>
    </channel-type>

    <channel-type id="error" advanced="true">
        <item-type>String</item-type>
        <label>Mower Error</label>
        <description>Mower Error</description>
        <state readOnly="true">
            <options>
                <option value="no_message">No message</option>
                <option value="outside_working_area">Outside working area</option>
                <option value="no_loop_signal">No loop signal</option>
                <option value="wrong_loop_signal">Wrong loop signal</option>
                <option value="loop_sensor_problem_front">Loop sensor problem, front</option>
                <option value="loop_sensor_problem_rear">Loop sensor problem, rear</option>
                <option value="trapped">Trapped</option>
                <option value="upside_down">Upside down</option>
                <option value="low_battery">Low battery</option>
                <option value="empty_battery">Empty battery</option>
                <option value="no_drive">Disabled. Hatch open</option>
                <option value="lifted">Lifted</option>
                <option value="stuck_in_charging_station">Stuck in charging station</option>
                <option value="charging_station_blocked">Charging station blocked</option>
                <option value="collision_sensor_problem_rear">Collision sensor problem, rear</option>
                <option value="collision_sensor_problem_front">Collision sensor problem, front</option>
                <option value="wheel_motor_blocked_right">Wheel motor blocked, right</option>
                <option value="wheel_motor_blocked_left">Wheel motor blocked, left</option>
                <option value="wheel_drive_problem_right">Wheel drive problem, right</option>
                <option value="wheel_drive_problem_left">Wheel drive problem, left</option>
                <option value="cutting_system_blocked">Cutting system blocked</option>
                <option value="invalid_sub_device_combination">Invalid sub-device combination</option>
                <option value="settings_restored">Settings restored</option>
                <option value="electronic_problem">Electronic problem</option>
                <option value="charging_system_problem">Charging system problem</option>
                <option value="tilt_sensor_problem">Tilt sensor problem</option>
                <option value="wheel_motor_overloaded_right">Wheel motor overloaded, right</option>
                <option value="wheel_motor_overloaded_left">Wheel motor overloaded, left</option>
                <option value="charging_current_too_high">Charging current too high</option>
                <option value="temporary_problem">Temporary problem</option>
                <option value="guide_1_not_found">Guide 1 not found</option>
                <option value="guide_2_not_found">Guide 2 not found</option>
                <option value="guide_3_not_found">Guide 3 not found</option>
                <option value="difficult_finding_home">Difficult finding home</option>
                <option value="guide_calibration_accomplished">Guide calibration accomplished</option>
                <option value="guide_calibration_failed">Guide calibration failed</option>
                <option value="temporary_battery_problem">Temporary battery problem</option>
                <option value="battery_problem">Battery problem</option>
                <option value="alarm_mower_switched_off">Alarm! Mower switched off</option>
                <option value="alarm_mower_stopped">Alarm! Mower stopped</option>
                <option value="alarm_mower_lifted">Alarm! Mower lifted</option>
                <option value="alarm_mower_tilted">Alarm! Mower tilted</option>
                <option value="connection_changed">Connection changed</option>
                <option value="connection_not_changed">Connection not changed</option>
                <option value="com_board_not_available">COM board not available</option>
                <option value="slipped">Slipped</option>
            </options>
        </state>
    </channel-type>

    <channel-type id="sourceForNextStart" advanced="true">
        <item-type>String</item-type>
        <label>Source For Next Start</label>
        <description>The source for the next start</description>
        <state readOnly="true">
            <options>
                <option value="no_source">No source</option>
                <option value="completed_cutting_daily_limit">Completed cutting daily limit</option>
                <option value="week_timer">Week timer</option>
                <option value="countdown_timer">Countdown timer</option>
                <option value="mower_charging">Mower charging</option>
                <option value="completed_cutting_autotimer">Completed cutting autotimer</option>
                <option value="undefined">Undefined</option>
            </options>
        </state>
    </channel-type>

    <channel-type id="timestampNextStart">
        <item-type>DateTime</item-type>
        <label>Timestamp Next Start</label>
        <description>Timestamp of the next start</description>
        <state readOnly="true"/>
    </channel-type>

    <channel-type id="overrideEndTime" advanced="true">
        <item-type>DateTime</item-type>
        <label>Override End Time</label>
        <description>Override End Time</description>
        <state readOnly="true"/>
    </channel-type>

    <channel-type id="temperature" advanced="true">
        <item-type>Number</item-type>
        <label>Temperature</label>
        <description>Temperature</description>
        <state pattern="%d °C" readOnly="true" />
    </channel-type>

    <!-- ############################### Gateway ############################### -->
    <thing-type id="gateway">
        <supported-bridge-type-refs>
            <bridge-type-ref id="account"/>
        </supported-bridge-type-refs>

        <label>Gardena Smart Home Gateway</label>
        <description>Represents a Gardena Smart Home Gateway</description>

        <channel-groups>
            <channel-group id="gateway" typeId="gateway" />
        </channel-groups>
        <properties>
            <!-- device info -->
            <property name="manufacturer" />
            <property name="product" />
            <property name="serialNumber" />
            <property name="sgtin" />
            <property name="version" />
            <property name="category" />
        </properties>
    </thing-type>

    <channel-group-type id="gateway">
        <label>Gateway Info</label>
        <description>Gateway Info</description>
        <channels>
            <channel id="ip_address" typeId="ipAddress" />
            <channel id="time_zone" typeId="timeZone" />
            <channel id="connection_status" typeId="connectionStatus" />
        </channels>
    </channel-group-type>

    <channel-type id="ipAddress">
        <item-type>String</item-type>
        <label>IP Address</label>
        <description>The IP address of the gateway</description>
        <state readOnly="true"/>
    </channel-type>

    <channel-type id="timeZone" advanced="true">
        <item-type>String</item-type>
        <label>Time Zone</label>
        <description>The time zone of the gateway</description>
        <state readOnly="true"/>
    </channel-type>

    <!-- ############################### Watering Computer ############################### -->
    <thing-type id="watering_computer">
        <supported-bridge-type-refs>
            <bridge-type-ref id="account"/>
        </supported-bridge-type-refs>

        <label>Gardena Smart Watering Computer</label>
        <description>Represents a Gardena Smart Watering Computer</description>

        <channel-groups>
            <channel-group id="device_info" typeId="deviceInfo"/>
            <channel-group id="battery" typeId="battery" />
            <channel-group id="radio" typeId="radio" />
            <channel-group id="outlet" typeId="outlet" />
            <channel-group id="ambient_temperature" typeId="ambientTemperature" />
        </channel-groups>
        <properties>
            <!-- device info -->
            <property name="manufacturer" />
            <property name="product" />
            <property name="serialNumber" />
            <property name="sgtin" />
            <property name="version" />
            <property name="category" />
        </properties>
    </thing-type>

    <channel-group-type id="battery">
        <label>Battery Info</label>
        <description>Informations about the battery</description>
        <channels>
            <channel id="level" typeId="system.battery-level" />
            <channel id="disposable_battery_status" typeId="disposableBatteryStatus" />
        </channels>
    </channel-group-type>

    <channel-group-type id="outlet">
        <label>Watering Outlet</label>
        <description>Informations about the watering outlet</description>
        <channels>
            <channel id="valve_open" typeId="valveOpen" />
            <channel id="manual_override" typeId="manualOverride" />
            <channel id="button_manual_override_time" typeId="buttonManualOverrideTime" />
            <channel id="outlet_command" typeId="outletCommand" />
        </channels>
    </channel-group-type>

    <channel-group-type id="ambientTemperature">
        <label>Ambient Temperature</label>
        <description>Ambient Temperature</description>
        <channels>
            <channel id="temperature" typeId="temperature" />
            <channel id="frost_warning" typeId="frostWarning" />
        </channels>
    </channel-group-type>

    <channel-type id="disposableBatteryStatus" advanced="true">
        <item-type>String</item-type>
        <label>Disposable Battery Status</label>
        <description>The status of the disposable battery</description>
        <state readOnly="true">
            <options>
                <option value="out_of_operation">Out of operation</option>
                <option value="replace_now">Critical battery level, replace now</option>
                <option value="low">Low</option>
                <option value="ok">OK</option>
                <option value="undefined">Undefined</option>
            </options>
        </state>
    </channel-type>

    <channel-type id="valveOpen">
        <item-type>Contact</item-type>
        <label>Valve Open</label>
        <description>Valve Open</description>
        <state readOnly="true"/>
    </channel-type>

    <channel-type id="manualOverride" advanced="true">
        <item-type>String</item-type>
        <label>Manual Override</label>
        <description>Manual Override</description>
        <state readOnly="true">
            <options>
                <option value="inactive">Inactive</option>
                <option value="open">Open</option>
                <option value="undefined">Undefined</option>
            </options>
        </state>
    </channel-type>

    <channel-type id="buttonManualOverrideTime" advanced="true">
        <item-type>Number</item-type>
        <label>Button Manual Override</label>
        <description>The time the valve is open when you press the button on the device</description>
        <state pattern="%d min" min="1" max="180" step="1"/>
    </channel-type>

    <channel-type id="outletCommand">
        <item-type>Switch</item-type>
        <label>Valve command</label>
        <description>Command to open and close the valve</description>
    </channel-type>

    <channel-type id="frostWarning" advanced="true">
        <item-type>String</item-type>
        <label>Frost Warning</label>
        <description>Frost Warning</description>
        <state readOnly="true">
            <options>
                <option value="no_frost">No frost</option>
                <option value="frost">Frost</option>
                <option value="undefined">Undefined</option>
            </options>
        </state>
    </channel-type>

    <!-- ############################### Sensor ############################### -->
    <thing-type id="sensor">
        <supported-bridge-type-refs>
            <bridge-type-ref id="account"/>
        </supported-bridge-type-refs>
        
        <label>Gardena Smart Sensor</label>
        <description>Represents a Gardena Smart Sensor</description>

        <channel-groups>
            <channel-group id="device_info" typeId="deviceInfo"/>
            <channel-group id="battery" typeId="battery" />
            <channel-group id="radio" typeId="radio" />
            <channel-group id="ambient_temperature" typeId="ambientTemperature" />
            <channel-group id="soil_temperature" typeId="soilTemperature" />
            <channel-group id="humidity" typeId="humidity" />
            <channel-group id="light" typeId="light" />
        </channel-groups>
        <properties>
            <!-- device info -->
            <property name="manufacturer" />
            <property name="product" />
            <property name="serialNumber" />
            <property name="sgtin" />
            <property name="version" />
            <property name="category" />
        </properties>
    </thing-type>

    <channel-group-type id="soilTemperature">
        <label>Soil Temperature</label>
        <description>The soil temperature</description>
        <channels>
            <channel id="temperature" typeId="temperature" />
        </channels>
    </channel-group-type>

    <channel-group-type id="humidity">
        <label>Humidity</label>
        <description>The humidity</description>
        <channels>
            <channel id="humidity" typeId="humidity" />
        </channels>
    </channel-group-type>

    <channel-group-type id="light">
        <label>Brightness</label>
        <description>The brightness</description>
        <channels>
            <channel id="light" typeId="light" />
        </channels>
    </channel-group-type>

    <channel-type id="humidity">
        <item-type>Number</item-type>
        <label>Humidity</label>
        <description>The humidity</description>
        <state pattern="%d %%" readOnly="true"/>
    </channel-type>

    <channel-type id="light">
        <item-type>Number</item-type>
        <label>Brightness</label>
        <description>The brightness</description>
        <state pattern="%d lx" readOnly="true"/>
    </channel-type>
=======
	<channel-type id="manualOperation">
		<item-type>String</item-type>
		<label>Manual Operation</label>
		<description>The mower is controlled manually</description>
		<state readOnly="true" />
	</channel-type>

	<channel-type id="status">
		<item-type>String</item-type>
		<label>Mower Status</label>
		<description>The mower status</description>
		<state readOnly="true">
			<options>
				<option value="paused">Paused</option>
				<option value="ok_cutting">Mowing</option>
				<option value="ok_searching">Searching charging station</option>
				<option value="ok_charging">Charging</option>
				<option value="ok_leaving">Mowing</option>
				<option value="wait_updating">Updating ...</option>
				<option value="wait_power_up">Powering up ...</option>
				<option value="parked_timer">Parked on schedule</option>
				<option value="parked_park_selected">Parked</option>
				<option value="off_disabled">The mower is turned off</option>
				<option value="off_hatch_open">Disabled. Hatch open</option>
				<option value="unknown">Unknown</option>
				<option value="error">Error</option>
				<option value="error_at_power_up">Error</option>
				<option value="off_hatch_closed">Disabled. Manual start needed</option>
				<option value="ok_cutting_timer_overridden">Manual mowing</option>
				<option value="parked_autotimer">Parked due to SensorControl</option>
				<option value="parked_daily_limit_reached">Completed</option>
				<option value="undefined">Undefined</option>
			</options>
		</state>
	</channel-type>

	<channel-type id="error">
		<item-type>String</item-type>
		<label>Mower Error</label>
		<description>Mower Error</description>
		<state readOnly="true">
			<options>
				<option value="no_message">No message</option>
				<option value="outside_working_area">Outside working area</option>
				<option value="no_loop_signal">No loop signal</option>
				<option value="wrong_loop_signal">Wrong loop signal</option>
				<option value="loop_sensor_problem_front">Loop sensor problem, front</option>
				<option value="loop_sensor_problem_rear">Loop sensor problem, rear</option>
				<option value="trapped">Trapped</option>
				<option value="upside_down">Upside down</option>
				<option value="low_battery">Low battery</option>
				<option value="empty_battery">Empty battery</option>
				<option value="no_drive">Disabled. Hatch open</option>
				<option value="lifted">Lifted</option>
				<option value="stuck_in_charging_station">Stuck in charging station</option>
				<option value="charging_station_blocked">Charging station blocked</option>
				<option value="collision_sensor_problem_rear">Collision sensor problem, rear</option>
				<option value="collision_sensor_problem_front">Collision sensor problem, front</option>
				<option value="wheel_motor_blocked_right">Wheel motor blocked, right</option>
				<option value="wheel_motor_blocked_left">Wheel motor blocked, left</option>
				<option value="wheel_drive_problem_right">Wheel drive problem, right</option>
				<option value="wheel_drive_problem_left">Wheel drive problem, left</option>
				<option value="cutting_system_blocked">Cutting system blocked</option>
				<option value="invalid_sub_device_combination">Invalid sub-device combination</option>
				<option value="settings_restored">Settings restored</option>
				<option value="electronic_problem">Electronic problem</option>
				<option value="charging_system_problem">Charging system problem</option>
				<option value="tilt_sensor_problem">Tilt sensor problem</option>
				<option value="wheel_motor_overloaded_right">Wheel motor overloaded, right</option>
				<option value="wheel_motor_overloaded_left">Wheel motor overloaded, left</option>
				<option value="charging_current_too_high">Charging current too high</option>
				<option value="temporary_problem">Temporary problem</option>
				<option value="guide_1_not_found">Guide 1 not found</option>
				<option value="guide_2_not_found">Guide 2 not found</option>
				<option value="guide_3_not_found">Guide 3 not found</option>
				<option value="difficult_finding_home">Difficult finding home</option>
				<option value="guide_calibration_accomplished">Guide calibration accomplished</option>
				<option value="guide_calibration_failed">Guide calibration failed</option>
				<option value="temporary_battery_problem">Temporary battery problem</option>
				<option value="battery_problem">Battery problem</option>
				<option value="alarm_mower_switched_off">Alarm! Mower switched off</option>
				<option value="alarm_mower_stopped">Alarm! Mower stopped</option>
				<option value="alarm_mower_lifted">Alarm! Mower lifted</option>
				<option value="alarm_mower_tilted">Alarm! Mower tilted</option>
				<option value="connection_changed">Connection changed</option>
				<option value="connection_not_changed">Connection not changed</option>
				<option value="com_board_not_available">COM board not available</option>
				<option value="slipped">Slipped</option>
			</options>
		</state>
	</channel-type>

	<channel-type id="sourceForNextStart" advanced="true">
		<item-type>String</item-type>
		<label>Source For Next Start</label>
		<description>The source for the next start</description>
		<state readOnly="true">
			<options>
				<option value="no_source">No source</option>
				<option value="completed_cutting_daily_limit">Completed cutting daily limit</option>
				<option value="week_timer">Week timer</option>
				<option value="countdown_timer">Countdown timer</option>
				<option value="mower_charging">Mower charging</option>
				<option value="completed_cutting_autotimer">Completed cutting autotimer</option>
				<option value="undefined">Undefined</option>
			</options>
		</state>
	</channel-type>

	<channel-type id="timestampNextStart">
		<item-type>DateTime</item-type>
		<label>Timestamp Next Start</label>
		<description>Timestamp of the next start</description>
		<state readOnly="true" />
	</channel-type>

	<channel-type id="overrideEndTime" advanced="true">
		<item-type>DateTime</item-type>
		<label>Override End Time</label>
		<description>Override End Time</description>
		<state readOnly="true" />
	</channel-type>

	<channel-type id="temperature">
		<item-type>Number</item-type>
		<label>Temperature</label>
		<description>Temperature</description>
		<state pattern="%d °C" readOnly="true" />
	</channel-type>

	<!-- ############################### Gateway ############################### -->
	<thing-type id="gateway">
		<supported-bridge-type-refs>
			<bridge-type-ref id="bridge" />
		</supported-bridge-type-refs>

		<label>Gardena Smart Home Gateway</label>
		<description>A Gardena Smart Home Gateway</description>

		<channel-groups>
			<channel-group id="gateway" typeId="gateway" />
		</channel-groups>
		<properties>
			<!-- device info -->
			<property name="manufacturer" />
			<property name="product" />
			<property name="serialNumber" />
			<property name="sgtin" />
			<property name="version" />
			<property name="category" />
		</properties>
	</thing-type>

	<channel-group-type id="gateway">
		<label>Gateway Info</label>
		<description>Gateway Info</description>
		<channels>
			<channel id="ip_address" typeId="ipAddress" />
			<channel id="time_zone" typeId="timeZone" />
			<channel id="connection_status" typeId="connectionStatus" />
		</channels>
	</channel-group-type>

	<channel-type id="ipAddress">
		<item-type>String</item-type>
		<label>IP Address</label>
		<description>The IP address of the gateway</description>
		<state readOnly="true" />
	</channel-type>

	<channel-type id="timeZone">
		<item-type>String</item-type>
		<label>Time Zone</label>
		<description>The time zone of the gateway</description>
		<state readOnly="true" />
	</channel-type>

	<!-- ############################### Watering Computer ############################### -->
	<thing-type id="watering_computer">
		<supported-bridge-type-refs>
			<bridge-type-ref id="bridge" />
		</supported-bridge-type-refs>

		<label>Gardena Smart Watering Computer</label>
		<description>Represents a Gardena Smart Watering Computer</description>

		<channel-groups>
			<channel-group id="device_info" typeId="deviceInfo" />
			<channel-group id="battery" typeId="battery" />
			<channel-group id="radio" typeId="radio" />
			<channel-group id="outlet" typeId="outlet" />
			<channel-group id="ambient_temperature" typeId="ambientTemperature" />
		</channel-groups>
		<properties>
			<!-- device info -->
			<property name="manufacturer" />
			<property name="product" />
			<property name="serialNumber" />
			<property name="sgtin" />
			<property name="version" />
			<property name="category" />
		</properties>
	</thing-type>

	<channel-group-type id="battery">
		<label>Battery Info</label>
		<description>Informations about the battery</description>
		<channels>
			<channel id="level" typeId="system.battery-level" />
			<channel id="disposable_battery_status" typeId="disposableBatteryStatus" />
		</channels>
	</channel-group-type>

	<channel-group-type id="outlet">
		<label>Watering Outlet</label>
		<description>Informations about the watering outlet</description>
		<channels>
			<channel id="valve_open" typeId="valveOpen" />
			<channel id="manual_override" typeId="manualOverride" />
			<channel id="button_manual_override_time" typeId="buttonManualOverrideTime" />
			<channel id="outlet_command" typeId="outletCommand" />
		</channels>
	</channel-group-type>

	<channel-group-type id="ambientTemperature">
		<label>Ambient Temperature</label>
		<description>Ambient Temperature</description>
		<channels>
			<channel id="temperature" typeId="temperature" />
			<channel id="frost_warning" typeId="frostWarning" />
		</channels>
	</channel-group-type>

	<channel-type id="disposableBatteryStatus">
		<item-type>String</item-type>
		<label>Disposable Battery Status</label>
		<description>The status of the disposable battery</description>
		<state readOnly="true">
			<options>
				<option value="out_of_operation">Out of operation</option>
				<option value="replace_now">Critical battery level, replace now</option>
				<option value="low">Low</option>
				<option value="ok">OK</option>
				<option value="undefined">Undefined</option>
			</options>
		</state>
	</channel-type>

	<channel-type id="valveOpen">
		<item-type>Switch</item-type>
		<label>Valve Open</label>
		<description>Valve Open</description>
		<state readOnly="true" />
	</channel-type>

	<channel-type id="manualOverride">
		<item-type>String</item-type>
		<label>Manual Override</label>
		<description>Manual Override</description>
		<state readOnly="true">
			<options>
				<option value="inactive">Inactive</option>
				<option value="open">Open</option>
				<option value="undefined">Undefined</option>
			</options>
		</state>
	</channel-type>

	<channel-type id="buttonManualOverrideTime">
		<item-type>Number</item-type>
		<label>Button Manual Override</label>
		<description>The time the valve is open when you press the button on the device</description>
		<state pattern="%d min" min="1" max="180" step="1" />
	</channel-type>

	<channel-type id="outletCommand">
		<item-type>Switch</item-type>
		<label>Valve command</label>
		<description>Command to open and close the valve</description>
	</channel-type>

	<channel-type id="frostWarning">
		<item-type>String</item-type>
		<label>Frost Warning</label>
		<description>Frost Warning</description>
		<state readOnly="true">
			<options>
				<option value="no_frost">No frost</option>
				<option value="frost">Frost</option>
				<option value="undefined">Undefined</option>
			</options>
		</state>
	</channel-type>

	<!-- ############################### Sensor ############################### -->
	<thing-type id="sensor">
		<supported-bridge-type-refs>
			<bridge-type-ref id="bridge" />
		</supported-bridge-type-refs>

		<label>Gardena Smart Sensor</label>
		<description>Represents a Gardena Smart Sensor</description>

		<channel-groups>
			<channel-group id="device_info" typeId="deviceInfo" />
			<channel-group id="battery" typeId="battery" />
			<channel-group id="radio" typeId="radio" />
			<channel-group id="ambient_temperature" typeId="ambientTemperature" />
			<channel-group id="soil_temperature" typeId="soilTemperature" />
			<channel-group id="humidity" typeId="humidity" />
			<channel-group id="light" typeId="light" />
		</channel-groups>
		<properties>
			<!-- device info -->
			<property name="manufacturer" />
			<property name="product" />
			<property name="serialNumber" />
			<property name="sgtin" />
			<property name="version" />
			<property name="category" />
		</properties>
	</thing-type>

	<channel-group-type id="soilTemperature">
		<label>Soil Temperature</label>
		<description>The soil temperature</description>
		<channels>
			<channel id="temperature" typeId="temperature" />
		</channels>
	</channel-group-type>

	<channel-group-type id="humidity">
		<label>Humidity</label>
		<description>The humidity</description>
		<channels>
			<channel id="humidity" typeId="humidity" />
		</channels>
	</channel-group-type>

	<channel-group-type id="light">
		<label>Brightness</label>
		<description>The brightness</description>
		<channels>
			<channel id="light" typeId="light" />
		</channels>
	</channel-group-type>

	<channel-type id="humidity">
		<item-type>Number</item-type>
		<label>Humidity</label>
		<description>The humidity</description>
		<state pattern="%d %%" readOnly="true" />
	</channel-type>

	<channel-type id="light">
		<item-type>Number</item-type>
		<label>Brightness</label>
		<description>The brightness</description>
		<state pattern="%d lx" readOnly="true" />
	</channel-type>
>>>>>>> f7d62c90

</thing:thing-descriptions><|MERGE_RESOLUTION|>--- conflicted
+++ resolved
@@ -1,190 +1,182 @@
 <?xml version="1.0" encoding="UTF-8"?>
 <thing:thing-descriptions bindingId="gardena" xmlns:xsi="http://www.w3.org/2001/XMLSchema-instance"
-	xmlns:thing="http://eclipse.org/smarthome/schemas/thing-description/v1.0.0"
-	xsi:schemaLocation="http://eclipse.org/smarthome/schemas/thing-description/v1.0.0 http://eclipse.org/smarthome/schemas/thing-description-1.0.0.xsd">
-
-	<!-- ############################### Mower ############################### -->
-	<thing-type id="mower">
-<<<<<<< HEAD
+    xmlns:thing="http://eclipse.org/smarthome/schemas/thing-description/v1.0.0"
+    xsi:schemaLocation="http://eclipse.org/smarthome/schemas/thing-description/v1.0.0 http://eclipse.org/smarthome/schemas/thing-description-1.0.0.xsd">
+
+    <!-- ############################### Mower ############################### -->
+    <thing-type id="mower">
         <supported-bridge-type-refs>
-            <bridge-type-ref id="account"/>
+            <bridge-type-ref id="account" />
         </supported-bridge-type-refs>
-	
-=======
-		<supported-bridge-type-refs>
-			<bridge-type-ref id="bridge" />
-		</supported-bridge-type-refs>
-
->>>>>>> f7d62c90
-		<label>Gardena Smart Sileno mower</label>
-		<description>A Gardena Smart Sileno mower</description>
-
-		<channel-groups>
-			<channel-group id="device_info" typeId="deviceInfo" />
-			<channel-group id="battery" typeId="rechargeableBattery" />
-			<channel-group id="radio" typeId="radio" />
-			<channel-group id="internal_temperature" typeId="internalTemperature" />
-			<channel-group id="mower" typeId="mower" />
-		</channel-groups>
-		<properties>
-			<!-- device info -->
-			<property name="manufacturer" />
-			<property name="product" />
-			<property name="serialNumber" />
-			<property name="sgtin" />
-			<property name="version" />
-			<property name="category" />
-		</properties>
-	</thing-type>
-
-	<channel-group-type id="deviceInfo">
-		<label>Device Info</label>
-		<description>Information about the device</description>
-		<channels>
-			<channel id="last_time_online" typeId="lastTimeOnline" />
-		</channels>
-	</channel-group-type>
-
-	<channel-group-type id="rechargeableBattery">
-		<label>Battery Info</label>
-		<description>Information about the rechargeable battery</description>
-		<channels>
-			<channel id="level" typeId="system.battery-level" />
-			<channel id="rechargable_battery_status" typeId="rechargableBatteryStatus" />
-			<channel id="charging" typeId="charging" />
-		</channels>
-	</channel-group-type>
-
-	<channel-group-type id="radio">
-		<label>Radio Link</label>
-		<description>Information about the radio link</description>
-		<channels>
-			<channel id="quality" typeId="radioQuality" />
-			<channel id="connection_status" typeId="connectionStatus" />
-			<channel id="state" typeId="radioState" />
-		</channels>
-	</channel-group-type>
-
-	<channel-group-type id="mower">
-		<label>Robotic Mower</label>
-		<description>Information about the robotic mower</description>
-		<channels>
-			<channel id="manual_operation" typeId="manualOperation" />
-			<channel id="status" typeId="status" />
-			<channel id="error" typeId="error" />
-			<channel id="source_for_next_start" typeId="sourceForNextStart" />
-			<channel id="timestamp_next_start" typeId="timestampNextStart" />
-			<channel id="override_end_time" typeId="overrideEndTime" />
-			<channel id="park_until_further_notice_command" typeId="parkUntilFurtherNotice" />
-			<channel id="park_until_next_timer_command" typeId="parkUntilNextTimerCommand" />
-			<channel id="start_resume_schedule_command" typeId="startResumeSchedule" />
-			<channel id="start_override_timer_command" typeId="startOverrideTimer" />
-			<channel id="mower_command_duration" typeId="mowerCommandDuration" />
-		</channels>
-	</channel-group-type>
-
-	<channel-group-type id="internalTemperature">
-		<label>Internal Temperature</label>
-		<description>The internal temperature of the robotic mower</description>
-		<channels>
-			<channel id="temperature" typeId="temperature" />
-		</channels>
-	</channel-group-type>
-
-
-	<channel-type id="mowerCommandDuration">
-		<item-type>Number</item-type>
-		<label>Mowing time</label>
-		<description>Mowing time in minutes</description>
-		<state pattern="%d min" min="1" max="1440" step="1" />
-	</channel-type>
-
-	<channel-type id="parkUntilFurtherNotice">
-		<item-type>Switch</item-type>
-		<label>Park And Pause All Timers</label>
-		<description>Park and pause all timers</description>
-	</channel-type>
-
-	<channel-type id="parkUntilNextTimerCommand">
-		<item-type>Switch</item-type>
-		<label>Park Until Next Timer</label>
-		<description>Park until next timer</description>
-	</channel-type>
-
-	<channel-type id="startResumeSchedule">
-		<item-type>Switch</item-type>
-		<label>Start Resume Schedule</label>
-		<description>Start resume schedule</description>
-	</channel-type>
-
-	<channel-type id="startOverrideTimer">
-		<item-type>Switch</item-type>
-		<label>Override Timer</label>
-		<description>Starts the mower for the specified duration</description>
-	</channel-type>
-
-	<channel-type id="lastTimeOnline">
-		<item-type>DateTime</item-type>
-		<label>Last Time Online</label>
-		<description>Last time the device was online</description>
-		<state readOnly="true" />
-	</channel-type>
-
-	<channel-type id="rechargableBatteryStatus" advanced="true">
-		<item-type>String</item-type>
-		<label>Rechargable Battery Status</label>
-		<description>The status of the rechargable battery</description>
-		<state readOnly="true">
-			<options>
-				<option value="weak">Weak</option>
-				<option value="ok">OK</option>
-				<option value="undefined">Undefined</option>
-			</options>
-		</state>
-	</channel-type>
-
-	<channel-type id="charging" advanced="true">
-		<item-type>Switch</item-type>
-		<label>Battery Charging</label>
-		<description>Battery Charging</description>
-		<state readOnly="true" />
-	</channel-type>
-
-	<channel-type id="radioQuality" advanced="true">
-		<item-type>Number</item-type>
-		<label>Radio Link Quality</label>
-		<description>Radio Link Quality</description>
-		<state pattern="%d %%" readOnly="true" />
-	</channel-type>
-
-	<channel-type id="connectionStatus">
-		<item-type>String</item-type>
-		<label>Connection Status</label>
-		<description>Connection Status</description>
-		<state readOnly="true">
-			<options>
-				<option value="status_device_unreachable">Device unreachable</option>
-				<option value="status_device_alive">Device alive</option>
-				<option value="unknown">Unknown</option>
-			</options>
-		</state>
-	</channel-type>
-
-	<channel-type id="radioState" advanced="true">
-		<item-type>String</item-type>
-		<label>Connection State</label>
-		<description>Connection State</description>
-		<state readOnly="true">
-			<options>
-				<option value="poor">Poor</option>
-				<option value="good">Good</option>
-				<option value="excellent">Excellent</option>
-				<option value="undefined">Undefined</option>
-			</options>
-		</state>
-	</channel-type>
-
-<<<<<<< HEAD
+
+        <label>Gardena Smart Sileno mower</label>
+        <description>A Gardena Smart Sileno mower</description>
+
+        <channel-groups>
+            <channel-group id="device_info" typeId="deviceInfo" />
+            <channel-group id="battery" typeId="rechargeableBattery" />
+            <channel-group id="radio" typeId="radio" />
+            <channel-group id="internal_temperature" typeId="internalTemperature" />
+            <channel-group id="mower" typeId="mower" />
+        </channel-groups>
+        <properties>
+            <!-- device info -->
+            <property name="manufacturer" />
+            <property name="product" />
+            <property name="serialNumber" />
+            <property name="sgtin" />
+            <property name="version" />
+            <property name="category" />
+        </properties>
+    </thing-type>
+
+    <channel-group-type id="deviceInfo">
+        <label>Device Info</label>
+        <description>Information about the device</description>
+        <channels>
+            <channel id="last_time_online" typeId="lastTimeOnline" />
+        </channels>
+    </channel-group-type>
+
+    <channel-group-type id="rechargeableBattery">
+        <label>Battery Info</label>
+        <description>Information about the rechargeable battery</description>
+        <channels>
+            <channel id="level" typeId="system.battery-level" />
+            <channel id="rechargable_battery_status" typeId="rechargableBatteryStatus" />
+            <channel id="charging" typeId="charging" />
+        </channels>
+    </channel-group-type>
+
+    <channel-group-type id="radio">
+        <label>Radio Link</label>
+        <description>Information about the radio link</description>
+        <channels>
+            <channel id="quality" typeId="radioQuality" />
+            <channel id="connection_status" typeId="connectionStatus" />
+            <channel id="state" typeId="radioState" />
+        </channels>
+    </channel-group-type>
+
+    <channel-group-type id="mower">
+        <label>Robotic Mower</label>
+        <description>Information about the robotic mower</description>
+        <channels>
+            <channel id="manual_operation" typeId="manualOperation" />
+            <channel id="status" typeId="status" />
+            <channel id="error" typeId="error" />
+            <channel id="source_for_next_start" typeId="sourceForNextStart" />
+            <channel id="timestamp_next_start" typeId="timestampNextStart" />
+            <channel id="override_end_time" typeId="overrideEndTime" />
+            <channel id="park_until_further_notice_command" typeId="parkUntilFurtherNotice" />
+            <channel id="park_until_next_timer_command" typeId="parkUntilNextTimerCommand" />
+            <channel id="start_resume_schedule_command" typeId="startResumeSchedule" />
+            <channel id="start_override_timer_command" typeId="startOverrideTimer" />
+            <channel id="mower_command_duration" typeId="mowerCommandDuration" />
+        </channels>
+    </channel-group-type>
+
+    <channel-group-type id="internalTemperature">
+        <label>Internal Temperature</label>
+        <description>The internal temperature of the robotic mower</description>
+        <channels>
+            <channel id="temperature" typeId="temperature" />
+        </channels>
+    </channel-group-type>
+
+
+    <channel-type id="mowerCommandDuration">
+        <item-type>Number</item-type>
+        <label>Mowing time</label>
+        <description>Mowing time in minutes</description>
+        <state pattern="%d min" min="1" max="1440" step="1" />
+    </channel-type>
+
+    <channel-type id="parkUntilFurtherNotice">
+        <item-type>Switch</item-type>
+        <label>Park And Pause All Timers</label>
+        <description>Park and pause all timers</description>
+    </channel-type>
+
+    <channel-type id="parkUntilNextTimerCommand">
+        <item-type>Switch</item-type>
+        <label>Park Until Next Timer</label>
+        <description>Park until next timer</description>
+    </channel-type>
+
+    <channel-type id="startResumeSchedule">
+        <item-type>Switch</item-type>
+        <label>Start Resume Schedule</label>
+        <description>Start resume schedule</description>
+    </channel-type>
+
+    <channel-type id="startOverrideTimer">
+        <item-type>Switch</item-type>
+        <label>Override Timer</label>
+        <description>Starts the mower for the specified duration</description>
+    </channel-type>
+
+    <channel-type id="lastTimeOnline">
+        <item-type>DateTime</item-type>
+        <label>Last Time Online</label>
+        <description>Last time the device was online</description>
+        <state readOnly="true" />
+    </channel-type>
+
+    <channel-type id="rechargableBatteryStatus" advanced="true">
+        <item-type>String</item-type>
+        <label>Rechargable Battery Status</label>
+        <description>The status of the rechargable battery</description>
+        <state readOnly="true">
+            <options>
+                <option value="weak">Weak</option>
+                <option value="ok">OK</option>
+                <option value="undefined">Undefined</option>
+            </options>
+        </state>
+    </channel-type>
+
+    <channel-type id="charging" advanced="true">
+        <item-type>Switch</item-type>
+        <label>Battery Charging</label>
+        <description>Battery Charging</description>
+        <state readOnly="true" />
+    </channel-type>
+
+    <channel-type id="radioQuality" advanced="true">
+        <item-type>Number</item-type>
+        <label>Radio Link Quality</label>
+        <description>Radio Link Quality</description>
+        <state pattern="%d %%" readOnly="true" />
+    </channel-type>
+
+    <channel-type id="connectionStatus">
+        <item-type>String</item-type>
+        <label>Connection Status</label>
+        <description>Connection Status</description>
+        <state readOnly="true">
+            <options>
+                <option value="status_device_unreachable">Device unreachable</option>
+                <option value="status_device_alive">Device alive</option>
+                <option value="unknown">Unknown</option>
+            </options>
+        </state>
+    </channel-type>
+
+    <channel-type id="radioState" advanced="true">
+        <item-type>String</item-type>
+        <label>Connection State</label>
+        <description>Connection State</description>
+        <state readOnly="true">
+            <options>
+                <option value="poor">Poor</option>
+                <option value="good">Good</option>
+                <option value="excellent">Excellent</option>
+                <option value="undefined">Undefined</option>
+            </options>
+        </state>
+    </channel-type>
+
     <channel-type id="manualOperation" advanced="true">
         <item-type>String</item-type>
         <label>Manual Operation</label>
@@ -298,14 +290,14 @@
         <item-type>DateTime</item-type>
         <label>Timestamp Next Start</label>
         <description>Timestamp of the next start</description>
-        <state readOnly="true"/>
+        <state readOnly="true" />
     </channel-type>
 
     <channel-type id="overrideEndTime" advanced="true">
         <item-type>DateTime</item-type>
         <label>Override End Time</label>
         <description>Override End Time</description>
-        <state readOnly="true"/>
+        <state readOnly="true" />
     </channel-type>
 
     <channel-type id="temperature" advanced="true">
@@ -318,7 +310,7 @@
     <!-- ############################### Gateway ############################### -->
     <thing-type id="gateway">
         <supported-bridge-type-refs>
-            <bridge-type-ref id="account"/>
+            <bridge-type-ref id="account" />
         </supported-bridge-type-refs>
 
         <label>Gardena Smart Home Gateway</label>
@@ -352,27 +344,27 @@
         <item-type>String</item-type>
         <label>IP Address</label>
         <description>The IP address of the gateway</description>
-        <state readOnly="true"/>
+        <state readOnly="true" />
     </channel-type>
 
     <channel-type id="timeZone" advanced="true">
         <item-type>String</item-type>
         <label>Time Zone</label>
         <description>The time zone of the gateway</description>
-        <state readOnly="true"/>
+        <state readOnly="true" />
     </channel-type>
 
     <!-- ############################### Watering Computer ############################### -->
     <thing-type id="watering_computer">
         <supported-bridge-type-refs>
-            <bridge-type-ref id="account"/>
+            <bridge-type-ref id="account" />
         </supported-bridge-type-refs>
 
         <label>Gardena Smart Watering Computer</label>
         <description>Represents a Gardena Smart Watering Computer</description>
 
         <channel-groups>
-            <channel-group id="device_info" typeId="deviceInfo"/>
+            <channel-group id="device_info" typeId="deviceInfo" />
             <channel-group id="battery" typeId="battery" />
             <channel-group id="radio" typeId="radio" />
             <channel-group id="outlet" typeId="outlet" />
@@ -391,7 +383,7 @@
 
     <channel-group-type id="battery">
         <label>Battery Info</label>
-        <description>Informations about the battery</description>
+        <description>Information about the battery</description>
         <channels>
             <channel id="level" typeId="system.battery-level" />
             <channel id="disposable_battery_status" typeId="disposableBatteryStatus" />
@@ -400,7 +392,7 @@
 
     <channel-group-type id="outlet">
         <label>Watering Outlet</label>
-        <description>Informations about the watering outlet</description>
+        <description>Information about the watering outlet</description>
         <channels>
             <channel id="valve_open" typeId="valveOpen" />
             <channel id="manual_override" typeId="manualOverride" />
@@ -437,7 +429,7 @@
         <item-type>Contact</item-type>
         <label>Valve Open</label>
         <description>Valve Open</description>
-        <state readOnly="true"/>
+        <state readOnly="true" />
     </channel-type>
 
     <channel-type id="manualOverride" advanced="true">
@@ -457,7 +449,7 @@
         <item-type>Number</item-type>
         <label>Button Manual Override</label>
         <description>The time the valve is open when you press the button on the device</description>
-        <state pattern="%d min" min="1" max="180" step="1"/>
+        <state pattern="%d min" min="1" max="180" step="1" />
     </channel-type>
 
     <channel-type id="outletCommand">
@@ -482,14 +474,14 @@
     <!-- ############################### Sensor ############################### -->
     <thing-type id="sensor">
         <supported-bridge-type-refs>
-            <bridge-type-ref id="account"/>
+            <bridge-type-ref id="account" />
         </supported-bridge-type-refs>
-        
+
         <label>Gardena Smart Sensor</label>
         <description>Represents a Gardena Smart Sensor</description>
 
         <channel-groups>
-            <channel-group id="device_info" typeId="deviceInfo"/>
+            <channel-group id="device_info" typeId="deviceInfo" />
             <channel-group id="battery" typeId="battery" />
             <channel-group id="radio" typeId="radio" />
             <channel-group id="ambient_temperature" typeId="ambientTemperature" />
@@ -536,376 +528,15 @@
         <item-type>Number</item-type>
         <label>Humidity</label>
         <description>The humidity</description>
-        <state pattern="%d %%" readOnly="true"/>
+        <state pattern="%d %%" readOnly="true" />
     </channel-type>
 
     <channel-type id="light">
         <item-type>Number</item-type>
         <label>Brightness</label>
         <description>The brightness</description>
-        <state pattern="%d lx" readOnly="true"/>
-    </channel-type>
-=======
-	<channel-type id="manualOperation">
-		<item-type>String</item-type>
-		<label>Manual Operation</label>
-		<description>The mower is controlled manually</description>
-		<state readOnly="true" />
-	</channel-type>
-
-	<channel-type id="status">
-		<item-type>String</item-type>
-		<label>Mower Status</label>
-		<description>The mower status</description>
-		<state readOnly="true">
-			<options>
-				<option value="paused">Paused</option>
-				<option value="ok_cutting">Mowing</option>
-				<option value="ok_searching">Searching charging station</option>
-				<option value="ok_charging">Charging</option>
-				<option value="ok_leaving">Mowing</option>
-				<option value="wait_updating">Updating ...</option>
-				<option value="wait_power_up">Powering up ...</option>
-				<option value="parked_timer">Parked on schedule</option>
-				<option value="parked_park_selected">Parked</option>
-				<option value="off_disabled">The mower is turned off</option>
-				<option value="off_hatch_open">Disabled. Hatch open</option>
-				<option value="unknown">Unknown</option>
-				<option value="error">Error</option>
-				<option value="error_at_power_up">Error</option>
-				<option value="off_hatch_closed">Disabled. Manual start needed</option>
-				<option value="ok_cutting_timer_overridden">Manual mowing</option>
-				<option value="parked_autotimer">Parked due to SensorControl</option>
-				<option value="parked_daily_limit_reached">Completed</option>
-				<option value="undefined">Undefined</option>
-			</options>
-		</state>
-	</channel-type>
-
-	<channel-type id="error">
-		<item-type>String</item-type>
-		<label>Mower Error</label>
-		<description>Mower Error</description>
-		<state readOnly="true">
-			<options>
-				<option value="no_message">No message</option>
-				<option value="outside_working_area">Outside working area</option>
-				<option value="no_loop_signal">No loop signal</option>
-				<option value="wrong_loop_signal">Wrong loop signal</option>
-				<option value="loop_sensor_problem_front">Loop sensor problem, front</option>
-				<option value="loop_sensor_problem_rear">Loop sensor problem, rear</option>
-				<option value="trapped">Trapped</option>
-				<option value="upside_down">Upside down</option>
-				<option value="low_battery">Low battery</option>
-				<option value="empty_battery">Empty battery</option>
-				<option value="no_drive">Disabled. Hatch open</option>
-				<option value="lifted">Lifted</option>
-				<option value="stuck_in_charging_station">Stuck in charging station</option>
-				<option value="charging_station_blocked">Charging station blocked</option>
-				<option value="collision_sensor_problem_rear">Collision sensor problem, rear</option>
-				<option value="collision_sensor_problem_front">Collision sensor problem, front</option>
-				<option value="wheel_motor_blocked_right">Wheel motor blocked, right</option>
-				<option value="wheel_motor_blocked_left">Wheel motor blocked, left</option>
-				<option value="wheel_drive_problem_right">Wheel drive problem, right</option>
-				<option value="wheel_drive_problem_left">Wheel drive problem, left</option>
-				<option value="cutting_system_blocked">Cutting system blocked</option>
-				<option value="invalid_sub_device_combination">Invalid sub-device combination</option>
-				<option value="settings_restored">Settings restored</option>
-				<option value="electronic_problem">Electronic problem</option>
-				<option value="charging_system_problem">Charging system problem</option>
-				<option value="tilt_sensor_problem">Tilt sensor problem</option>
-				<option value="wheel_motor_overloaded_right">Wheel motor overloaded, right</option>
-				<option value="wheel_motor_overloaded_left">Wheel motor overloaded, left</option>
-				<option value="charging_current_too_high">Charging current too high</option>
-				<option value="temporary_problem">Temporary problem</option>
-				<option value="guide_1_not_found">Guide 1 not found</option>
-				<option value="guide_2_not_found">Guide 2 not found</option>
-				<option value="guide_3_not_found">Guide 3 not found</option>
-				<option value="difficult_finding_home">Difficult finding home</option>
-				<option value="guide_calibration_accomplished">Guide calibration accomplished</option>
-				<option value="guide_calibration_failed">Guide calibration failed</option>
-				<option value="temporary_battery_problem">Temporary battery problem</option>
-				<option value="battery_problem">Battery problem</option>
-				<option value="alarm_mower_switched_off">Alarm! Mower switched off</option>
-				<option value="alarm_mower_stopped">Alarm! Mower stopped</option>
-				<option value="alarm_mower_lifted">Alarm! Mower lifted</option>
-				<option value="alarm_mower_tilted">Alarm! Mower tilted</option>
-				<option value="connection_changed">Connection changed</option>
-				<option value="connection_not_changed">Connection not changed</option>
-				<option value="com_board_not_available">COM board not available</option>
-				<option value="slipped">Slipped</option>
-			</options>
-		</state>
-	</channel-type>
-
-	<channel-type id="sourceForNextStart" advanced="true">
-		<item-type>String</item-type>
-		<label>Source For Next Start</label>
-		<description>The source for the next start</description>
-		<state readOnly="true">
-			<options>
-				<option value="no_source">No source</option>
-				<option value="completed_cutting_daily_limit">Completed cutting daily limit</option>
-				<option value="week_timer">Week timer</option>
-				<option value="countdown_timer">Countdown timer</option>
-				<option value="mower_charging">Mower charging</option>
-				<option value="completed_cutting_autotimer">Completed cutting autotimer</option>
-				<option value="undefined">Undefined</option>
-			</options>
-		</state>
-	</channel-type>
-
-	<channel-type id="timestampNextStart">
-		<item-type>DateTime</item-type>
-		<label>Timestamp Next Start</label>
-		<description>Timestamp of the next start</description>
-		<state readOnly="true" />
-	</channel-type>
-
-	<channel-type id="overrideEndTime" advanced="true">
-		<item-type>DateTime</item-type>
-		<label>Override End Time</label>
-		<description>Override End Time</description>
-		<state readOnly="true" />
-	</channel-type>
-
-	<channel-type id="temperature">
-		<item-type>Number</item-type>
-		<label>Temperature</label>
-		<description>Temperature</description>
-		<state pattern="%d °C" readOnly="true" />
-	</channel-type>
-
-	<!-- ############################### Gateway ############################### -->
-	<thing-type id="gateway">
-		<supported-bridge-type-refs>
-			<bridge-type-ref id="bridge" />
-		</supported-bridge-type-refs>
-
-		<label>Gardena Smart Home Gateway</label>
-		<description>A Gardena Smart Home Gateway</description>
-
-		<channel-groups>
-			<channel-group id="gateway" typeId="gateway" />
-		</channel-groups>
-		<properties>
-			<!-- device info -->
-			<property name="manufacturer" />
-			<property name="product" />
-			<property name="serialNumber" />
-			<property name="sgtin" />
-			<property name="version" />
-			<property name="category" />
-		</properties>
-	</thing-type>
-
-	<channel-group-type id="gateway">
-		<label>Gateway Info</label>
-		<description>Gateway Info</description>
-		<channels>
-			<channel id="ip_address" typeId="ipAddress" />
-			<channel id="time_zone" typeId="timeZone" />
-			<channel id="connection_status" typeId="connectionStatus" />
-		</channels>
-	</channel-group-type>
-
-	<channel-type id="ipAddress">
-		<item-type>String</item-type>
-		<label>IP Address</label>
-		<description>The IP address of the gateway</description>
-		<state readOnly="true" />
-	</channel-type>
-
-	<channel-type id="timeZone">
-		<item-type>String</item-type>
-		<label>Time Zone</label>
-		<description>The time zone of the gateway</description>
-		<state readOnly="true" />
-	</channel-type>
-
-	<!-- ############################### Watering Computer ############################### -->
-	<thing-type id="watering_computer">
-		<supported-bridge-type-refs>
-			<bridge-type-ref id="bridge" />
-		</supported-bridge-type-refs>
-
-		<label>Gardena Smart Watering Computer</label>
-		<description>Represents a Gardena Smart Watering Computer</description>
-
-		<channel-groups>
-			<channel-group id="device_info" typeId="deviceInfo" />
-			<channel-group id="battery" typeId="battery" />
-			<channel-group id="radio" typeId="radio" />
-			<channel-group id="outlet" typeId="outlet" />
-			<channel-group id="ambient_temperature" typeId="ambientTemperature" />
-		</channel-groups>
-		<properties>
-			<!-- device info -->
-			<property name="manufacturer" />
-			<property name="product" />
-			<property name="serialNumber" />
-			<property name="sgtin" />
-			<property name="version" />
-			<property name="category" />
-		</properties>
-	</thing-type>
-
-	<channel-group-type id="battery">
-		<label>Battery Info</label>
-		<description>Informations about the battery</description>
-		<channels>
-			<channel id="level" typeId="system.battery-level" />
-			<channel id="disposable_battery_status" typeId="disposableBatteryStatus" />
-		</channels>
-	</channel-group-type>
-
-	<channel-group-type id="outlet">
-		<label>Watering Outlet</label>
-		<description>Informations about the watering outlet</description>
-		<channels>
-			<channel id="valve_open" typeId="valveOpen" />
-			<channel id="manual_override" typeId="manualOverride" />
-			<channel id="button_manual_override_time" typeId="buttonManualOverrideTime" />
-			<channel id="outlet_command" typeId="outletCommand" />
-		</channels>
-	</channel-group-type>
-
-	<channel-group-type id="ambientTemperature">
-		<label>Ambient Temperature</label>
-		<description>Ambient Temperature</description>
-		<channels>
-			<channel id="temperature" typeId="temperature" />
-			<channel id="frost_warning" typeId="frostWarning" />
-		</channels>
-	</channel-group-type>
-
-	<channel-type id="disposableBatteryStatus">
-		<item-type>String</item-type>
-		<label>Disposable Battery Status</label>
-		<description>The status of the disposable battery</description>
-		<state readOnly="true">
-			<options>
-				<option value="out_of_operation">Out of operation</option>
-				<option value="replace_now">Critical battery level, replace now</option>
-				<option value="low">Low</option>
-				<option value="ok">OK</option>
-				<option value="undefined">Undefined</option>
-			</options>
-		</state>
-	</channel-type>
-
-	<channel-type id="valveOpen">
-		<item-type>Switch</item-type>
-		<label>Valve Open</label>
-		<description>Valve Open</description>
-		<state readOnly="true" />
-	</channel-type>
-
-	<channel-type id="manualOverride">
-		<item-type>String</item-type>
-		<label>Manual Override</label>
-		<description>Manual Override</description>
-		<state readOnly="true">
-			<options>
-				<option value="inactive">Inactive</option>
-				<option value="open">Open</option>
-				<option value="undefined">Undefined</option>
-			</options>
-		</state>
-	</channel-type>
-
-	<channel-type id="buttonManualOverrideTime">
-		<item-type>Number</item-type>
-		<label>Button Manual Override</label>
-		<description>The time the valve is open when you press the button on the device</description>
-		<state pattern="%d min" min="1" max="180" step="1" />
-	</channel-type>
-
-	<channel-type id="outletCommand">
-		<item-type>Switch</item-type>
-		<label>Valve command</label>
-		<description>Command to open and close the valve</description>
-	</channel-type>
-
-	<channel-type id="frostWarning">
-		<item-type>String</item-type>
-		<label>Frost Warning</label>
-		<description>Frost Warning</description>
-		<state readOnly="true">
-			<options>
-				<option value="no_frost">No frost</option>
-				<option value="frost">Frost</option>
-				<option value="undefined">Undefined</option>
-			</options>
-		</state>
-	</channel-type>
-
-	<!-- ############################### Sensor ############################### -->
-	<thing-type id="sensor">
-		<supported-bridge-type-refs>
-			<bridge-type-ref id="bridge" />
-		</supported-bridge-type-refs>
-
-		<label>Gardena Smart Sensor</label>
-		<description>Represents a Gardena Smart Sensor</description>
-
-		<channel-groups>
-			<channel-group id="device_info" typeId="deviceInfo" />
-			<channel-group id="battery" typeId="battery" />
-			<channel-group id="radio" typeId="radio" />
-			<channel-group id="ambient_temperature" typeId="ambientTemperature" />
-			<channel-group id="soil_temperature" typeId="soilTemperature" />
-			<channel-group id="humidity" typeId="humidity" />
-			<channel-group id="light" typeId="light" />
-		</channel-groups>
-		<properties>
-			<!-- device info -->
-			<property name="manufacturer" />
-			<property name="product" />
-			<property name="serialNumber" />
-			<property name="sgtin" />
-			<property name="version" />
-			<property name="category" />
-		</properties>
-	</thing-type>
-
-	<channel-group-type id="soilTemperature">
-		<label>Soil Temperature</label>
-		<description>The soil temperature</description>
-		<channels>
-			<channel id="temperature" typeId="temperature" />
-		</channels>
-	</channel-group-type>
-
-	<channel-group-type id="humidity">
-		<label>Humidity</label>
-		<description>The humidity</description>
-		<channels>
-			<channel id="humidity" typeId="humidity" />
-		</channels>
-	</channel-group-type>
-
-	<channel-group-type id="light">
-		<label>Brightness</label>
-		<description>The brightness</description>
-		<channels>
-			<channel id="light" typeId="light" />
-		</channels>
-	</channel-group-type>
-
-	<channel-type id="humidity">
-		<item-type>Number</item-type>
-		<label>Humidity</label>
-		<description>The humidity</description>
-		<state pattern="%d %%" readOnly="true" />
-	</channel-type>
-
-	<channel-type id="light">
-		<item-type>Number</item-type>
-		<label>Brightness</label>
-		<description>The brightness</description>
-		<state pattern="%d lx" readOnly="true" />
-	</channel-type>
->>>>>>> f7d62c90
+        <state pattern="%d lx" readOnly="true" />
+    </channel-type>
+
 
 </thing:thing-descriptions>