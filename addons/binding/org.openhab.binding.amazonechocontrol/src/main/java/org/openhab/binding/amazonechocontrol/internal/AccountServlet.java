--- conflicted
+++ resolved
@@ -343,14 +343,6 @@
             throws IOException {
         StringBuilder html = createPageStart("");
         html.append(StringEscapeUtils.escapeHtml(message));
-<<<<<<< HEAD
-        html.append("<br>Connected to: ");
-        html.append(StringEscapeUtils.escapeHtml(connection.getAlexaServer()));
-        html.append("<br><a href='");
-        html.append(servletUrl);
-        html.append("/changeDomain'>Change Domain</a>");
-=======
->>>>>>> e1bb43b4
         // logout link
         html.append(" <a href='" + servletUrl + "/logout' >");
         html.append(StringEscapeUtils.escapeHtml("Logout"));
